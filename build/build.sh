--- conflicted
+++ resolved
@@ -82,12 +82,6 @@
     --defaults="$PANDOC_DEFAULTS_DIR/docx.yaml"
 fi
 
-<<<<<<< HEAD
-# Create sources output if requested via environment variable
-if [ "${CROSSREF_SOURCES:-}" = "true" ]; then
-  echo >&2 "Creating the sources cross-reference output"
-  python build/litsearch/getInternalData.py
-=======
 # Spellcheck
 if [ "${SPELLCHECK:-}" = "true" ]; then
   export ASPELL_CONF="add-extra-dicts $(pwd)/build/assets/custom-dictionary.txt; ignore-case true"
@@ -97,7 +91,12 @@
   pandoc --lua-filter spellcheck.lua output/manuscript.md | uniq | while read word; do grep -ion "\<$word\>" content/*.md; done | sort -h -t ":" -k 1b,1 -k2,2 > output/spelling-errors.txt || true
   echo >&2 "Filenames and line numbers with potential spelling errors:"
   cat output/spelling-errors.txt
->>>>>>> 2c286895
+fi
+
+# Create sources output if requested via environment variable
+if [ "${CROSSREF_SOURCES:-}" = "true" ]; then
+  echo >&2 "Creating the sources cross-reference output"
+  python build/litsearch/getInternalData.py
 fi
 
 echo >&2 "Build complete"