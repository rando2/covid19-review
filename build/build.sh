--- conflicted
+++ resolved
@@ -87,16 +87,7 @@
 
 # Spellcheck
 if [ "${SPELLCHECK:-}" = "true" ]; then
-<<<<<<< HEAD
   export ASPELL_CONF="add-extra-dicts $(pwd)/build/assets/custom-dictionary.txt; ignore-case true; ignore 1"
-
-  # Identify and store spelling errors
-  pandoc --lua-filter spellcheck.lua output/manuscript.md | sort -fu > output/spelling-errors.txt
-  echo >&2 "Potential spelling errors:"
-  cat output/spelling-errors.txt
-
-=======
-  export ASPELL_CONF="add-extra-dicts $(pwd)/build/assets/custom-dictionary.txt; ignore-case true"
 
   # Identify and store spelling errors
   pandoc \
@@ -114,15 +105,15 @@
   cp output/spelling-errors.txt output/expanded-spelling-errors.txt
   grep "’" output/spelling-errors.txt | sed "s/’/'/g" >> output/expanded-spelling-errors.txt || true
 
->>>>>>> 8b9b5ced
   # Find locations of spelling errors
   # Use "|| true" after grep because otherwise this step of the pipeline will
   # return exit code 1 if any of the markdown files do not contain a
   # misspelled word
-<<<<<<< HEAD
-  cat output/spelling-errors.txt | while read word; do grep -ion "\<$word\>" content/*.md; done | sort -h -t ":" -k 1b,1 -k2,2 > output/spelling-error-locations.txt || true
+  cat output/expanded-spelling-errors.txt | while read word; do grep -ion "\<$word\>" content/*.md; done | sort -h -t ":" -k 1b,1 -k2,2 > output/spelling-error-locations.txt || true
   echo >&2 "Filenames and line numbers with potential spelling errors:"
   cat output/spelling-error-locations.txt
+
+  rm output/expanded-spelling-errors.txt
 fi
 
 # Create litsearch output if requested via environment variable
@@ -131,13 +122,6 @@
   python build/litsearch/getInternalData.py
   echo >&2 "Getting ALLEN AI metadata and combining it with the sources cross-reference output and additional data from bioRxiv"
   python build/litsearch/combineDataSets.py
-=======
-  cat output/expanded-spelling-errors.txt | while read word; do grep -ion "\<$word\>" content/*.md; done | sort -h -t ":" -k 1b,1 -k2,2 > output/spelling-error-locations.txt || true
-  echo >&2 "Filenames and line numbers with potential spelling errors:"
-  cat output/spelling-error-locations.txt
-
-  rm output/expanded-spelling-errors.txt
->>>>>>> 8b9b5ced
 fi
 
 echo >&2 "Build complete"