--- conflicted
+++ resolved
@@ -527,122 +527,7 @@
     h4,
     h5,
     h6 {
-<<<<<<< HEAD
-        margin: 20px 0;
-        padding: 0;
-        font-weight: bold;
-    }
-
-    /* biggest heading */
-    h1 {
-        margin: 40px 0;
-    }
-
-    /* second biggest heading */
-    h2 {
-        margin-top: 30px;
-        padding-bottom: 5px;
-        border-bottom: solid 1px #bdbdbd;
-    }
-
-    /* heading font sizes */
-    h1 {
-        font-size: 2em;
-    }
-    h2 {
-        font-size: 1.5em;
-    }
-    h3{
-        font-size: 1.35em;
-    }
-    h4 {
-        font-size: 1.25em;
-    }
-    h5 {
-        font-size: 1.15em;
-    }
-    h6 {
-        font-size: 1em;
-    }
-
-    /* -------------------------------------------------- */
-    /* manuscript header */
-    /* -------------------------------------------------- */
-
-    /* manuscript title */
-    header > h1 {
-        margin: 0;
-        text-align: center;
-    }
-
-    /* manuscript title caption text (ie "automatically generated on") */
-    header + p {
-        text-align: center;
-        margin-top: 10px;
-    }
-
-    /* -------------------------------------------------- */
-    /* text elements */
-    /* -------------------------------------------------- */
-
-    /* links */
-    a {
-        color: #2196f3;
-        overflow-wrap: break-word;
-    }
-
-    /* normal links (not empty, not button link, not syntax highlighting link) */
-    a:not(:empty):not(.button):not(.sourceLine) {
-        padding-left: 1px;
-        padding-right: 1px;
-    }
-
-    /* superscripts and subscripts */
-    sub,
-    sup {
-        /* prevent from affecting line height */
-        line-height: 0;
-    }
-
-    /* unordered and ordered lists*/
-    ul,
-    ol {
-        padding-left: 20px;
-    }
-
-    /* class for styling text semibold */
-    .semibold {
-        font-weight: 600;
-    }
-
-    /* class for styling elements horizontally left aligned */
-    .left {
-        display: block;
-        text-align: left;
-        margin-left: auto;
-        margin-right: 0;
-        justify-content: left;
-    }
-
-    /* class for styling elements horizontally centered */
-    .center {
-        display: block;
-        text-align: center;
-        margin-left: auto;
-        margin-right: auto;
-        justify-content: center;
-    }
-
-    /* class for styling elements horizontally right aligned */
-    .right {
-        display: block;
-        text-align: right;
-        margin-left: 0;
-        margin-right: auto;
-        justify-content: right;
-=======
       margin: 15px 0;
->>>>>>> 87c11957
     }
 
     /* figures and tables */
