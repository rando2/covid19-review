--- conflicted
+++ resolved
@@ -1081,12 +1081,9 @@
 mmol
 modelled
 modelling
-<<<<<<< HEAD
 Moderna
 ModernaTX
 modRNA
-=======
->>>>>>> 53d760f9
 modulatory
 mometasone
 monocyte
