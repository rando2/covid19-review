--- conflicted
+++ resolved
@@ -223,32 +223,6 @@
 However, the argument has been made that while the cytokine levels observed in COVID-19 patients fall outside of the normal range, they are not as high as typically found in patients with ARDS [@doi:10.1001/jamainternmed.2020.3313].
 Regardless, inflammation has received significant interest both in regards to the pathology of COVID-19 as well as potential avenues for treatment, as the relationship between the cytokine storm and the pathophysiology of COVID-19 has led to the suggestion that a number of immunomodulatory pharmaceutical interventions could hold therapeutic value for the treatment of COVID-19 [@doi:10.1016/j.jaut.2020.102452].<!-- TODO: [cite therapeutics section] -->
 
-<<<<<<< HEAD
-=======
-#### Pediatric Presentation
-
-The presentation of COVID-19 infection can vary greatly among pediatric patients and, in some cases, manifests in distinct ways from COVID-19 in adults.
-Evidence suggests that while children and adolescents tend to have mostly asymptomatic infections, those that are symptomatic typically exhibit a mild illness [@doi:10.1101/2020.06.25.20140178; @doi:10.1056/NEJMc2005073; @doi:10.1111/apa.15270; @doi:10.1126/science.abe5765].
-One review examined symptoms reported in 17 studies of children infected with COVID-19 during the early months of the COVID-19 epidemic in China and one study from Singapore [@doi:10.1001/jamapediatrics.2020.1467].
-In the more than a thousand cases described, the most common reports were for mild symptoms such as fever, dry cough, fatigue, nasal congestion and/or runny nose, while three children were reported to be asymptomatic.
-Severe lower respiratory infection was described in only one of the pediatric cases reviewed.
-Gastrointestinal symptoms such as vomiting or diarrhea were occasionally reported.
-Radiologic findings were not always reported in the case studies reviewed, but when they were mentioned they included bronchial thickening, ground-glass opacities, and/or inflammatory lesions [@doi:10.1001/jamapediatrics.2020.1467].
-Neurological symptoms have also been reported [@doi:10.1001/jamaneurol.2020.2687]. 
-Neurological symptoms and complications in children are usually transient but on rare occasions have been life-threatening or even fatal [@doi:10.1001/jamaneurol.2021.0504]. 
-
-These analyses indicate that most pediatric cases of COVID-19 are not severe.
-Indeed, it is estimated that less than 1% of pediatric cases result in critical illness [@doi:10.1056/NEJMc2007617; @doi:10.1111/apa.15270].
-However, serious complications and, in rare cases, deaths have occurred [@doi:10.1016/j.eclinm.2020.100433].
-Of particular interest, children have occasionally experienced a serious inflammatory syndrome, multisystem inflammatory syndrome in children (MIS-C), following COVID-19 infection.
-This syndrome is similar in some respects to Kawasaki disease, including Kawasaki disease shock syndrome [@doi:10.1093/jpids/piaa069; @doi:10.1001/jama.2020.10369; @doi:10.1016/j.ajem.2020.05.117] and is thought to be a distinct clinical manifestation of SARS-CoV-2 due to its distinct cytokine profile and the presence of burr cells in peripheral blood smears [@doi:10.1172/JCI140970; @doi:10.1016/j.cell.2020.09.016].
-MIS-C has been associated with heart failure in some cases [@doi:10.1161/CIRCULATIONAHA.120.048360].
-One case study [@doi:10/gg4sd6] described an adult who appeared to show symptoms similar to MIS-C after exposure to COVID-19, but cautioned against broad conclusions; a second possible adult case has also been reported [@doi:10.1016/j.ajem.2020.06.053].
-The presentation of SARS-CoV-2 infection is therefore likely to be largely distinct between adult and pediatric populations.
-However, not all cases of severe COVID-19 in children are characterizable as MIS-C.
-A recent study [@doi:10.1001/jama.2021.2091] described demographic and clinical variables associated with MIS-C in comparison with non-MIS-C severe acute COVID-19 in young people in the United States.
-
->>>>>>> 857b29da
 ### Systems-Level Effects
 
 Systems biology provides a cross-disciplinary analytical paradigm through which the host response to an infection can be analyzed.
