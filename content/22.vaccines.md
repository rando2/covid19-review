--- conflicted
+++ resolved
@@ -1,14 +1,3 @@
-<<<<<<< HEAD
-Additionally, though the vaccines are developed using similar principles, there are some differences that might influence their efficacy as SARS-CoV-2 evolves.
-In the Janssen vaccine, the S protein immunogen is stabilized in its prefusion conformation, while in the Sputnik V and AstraZeneca vaccines, it is not.
-The prefusion conformation of the SARS-CoV-2 S protein is metastable [@doi:10.1016/j.lfs.2020.118056], and the release of energy during membrane fusion drives this process forward following destabilization [@doi:10.1146/annurev-virology-110615-042301; @doi:10.1038/nature17200].
-Due to the significant conformational changes associated with membrane fusion [@doi:10.1016/j.cell.2020.02.058; @doi:10.1016/j.str.2020.10.001; @doi:10.1038/s41586-020-2665-2], S protein immunogens that are stabilized in the prefusion conformation are of particular interest, especially because a prefusion stabilized MERS-CoV S antigen was found to elicit an improved antibody response [@doi:10.1073/pnas.1707304114].
-Additionally, targeting the prefusion conformation offers an opportunity to target S2, a region of the S protein that accumulate mutations at a slower rate [@doi:10.3390/v4061011; @doi:10.1016/j.jmb.2020.04.009; @doi:10.1073/pnas.1707304114] (see also [@individual-pathogenesis]).
-Vaccine developers can use versions of the spike protein that contain mutations that stabilize the prefusion conformation, essentially locking them in this position [@doi:10.1126/science.abd0826].
-The immune response to the spike protein when it is stabilized in this conformation is improved over other S structures [@doi:10.1038/s41541-020-00243-x].
-Thus, vaccines that use this prefusion stabilized conformation, including the Janssen viral-vector vaccine, the Novavax-CoV2373 protein nanoparticle vaccine, as well as the Moderna and Pfizer/BioNTech mRNA vaccines, are expected to not only offer improved immunogenicity, but also be more resilient to the accumulation of mutations in SARS-CoV-2.
-How these differences in design influence the efficacy of these three viral-vector vaccines over time remains to be seen.
-=======
 ## Vaccine Development Strategies for SARS-CoV-2
 
 ### Abstract
@@ -293,8 +282,15 @@
 The three viral-vector vaccines described above have demonstrated the potential for this technology to facilitate a quick response to an emerging pathogen.
 However, two of the three vaccines have faced a number of criticisms surrounding the implementation of their clinical trials.
 <--To Do: Suggestion to move some of the Sputnik controversy here, along with describing the issues with the AstraZeneca trial-->
-Additionally, though the vaccines are built using similar principles, there are some differences that might influence their efficacy as SARS-CoV-2 evolves.
-<--To Do: prefusion conformation (J&J) vs not (the other two)-->
+Additionally, though the vaccines are developed using similar principles, there are some differences that might influence their efficacy as SARS-CoV-2 evolves.
+In the Janssen vaccine, the S protein immunogen is stabilized in its prefusion conformation, while in the Sputnik V and AstraZeneca vaccines, it is not.
+The prefusion conformation of the SARS-CoV-2 S protein is metastable [@doi:10.1016/j.lfs.2020.118056], and the release of energy during membrane fusion drives this process forward following destabilization [@doi:10.1146/annurev-virology-110615-042301; @doi:10.1038/nature17200].
+Due to the significant conformational changes associated with membrane fusion [@doi:10.1016/j.cell.2020.02.058; @doi:10.1016/j.str.2020.10.001; @doi:10.1038/s41586-020-2665-2], S protein immunogens that are stabilized in the prefusion conformation are of particular interest, especially because a prefusion stabilized MERS-CoV S antigen was found to elicit an improved antibody response [@doi:10.1073/pnas.1707304114].
+Additionally, targeting the prefusion conformation offers an opportunity to target S2, a region of the S protein that accumulate mutations at a slower rate [@doi:10.3390/v4061011; @doi:10.1016/j.jmb.2020.04.009; @doi:10.1073/pnas.1707304114] (see also [@individual-pathogenesis]).
+Vaccine developers can use versions of the spike protein that contain mutations that stabilize the prefusion conformation, essentially locking them in this position [@doi:10.1126/science.abd0826].
+The immune response to the spike protein when it is stabilized in this conformation is improved over other S structures [@doi:10.1038/s41541-020-00243-x].
+Thus, vaccines that use this prefusion stabilized conformation, including the Janssen viral-vector vaccine, the Novavax-CoV2373 protein nanoparticle vaccine, as well as the Moderna and Pfizer/BioNTech mRNA vaccines, are expected to not only offer improved immunogenicity, but also be more resilient to the accumulation of mutations in SARS-CoV-2.
+How these differences in design influence the efficacy of these three viral-vector vaccines over time remains to be seen.
 
 ### RNA Vaccines
 
@@ -354,5 +350,4 @@
 
 <!--To Do: Add table of different technologies and which vaccines fall under each-->
 
-Concerns: diversity of volunteer pools, variants, and distribution
->>>>>>> 0ad11b9e
+Concerns: diversity of volunteer pools, variants, and distribution