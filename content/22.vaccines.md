--- conflicted
+++ resolved
@@ -1,4 +1,3 @@
-<<<<<<< HEAD
 ## Vaccine Development Strategies for SARS-CoV-2
 
 ### Abstract
@@ -142,189 +141,7 @@
 Safety analysis of the vaccine during the phase II trial revealed that most adverse reactions were either mild (grade 1) or moderate (grade 2) in severity.<!--To Do: check this, original text said "all" but that is in conflict with 2 lines below-->
 The most common symptom was pain at the injection site (9%) and fever (3%), and only 2% (n=7) of participants participants reported severe adverse events, though these were determined to be unrelated to the vaccine.
 While data from the phase III study will be required to evaluate the efficacy of the virus under real-world conditions of exposure, the current results suggest that this vaccine is likely to adapt a well-established approach to vaccine development for the prevention of COVID-19.
-
-CoronaVac has been approved for use in China and has been granted emergency use in Azerbaijan, Brazil, Cambodia, Chile, Colombia, Ecuador, Hong Kong, Indonesia, Laos, Malaysia, Mexico, Philippines, Thailand, Turkey, Ukraine, and Uruguay [@url:https://www.nytimes.com/interactive/2020/science/coronavirus-vaccine-tracker.html#sinovac].<!--To Do: clean citation-->
-Sinovac has reported that their platform now has the capacity to provide up to a billion doses [@url:https://www.nytimes.com/interactive/2020/science/coronavirus-vaccine-tracker.html#sinovac].<!--To Do: clean citation-->
-<!--To Do: A sentence or two comparing to Sinopharm (2 candidates), https://www.ncbi.nlm.nih.gov/pmc/articles/PMC7561304/ BBIBP-CorV; https://pubmed.ncbi.nlm.nih.gov/32778225/ --->
-The Sinopharm-Beijing Institute vaccine is currently approved for use in Bahrain, China, and the United Arab Emirates, but has been granted emergency use in Argentina, Cambodia, Egypt, Guyana, Hungary, Iran, Iraq, Jordan, Nepal, Pakistan, Peru, Venezuela, and Zimbabwe, with limited use in both Serbia and the Seychelles [@url:https://www.nytimes.com/interactive/2020/science/coronavirus-vaccine-tracker.html#sinopharm].<!--To do: clean citation-->
-In contrast, the Sinopharm-Wuhan vaccine, which has been approved for use in China since February 25th, 2021, has been distributed almost exclusively within China, with limited supplies distributed to the United Arab Emirates [@url:https://www.nytimes.com/interactive/2020/science/coronavirus-vaccine-tracker.html#wuhan].<!--To Do: clean citation-->
-<!--To Do: This should be slower to produce, I think? How does this compare to other platforms?-->
-Delays in vaccine distribution have also caused issues, particularly in Turkey where 10 million doses of Sinovac were due to arrive by December 2020, but instead only 3 million were delivered in early January [@url:https://www.nytimes.com/2021/01/25/business/china-covid-19-vaccine-backlash.html].
-Similar delays and shortages of doses promised have been reported by officials in the Philippines, Egypt, Morocco, and the United Arab Emirates [@url:https://abcnews.go.com/Health/wireStory/philippines-receive-covid-19-vaccine-delays-76163594; @url:https://www.wsj.com/articles/chinas-covid-19-vaccine-makers-struggle-to-meet-demand-11612958560].
-This will be concerning to China who have vaccine contracts for millions of doses with Indonesia (>100 million), Brazil (100 million), Chile (60 million), Turkey (50 million), Egypt (40 million) and many others [@url:https://www.wsj.com/articles/chinas-covid-19-vaccine-makers-struggle-to-meet-demand-11612958560].
-
-### Protein Subunit Vaccines
-
-<!--To Do: Add to figure-->
-Compared to the inactivated whole virus vaccines, these protein subunit vaccines isolate a single protein of the virus and use it to stimulate the immune system.
-These proteins, also referred to as antigens, are usually those located on the surface of the viral particle and are therefore key targets of the immune system.
-These proteins are typically grown in yeast and then harvested.
-This vaccine can stimulate antibodies and CD4^+^ T-cell response [@doi:10.1007/978-1-4615-1823-5].
-The main advantage of this method is that they are considered very safe because the antigen alone cannot cause an infection; however, the immune response is weaker and an adjuvant is usually needed to boost the response [@doi:10.1517/14712598.2011.573624].
-<!--To Do: Application/advancements in prior 21st century epidemics?-->
-
-NVX-CoV2373, produced by U.S. company Novavax, is a protein nanoparticle vaccine candidate against SARS-CoV-2 that is constructed from a mutated prefusion SARS-CoV-2 spike protein in combination with a specialized adjuvant to elicit an immune response against SARS-CoV-2.
-The spike protein is recombinantly expressed in Sf9 insect cells [@doi:10.1038/s41467-020-20653-8], which have previously been used for several other FDA-approved protein therapeutics [@doi:10.1021/acs.iecr.8b00985] and contains mutations in the furin cleavage site (682-RRAR-685 to 682-QQAQ-685) along with two proline substitutions (K986P and V987P) that improve thermostability [@doi:10.1038/s41467-020-20653-8].
-In preclinical mouse models, Novavax-CoV2373 elicited high anti-spike IgG titers 21-28 days post-vaccination that could neutralize the SARS-CoV-2 virus and protect the animals against virus challenge, with particularly strong effects when administered with the proprietary adjuvant Matrix-M^TM^ [@doi:10.1038/s41467-020-20653-8].
-In a phase I/II trial, a two-dose regimen of NVX-CoV2373 was found to induce anti-spike IgG levels and neutralizing antibody-titers exceeding those observed in convalescent plasma donated by symptomatic patients [@doi:10.1056/NEJMoa2026920].
-In line with the preclinical studies, the use of Matrix-M adjuvant further increased anti-spike immunoglobulin levels and induced a Th1 response.
-Although the phase III trial data has not been published yet, Novavax announced an efficacy of 89.3% based on their phase III trial in the UK and also noted that 90% of cases occurring in their phase IIb study in South Africa were caused by a variant of concern, B.1.351 [@url:https://ir.novavax.com/news-releases/news-release-details/novavax-covid-19-vaccine-demonstrates-893-efficacy-uk-phase-3].
-Despite these very preliminary results, Novavax has signed an agreement with the Serum Institute of India allowing them to produce up to 2 billion doses a year [@url:https://www.reuters.com/article/health-coronavirus-novavax-idUSKBN2661PI] and has also signed agreements with the U.K., Canada, Australia, and South Korea [@url:https://ir.novavax.com/news-releases/news-release-details/novavax-announces-expanded-collaboration-and-license-agreement] as well as projecting that they will supply 1.1 billion doses to COVAX for distribution to countries with limited access to vaccine supplies [@url:https://www.nytimes.com/interactive/2020/science/coronavirus-vaccine-tracker.html].
-<!--To Do: closing sentence contextualizing role protein subunit vaccines may play in this pandemic relative to previous ones-->
-
-### Vaccines Delivering DNA
-
-The delivery and presentation of antigens is fundamental to inducing immunity against a virus such as SARS-CoV-2.
-DNA vaccines offer an approach to delivering foreign substances into the body in a way that induces both a humoral and cellular immune response [@doi:10.1038/nrg2432].
-Delivering a DNA sequence to host cells allows the host to synthesize an antigen without exposure to a viral threat [@doi:10.1038/nrg2432].
-Host-synthesized antigens can then be presented in complex with major histocompatibility complex (MHC) I and II, which can activate either T- or B-cells [@doi:10.1038/nrg2432].
-While these vaccines encode specific proteins, providing many of the benefits of a protein subunit vaccine, they do not carry any risk of DNA being live, replicating, or spreading, and their manufacturing process lends itself to scalability [@doi:10.1038/nrg2432].
-Many of the safety concerns raised about DNA vaccines were not found to be an issue during preclinical and phase I testing, although antibiotic resistance introduced during the plasmid selection process remained a concern during this initial phase of development [@doi:10.1038/nrg2432].
-However, the immunogenicity of these vaccines has also not reached expectations [@doi:10.1038/nrg2432].
-<!--To Do: Expand. I have a bunch of papers downloaded about why this such a groundbreaking technology, need to read and summarize-->
-
-#### DNA Vaccines
-
-In the 1990s and 2000s, DNA vaccines delivered via plasmids sparked significant scientific interest, leading to a large number of preclinical trials [@doi:10.1038/nrg2432].
-Early preclinical trials primarily focused on long-standing disease threats, including viral diseases such as rabies and bacterial diseases such as malaria, and promising results led to phase I testing of the application of this technology to HIV, influenza, malaria, and other diseases of concern during this period [@doi:10.1038/nrg2432].
-Although they were well-tolerated, these early attempts to develop vaccines were generally not very successful in inducing immunity to the target pathogen, with either limited T-cell or limited neutralizing antibody responses observed [@doi:10.1038/nrg2432].
-<!--To Do: Plasmid DNA vaccines for other 21st century epidemics, and the coming-of-age of this technology in the late 00s-->
-
-<!--To Do: Add background on how the INO-4800 vaccine is designed-->
-Currently, a Phase I safety and immunogenicity clinical trial of INO-4800, a prophylactic vaccine against SARS-CoV-2, is underway [@clinicaltrials:NCT04336410].
-The vaccine developer Inovio Pharmaceuticals Technology is overseeing administration of INO-4800 by intradermal injection followed by electroporation with the CELLECTRA® device to healthy volunteers.
-Electroporation is the application of brief electric pulses to tissues in order to permeabilize cell membranes in a transient and reversible manner.
-It has been shown that electroporation can enhance vaccine efficacy by up to 100-fold, as measured by increases in antigen-specific antibody titers [@doi:10.1016/j.coi.2011.03.008].
-The safety of the CELLECTRA® device has been studied for over seven years, and these studies support the further development of electroporation as a safe vaccine delivery method [@doi:10.4161/hv.24702].
-The temporary formation of pores through electroporation facilitates the successful transportation of macromolecules into cells, allowing cells to robustly take up INO-4800 for the production of an antibody response.
-Approved by the United States (U.S.) FDA on April 6, 2020, the phase I study is enrolling up to 40 healthy adult volunteers in Philadelphia, PA at the Perelman School of Medicine and at the Center for Pharmaceutical Research in Kansas City, MO.
-The trial has two experimental arms corresponding to the two locations.
-Participants in Experimental Group 1 will receive one intradermal injection of 1.0 milligram (mg) of INO-4800 followed by electroporation using the CELLECTRA® 2000 device twice, administered at Day 0 and Week 4.
-Participants in Experimental Group 2 will receive two intradermal injections of 1.0 mg (total 2.0 mg per dosing visit) of INO-4800 followed by electroporation using the CELLECTRA® 2000 device, administered at Day 0 and Week 4.
-Safety data and the initial immune responses of participants from the trial are expected by the end of the summer of 2021.
-The development of a DNA vaccine against SARS-CoV-2 by Inovio could be an important step forward in the world's search for a COVID-19 vaccine.
-Although exciting, the cost of vaccine manufacturing and electroporation may make scaling the use of this technology for prophylactic use for the general public difficult.
-
-#### Viral-Vector DNA Vaccines
-
-Viral vectors have emerged as a safe and efficient method to furnish the nucleotide sequences of an antigen to the immune system using a second virus as a vector [@doi:10.1128/CVI.00298-16].
-The genetic content of the vector virus is often altered to prevent it from replicating, but replication-competent viruses can also be used under certain circumstances [@doi:10.1016/j.coi.2016.05.014].
-The vaccine then uses the host machinery to construct antigen(s) from the transported genetic material, for which the body synthesizes antibodies in response.
-One of the early viral vectors explored was adenovirus, with serotype 5 (Ad5) being particularly effective [@doi:10.1038/nrg2432].
-This technology rose in popularity during the 2000s due to its being more immunogenic in humans and non-human primates than plasmid-vectored DNA vaccines [@doi:10.1038/nrg2432].
-In the 2000s, interest also arose in utilizing simian adenoviruses as vectors because of the reduced risk that human vaccine recipients would have prior exposure resulting in adaptive immunity [@doi:10.1038/nrg2432; @doi:10.1038/mt.2013.284], and chimpanzee adenoviruses were explored as a potential vector in the development of a vaccine against _Middle East respiratory syndrome-related coronavirus_ (MERS-CoV) [@doi:10.3390/v12080861].
-Today, various viral-vector platforms including poxviruses [@doi:10/cnw6vw; @doi:10.4161/hv.28974], adenoviruses [@doi:10.1038/mt.2009.130], and vesicular stomatitis viruses [@pmid:10196265; @doi:10.1016/j.molmed.2004.03.003] are being developed,
-Viral-vector vaccines are able to induce both an antibody and cellular response; however, the response is limited due to the immunogenicity of the viral vector used [@doi:10.1016/j.coi.2011.03.006; @doi:10.1038/mt.2009.130].
-An important consideration in identifying potential vectors is the immune response to the vector.
-Both the innate and adaptive immune responses can potentially respond to the vector, limiting the ability of the vaccine to transfer information to the immune system [@doi:10.1038/gt.2009.148].
-Different vectors are associated with different levels of reactogenicity; for example, adenoviruses elicit a much stronger innate immune response than replication deficient adeno-associated viruses derived from parvoviruses [@doi:10.1038/gt.2009.148].
-Additionally, using a virus circulating widely in human populations as a vector presents additional challenges because vaccine recipients may already have developed an immune response to the vector [@doi:10.3390/vaccines2030624].
-
-There are several viral vector vaccines that are available for veterinary use [@doi:10.3390/vaccines8040680; @doi:10.1038/nrg2432], but prior to the COVID-19 pandemic, only one viral vector vaccine was approved by the FDA for use in humans.
-This vaccine is vectored with a recombinant vesicular stomatitis virus and targeted against the ebola virus [doi:10.1016/j.cell.2020.03.011].
-Additionally, several phase I and phase II clinical trials for other vaccines are ongoing [@doi:10.1128/CVI.00298-16], and the technology is currently being explored for its potential against numerous infectious diseases including malaria [@doi:10.1016/j.ymthe.2016.11.003; @doi:10.1016/j.vaccine.2006.07.035], ebola [@doi:10.1056/NEJMoa1410863; @doi:10.1093/infdis/jir349; @doi:10.1586/14760584.2014.885841], and human immunodeficiency virus (HIV) [@doi:10.1097/COH.0b013e328363d389; @doi:10.1016/j.virol.2014.09.004].
-The threat of MERS and SARS initiated interest in the application of viral vector vaccines to human coronaviruses [@doi:10.3390/v12080861], but efforts to apply this technology to these pathogens had not yet led to a successful vaccine candidate.
-In the mid-to-late 00s, adenoviral vectored vaccines against SARS were found to induce SARS-CoV-specific IgA in the lungs of mice [@doi:10.1099/vir.0.81579-0], but were later found to offer incomplete protection in ferret models [@doi:10.1099/vir.0.2008/001891-0].
-Gamaleya National Center of Epidemiology and Microbiology in Moscow sought to use an adenovirus platform for the development of vaccines for _Middle East respiratory syndrome-related coronavirus_ and Ebola virus, although neither of the previous vaccines were internationally licensed [@url:https://www.who.int/immunization/sage/meetings/2018/october/2_Ebola_SAGE2018Oct_BgDoc_20180919.pdf].
-
-In 2017, results were published from an initial investigation of two vaccine candidates against MERS-CoV containing the MERS-CoV S gene vectored with chimpanzee adenovirus, Oxford University #1 (ChAdOx1), a replication-deficient chimpanzee adenovirus [@doi:10.1016/j.vaccine.2017.05.032].
-This study reported that a candidate containing the complete spike protein sequence induced a stronger neutralizing antibody response in mice than candidates vectored with modified vaccinia virus Ankara.
-It was pursued in additional research, and in the summer of 2020 results of two studies were published.
-The first reported that a single dose of ChAdOx1 MERS induced an immune response and inhibited viral replication in macaques [@doi:10.1126/sciadv.aba8399].
-The second reported  promising results from a phase I trial that administered the vaccine to adults and measured safety/tolerability and immune response (as indicated through immune assays following vaccination) [@doi:10/ggtxgp].
-
-While not all of these results were available at the time that vaccine development programs against SARS-CoV-2 began, at least three viral vector vaccines have also been developed against this hCoV.
-First, collaboration between AstraZeneca and researchers at the University of Oxford has successfully applied a viral vector approach to the development of a vaccine against SARS-CoV-2 using the replication-deficient ChAdOx1 vector modified to encode the spike protein of SARS-CoV-2 [@doi:10.1038/s41586-020-2608-y].
-In phase I and I/II trials, respectively, the immunogenic potential of vaccine candidate ChAdOx1 nCoV-19 was demonstrated through the immune challenge of two animal models, mice and rhesus macaques [@doi:10.1038/s41586-020-2608-y] and patients receiving the ChAdOx1 nCoV-19 vaccine developed antibodies to the SARS-CoV-2 spike protein that peaked by day 28, with these levels remaining stable until a second observation at day 56 [@doi:10/gg5gwk].
-In December 2020, preliminary results of the phase III trial were released detailing randomized control trials conducted in the U.K., Brazil, and South Africa between April and November 2020 [@doi:10/fmq2].
-These trials again compared ChAdOx1 nCoV-19 to a control, but the design of each study varied; pooling data across studies indicated an overall efficacy of 70.4%. <!--To Do: symptomatic?-->
-ChAdOx1 nCoV-19 was first approved for emergency use on December 30, 2020 in the United Kingdom [@url:https://www.astrazeneca.com/media-centre/press-releases/2020/astrazenecas-covid-19-vaccine-authorised-in-uk.html] and has since then been approved for emergency use in several dozen countries, in addition to receiving full approval in Brazil.
-
-Second, a viral vector approach was also applied by Gamaleya to develop Sputnik V, a replication-deficient recombinant adenovirus (rAd) vaccine that combines two adenovirus vectors, rAd26-S and rAd5-S, that express the full-length SARS-CoV-2 spike glycoprotein.
-The two vectors are administered intramuscularly administered sequentially, following a prime-boost regimen.
-Despite a lack of data from clinical trials, President Vladimir Putin of Russia announced the approval of the Sputnik V vaccines on August 11th, 2020 [@doi:10/ft7j] and it has subsequently been adminsitered in Russia and other countries.
-Subsequently, the phase I/II clinical trial was published and indicated that the vaccine was safe, with the most common adverse events being mild pain at the injection site (58%), hypothermia (50%), headaches (42%), fatigue (28%), and joint and muscle pain (24%), and immunogenic, with seroconversion observed in all participants three weeks after the second dose and with all participants producing antibodies to the SARS-CoV-2 glycoprotein [@doi:10/gg96hq].
-In February 2021, six months after its approval in Russia, interim results of the phase III trial were released, indicating an overall vaccine efficacy of 91.6% for symptomatic COVID-19 [@doi:10/ghxj4g].
-As of early January, Sputnik V had been administered to as many as 1.5 million Russians [@url:https://www.brusselstimes.com/news-contents/world/149039/1-5-million-people-have-received-sputnik-v-vaccine-russia-says-russian-direct-investment-fund-mikhail-murashko/] , and doses of Sputnik V have also been distributed to other parts of Europe, such as Belarus, Bosnia-Herzegovina, Hungary, San Marino, Serbia, and Slovakia [@url:https://www.euronews.com/2021/02/12/hungary-to-begin-using-russia-s-sputnik-v-vaccine-today; @url:https://www.euronews.com/2021/02/24/san-marino-buys-russia-s-sputnik-v-after-eu-vaccine-delivery-delays; @url:https://www.themoscowtimes.com/2020/12/29/belarus-starts-coronavirus-vaccination-with-sputnik-v-a72512], with the Czech Republic and Austria also having expressed interest in its procurement [@url:https://www.cnbc.com/2021/03/02/russias-sputnik-vaccine-is-luring-eastern-europe-worrying-the-eu.html].
-
-Third, Janssen Pharmaceuticals, Inc., a subsidiary of Johnson & Johnson, also developed a viral vector vaccine in collaboration with and funded by the United States's “Operation Warp Speed” [@url:https://www.gao.gov/products/gao-21-319; @url:https://www.jnj.com/johnson-johnson-announces-a-lead-vaccine-candidate-for-covid-19-landmark-new-partnership-with-u-s-department-of-health-human-services-and-commitment-to-supply-one-billion-vaccines-worldwide-for-emergency-pandemic-use].
-The vaccine candidate JNJ-78436735, formerly known as Ad26.COV2-S, is a monovalent vaccine that is composed of a replication-deficient adenovirus serotype 26 (Ad26) vector expressing the stabilized prefusion S protein of SARS-CoV-2 [@doi:10.1056/NEJMoa2034201;@doi:10.1038/s41541-020-00243-x]. 
-Unlike the other two viral vector vaccines available to date, JNJ-78436735 requires only a single dose, a characteristic that is expected to aid in global deployment [@doi:10.1038/s41586-020-2607-z].
-JNJ-78436735 was selected from among a number of initial candidate designs [@doi:10.1038/s41541-020-00243-x] and tested _in vivo_ in Syrian golden hamsters and Rhesus macaques to assess safety and immunogenicity [@doi:10.1038/s41541-020-00243-x; @doi:10.1038/s41586-020-2607-z; @doi:10.1038/s41591-020-1070-6; @doi:10.1101/2020.11.17.368258].
-The JNJ-78436735 candidate was selected for its favorable immunogenicity profile and ease of manufacturability [@doi:10.1038/s41541-020-00243-x; @doi:10.1038/s41586-020-2607-z; @doi:10.1038/s41591-020-1070-6; @doi:10.1101/2020.11.17.368258] and was found to confer protection against SARS-CoV-2 in macaques even after six months [@doi:10.1101/2021.01.30.428921].
-The one- versus two-dose regimen was tested in volunteers through a phase I/IIa trial [@doi:10.1056/NEJMoa2034201], although these results are not yet available; however, the study did report that the vaccine was well-tolerated and that most participants demonstrated seroconversion in a neutralization assay 29 days after immunization [@doi:10.1056/NEJMoa2034201].
-The phase III trial is ongoing across several countries (Argentina, Brazil, Chile, Colombia, Mexico, Peru, South Africa, and the U.S.), but interim results were reported in a press release on January 29th, 2021 [@url:https://www.nih.gov/news-events/news-releases/janssen-investigational-covid-19-vaccine-interim-analysis-phase-3-clinical-data-released; @url:https://www.janssen.com/emea/sites/www_janssen_com_emea/files/johnson_johnson_announces_single-shot_janssen_covid-19_vaccine_candidate_met_primary_endpoints_in_interim_analysis_of_its_phase_3_ensemble_trial.pdf].
-The vaccine was well-tolerated, and across all regions studied, it was found to be 66% effective after 28 days for the prevention of moderate to severe COVID-19 and to be 85% effective for the prevention of laboratory-confirmed severe COVID-19 as well as 100% protection against COVID-19-related hospitalization and death.
-However, the reported efficacy ranged from 57% in South Africa to 72% in the United States, suggesting that these observations might be influenced by the prominant viral strains circulating in each country at the time of the trial; at the time, several variants of concern including B.1.351, which was first identified in South Africa [@url:https://cov-lineages.org/global_report_B.1.351.html], were being monitored.
-
-The three viral-vector vaccines described above have demonstrated the potential for this technology to facilitate a quick response to an emerging pathogen.
-However, two of the three vaccines have faced a number of criticisms surrounding the implementation of their clinical trials.
-<--To Do: Suggestion to move some of the Sputnik controversy here, along with describing the issues with the AstraZeneca trial-->
-Additionally, though the vaccines are built using similar principles, there are some differences that might influence their efficacy as SARS-CoV-2 evolves.
-<--To Do: prefusion conformation (J&J) vs not (the other two)-->
-
-### RNA Vaccines
-
-Building on DNA Vaccine technology, RNA vaccines are an even more recent advancement for vaccine development.
-RNA vaccines are nucleic-acid based modalities that code for viral antigens against which the human body elicits a humoral and cellular immune response.
-The mRNA technology is transcribed _in vitro_ and delivered to cells via lipid nanoparticles (LNP) [@doi:10.1002/eji.1830230749].
-They are recognized by ribosomes _in vivo_ and then translated and modified into functional proteins [@doi:10.3389/fimmu.2019.00594].
-The resulting intracellular viral proteins are displayed on surface MHC proteins, provoking a strong CD8+ T cell response as well as a CD4+ T cell and B cell-associated antibody responses [@doi:10.3389/fimmu.2019.00594].
-Naturally, mRNA is not very stable and can degrade quickly in the extracellular environment or the cytoplasm.
-The LNP covering protects the mRNA from enzymatic degradation outside of the cell [@doi:10.4155/tde-2016-0006].
-Codon optimization to prevent secondary structure formation and modifications of the poly-A tail as well as the 5’ untranslated region to promote ribosomal complex binding can increase mRNA expression in cells.
-Furthermore, purifying out double-stranded RNA and immature RNA with FPLC (fast performance liquid chromatography) and HPLC (high performance liquid chromatography) technology will improve translation of the mRNA in the cell [@doi:10.3389/fimmu.2019.00594; @doi:10.1080/14760584.2017.1355245].
-
-There are three types of RNA vaccines: non-replicating, _in vivo_ self-replicating, and _in vitro_ dendritic cell non-replicating [@url:https://www.phgfoundation.org/briefing/rna-vaccines].
-Non-replicating mRNA vaccines consist of a simple open reading frame (ORF) for the viral antigen flanked by the 5’ UTR and 3’ poly-A tail.
-_In vivo_ self-replicating vaccines encode a modified viral genome derived from single-stranded, positive sense RNA alphaviruses [@doi:10.3389/fimmu.2019.00594; @doi:10.1080/14760584.2017.1355245].
-The RNA genome encodes the viral antigen along with proteins of the genome replication machinery, including an RNA polymerase.
-Structural proteins required for viral assembly are not included in the engineered genome [@doi:10.3389/fimmu.2019.00594].
-Self-replicating vaccines produce more viral antigens over a longer period of time, thereby evoking a more robust immune response [@url:https://www.phgfoundation.org/briefing/rna-vaccines].
-Finally, _in vitro_ dendritic cell non-replicating RNA vaccines limit transfection to dendritic cells.
-Dendritic cells are potent antigen-presenting immune cells that easily take up mRNA and present fragments of the translated peptide on their MHC proteins, which can then interact with T cell receptors.
-Ultimately, primed T follicular helper cells can stimulate germinal center B cells that also present the viral antigen to produce antibodies against the virus [@doi:10.1016/j.immuni.2014.10.004].
-These cells are isolated from the patient, grown and transfected _ex vivo_, and reintroduced to the patient [@doi:10.1038/nrd.2017.243].
-
-Vaccines based on mRNA delivery confer many advantages over traditional viral vectored vaccines and DNA vaccines.
-In comparison to live attenuated viruses, mRNA vaccines are non-infectious and can be synthetically produced in an egg-free, cell-free environment, thereby reducing the risk of a detrimental immune response in the host [@doi:10.1016/j.immuni.2020.03.007].
-Unlike DNA vaccines, mRNA technologies are naturally degradable and non-integrating, and they do not need to cross the nuclear membrane in addition to the plasma membrane for their effects to be seen [@doi:10.3389/fimmu.2019.00594].
-Furthermore, mRNA vaccines are easily, affordably, and rapidly scalable.
-Although mRNA vaccines have been developed for therapeutic and prophylactic purposes, none have previously been licensed or commercialized.
-Nevertheless, they have shown promise in animal models and preliminary clinical trials for several indications, including rabies, coronavirus, influenza, and cytomegalovirus [@clinicaltrials:NCT01669096].
-Preclinical data previously identified effective antibody generation against full-length FPLC-purified influenza hemagglutinin stalk-encoding mRNA in mice, rabbits, and ferrets [@doi:10.1038/s41467-018-05482-0].
-Similar immunological responses for mRNA vaccines were observed in humans in Phase I and II clinical trials operated by the pharmaceutical-development companies Curevac and Moderna for rabies, flu, and zika [@doi:10.1080/14760584.2017.1355245].
-Positively charged bilayer LNPs carrying the mRNA attract negatively charged cell membranes, endocytose into the cytoplasm [@doi:10.4155/tde-2016-0006], and facilitate endosomal escape.
-LNPs can be coated with modalities recognized and engulfed by specific cell types, and LNPs that are 150 nm or less effectively enter into lymphatic vessels [@doi:10.4155/tde-2016-0006; @doi:10.1038/s41467-018-06936-1].
-Therefore, this technology holds great potential for targeted delivery of modified mRNA.
-<!-- To Do: development of this tech during previous epidemics?-->
-
-Given the potential for this technology to be quickly adapted for a new pathogen, it has held significant interest for the treatment of COVID-19.
-In the vaccines developed under this approach, the mRNA coding for a stabilized prefusion spike protein, which is immunogenic [@doi:10.1016/j.immuni.2020.05.002], can be furnished to the immune system in order to train its response.
-Two vaccine candidates in this category emerged with promising phase III results at the end of 2020.
-Both require two doses approximately one month apart.
-The first was Pfizer/BioNTech's BNT162b2, which contains the full prefusion stabilized, membrane-anchored SARS-CoV-2 spike protein in a vaccine formulation based on modified mRNA (modRNA) technology [@doi:10.1101/cshperspect.a014035; @url:https://www.pfizer.com/news/press-release/press-release-detail/pfizer-and-biontech-announce-early-positive-data-ongoing-0].
-<!--To Do: brief history of phase I & phase II (like 1-2 sentences)-->
-In the phase II/III multinational trial, this vaccine was associated with a 95% efficacy against laboratory-confirmed COVID-19 and with mild-to-moderate local and systemic effects but a low risk of serious adverse effects [@doi:10.1056/NEJMoa2034577].
-Similarly, ModernaTX developed mRNA-1273, which, despite being the second mRNA vaccine to release phase III results, was the first mRNA vaccine to enter phase I clinical trials.
-mRNA-1273 is comprised by a conventional lipid nanoparticle encapsulated RNA encoding a full-length prefusion stabilized S protein for SARS-CoV-2 [@clinicaltrials:NCT04283461].
-In the phase I trial, neutralizing activity reached similar levels to that observed in convalescent plasma samples by day 7 after the second dose of RNA-1273 [@doi:10.1056/NEJMoa2022483].
-A few months later, interim results from the phase III trial indicated 94.5% efficacy of the vaccine in preventing symptomatic COVID-19 in adults who received the vaccine at 99 sites around the United States [@doi:10.1056/NEJMoa2035389].
-Similar to BNT162b2, the vaccine was associated with mild-to-moderate adverse effects but with a low risk of serious adverse events [@doi:10.1056/NEJMoa2035389]. 
-In late 2020, both vaccines both received approval from the United States's Food and Drug Administration (FDA) under an emergency use authorization [@url:https://www.fda.gov/news-events/press-announcements/fda-takes-key-action-fight-against-covid-19-issuing-emergency-use-authorization-first-covid-19; @url:https://www.cdc.gov/mmwr/volumes/69/wr/mm695152e1.htm], and these vaccines have been widely distributed, primarily in North America and the European Union [@url:https://www.nytimes.com/interactive/2020/science/coronavirus-vaccine-tracker.html].
-As the first mRNA vaccines to make it to market, these two highly efficacious vaccines demonstrate the power of this emerging technology, which has previously attracted scientific interest because of its potential to be used to treat non-infectious as well as infectious diseases.
-
-### Discussion (Probably to be fleshed out into multiple sections)
-
-Given the wide range of vaccines under development, it is possible that some vaccine products may eventually be shown to be more effective in certain subpopulations, such as children, pregnant women, immunocompromised patients, the elderly, etc.
-However, the vaccine development process has historically been slow, and vaccines fail to provide immediate prophylactic protection or treat ongoing infections [@doi:10.3390/v10120680].
-
-<!--To Do: Add table of different technologies and which vaccines fall under each-->
-
-Concerns: diversity of volunteer pools, variants, and distribution
-=======
-### COVAXIN/BBV152
-
+<!--To Do: reorganize text from paragraph below, maybe some moves to appendix-->
 India, the biggest producer of vaccines globally, has developed COVAXIN®, which is an indigenous COVID-19 vaccine researched and manufactured by Bharat Biotech International Ltd. in collaboration with the Indian Council of Medical Research (ICMR) - National Institute of Virology (NIV). 
 Bharat Biotech reported 80.6% vaccine efficacy for its whole virion inactivated  BBV152 (COVAXIN®) vaccine candidate in 25,800 participants in phase III clinical trials [@url:https://www.bharatbiotech.com/images/press/covaxin-phase3-efficacy-results.pdf; @url:https://www.biogenetech.co.th/wp-content/uploads/2021/03/5-Ocugen.pdf]. 
 It was reported in _The Lancet_ that the BBV152 vaccine candidate adjuvanted with alum and a Toll-like receptor 7/8 (TLR7/8) agonist is safe, immunogenic, and induces Th1-skewed memory T-cell responses upon immunization [@doi:10/gh7597].
@@ -347,4 +164,183 @@
 India has also shipped approximately 58 million COVID-19 vaccines to 66 countries [@url:https://www.mea.gov.in/vaccine-supply.htm]
 Considering India produces approximately 60% of the world's vaccines prior to the pandemic, it is no surprise that several other vaccine candidates are under development.
 These include ZyCov-Di, a DNA vaccine produced by Zydus Cadila, HGCO19, India’s first mRNA vaccine produced by Genova and HDT Biotech Corporation (of the U.S.), and the Bio E subunit vaccine produced by Biological E in collaboration with U.S.-based Dynavax and the Baylor College of Medicine [@url:https://www.bbc.com/news/world-asia-india-55748124].
->>>>>>> a45c79ac
+
+CoronaVac has been approved for use in China and has been granted emergency use in Azerbaijan, Brazil, Cambodia, Chile, Colombia, Ecuador, Hong Kong, Indonesia, Laos, Malaysia, Mexico, Philippines, Thailand, Turkey, Ukraine, and Uruguay [@url:https://www.nytimes.com/interactive/2020/science/coronavirus-vaccine-tracker.html#sinovac].<!--To Do: clean citation-->
+Sinovac has reported that their platform now has the capacity to provide up to a billion doses [@url:https://www.nytimes.com/interactive/2020/science/coronavirus-vaccine-tracker.html#sinovac].<!--To Do: clean citation-->
+<!--To Do: A sentence or two comparing to Sinopharm (2 candidates), https://www.ncbi.nlm.nih.gov/pmc/articles/PMC7561304/ BBIBP-CorV; https://pubmed.ncbi.nlm.nih.gov/32778225/ --->
+The Sinopharm-Beijing Institute vaccine is currently approved for use in Bahrain, China, and the United Arab Emirates, but has been granted emergency use in Argentina, Cambodia, Egypt, Guyana, Hungary, Iran, Iraq, Jordan, Nepal, Pakistan, Peru, Venezuela, and Zimbabwe, with limited use in both Serbia and the Seychelles [@url:https://www.nytimes.com/interactive/2020/science/coronavirus-vaccine-tracker.html#sinopharm].<!--To do: clean citation-->
+In contrast, the Sinopharm-Wuhan vaccine, which has been approved for use in China since February 25th, 2021, has been distributed almost exclusively within China, with limited supplies distributed to the United Arab Emirates [@url:https://www.nytimes.com/interactive/2020/science/coronavirus-vaccine-tracker.html#wuhan].<!--To Do: clean citation-->
+<!--To Do: This should be slower to produce, I think? How does this compare to other platforms?-->
+Delays in vaccine distribution have also caused issues, particularly in Turkey where 10 million doses of Sinovac were due to arrive by December 2020, but instead only 3 million were delivered in early January [@url:https://www.nytimes.com/2021/01/25/business/china-covid-19-vaccine-backlash.html].
+Similar delays and shortages of doses promised have been reported by officials in the Philippines, Egypt, Morocco, and the United Arab Emirates [@url:https://abcnews.go.com/Health/wireStory/philippines-receive-covid-19-vaccine-delays-76163594; @url:https://www.wsj.com/articles/chinas-covid-19-vaccine-makers-struggle-to-meet-demand-11612958560].
+This will be concerning to China who have vaccine contracts for millions of doses with Indonesia (>100 million), Brazil (100 million), Chile (60 million), Turkey (50 million), Egypt (40 million) and many others [@url:https://www.wsj.com/articles/chinas-covid-19-vaccine-makers-struggle-to-meet-demand-11612958560].
+
+### Protein Subunit Vaccines
+
+<!--To Do: Add to figure-->
+Compared to the inactivated whole virus vaccines, these protein subunit vaccines isolate a single protein of the virus and use it to stimulate the immune system.
+These proteins, also referred to as antigens, are usually those located on the surface of the viral particle and are therefore key targets of the immune system.
+These proteins are typically grown in yeast and then harvested.
+This vaccine can stimulate antibodies and CD4^+^ T-cell response [@doi:10.1007/978-1-4615-1823-5].
+The main advantage of this method is that they are considered very safe because the antigen alone cannot cause an infection; however, the immune response is weaker and an adjuvant is usually needed to boost the response [@doi:10.1517/14712598.2011.573624].
+<!--To Do: Application/advancements in prior 21st century epidemics?-->
+
+NVX-CoV2373, produced by U.S. company Novavax, is a protein nanoparticle vaccine candidate against SARS-CoV-2 that is constructed from a mutated prefusion SARS-CoV-2 spike protein in combination with a specialized adjuvant to elicit an immune response against SARS-CoV-2.
+The spike protein is recombinantly expressed in Sf9 insect cells [@doi:10.1038/s41467-020-20653-8], which have previously been used for several other FDA-approved protein therapeutics [@doi:10.1021/acs.iecr.8b00985] and contains mutations in the furin cleavage site (682-RRAR-685 to 682-QQAQ-685) along with two proline substitutions (K986P and V987P) that improve thermostability [@doi:10.1038/s41467-020-20653-8].
+In preclinical mouse models, Novavax-CoV2373 elicited high anti-spike IgG titers 21-28 days post-vaccination that could neutralize the SARS-CoV-2 virus and protect the animals against virus challenge, with particularly strong effects when administered with the proprietary adjuvant Matrix-M^TM^ [@doi:10.1038/s41467-020-20653-8].
+In a phase I/II trial, a two-dose regimen of NVX-CoV2373 was found to induce anti-spike IgG levels and neutralizing antibody-titers exceeding those observed in convalescent plasma donated by symptomatic patients [@doi:10.1056/NEJMoa2026920].
+In line with the preclinical studies, the use of Matrix-M adjuvant further increased anti-spike immunoglobulin levels and induced a Th1 response.
+Although the phase III trial data has not been published yet, Novavax announced an efficacy of 89.3% based on their phase III trial in the UK and also noted that 90% of cases occurring in their phase IIb study in South Africa were caused by a variant of concern, B.1.351 [@url:https://ir.novavax.com/news-releases/news-release-details/novavax-covid-19-vaccine-demonstrates-893-efficacy-uk-phase-3].
+Despite these very preliminary results, Novavax has signed an agreement with the Serum Institute of India allowing them to produce up to 2 billion doses a year [@url:https://www.reuters.com/article/health-coronavirus-novavax-idUSKBN2661PI] and has also signed agreements with the U.K., Canada, Australia, and South Korea [@url:https://ir.novavax.com/news-releases/news-release-details/novavax-announces-expanded-collaboration-and-license-agreement] as well as projecting that they will supply 1.1 billion doses to COVAX for distribution to countries with limited access to vaccine supplies [@url:https://www.nytimes.com/interactive/2020/science/coronavirus-vaccine-tracker.html].
+<!--To Do: closing sentence contextualizing role protein subunit vaccines may play in this pandemic relative to previous ones-->
+
+### Vaccines Delivering DNA
+
+The delivery and presentation of antigens is fundamental to inducing immunity against a virus such as SARS-CoV-2.
+DNA vaccines offer an approach to delivering foreign substances into the body in a way that induces both a humoral and cellular immune response [@doi:10.1038/nrg2432].
+Delivering a DNA sequence to host cells allows the host to synthesize an antigen without exposure to a viral threat [@doi:10.1038/nrg2432].
+Host-synthesized antigens can then be presented in complex with major histocompatibility complex (MHC) I and II, which can activate either T- or B-cells [@doi:10.1038/nrg2432].
+While these vaccines encode specific proteins, providing many of the benefits of a protein subunit vaccine, they do not carry any risk of DNA being live, replicating, or spreading, and their manufacturing process lends itself to scalability [@doi:10.1038/nrg2432].
+Many of the safety concerns raised about DNA vaccines were not found to be an issue during preclinical and phase I testing, although antibiotic resistance introduced during the plasmid selection process remained a concern during this initial phase of development [@doi:10.1038/nrg2432].
+However, the immunogenicity of these vaccines has also not reached expectations [@doi:10.1038/nrg2432].
+<!--To Do: Expand. I have a bunch of papers downloaded about why this such a groundbreaking technology, need to read and summarize-->
+
+#### DNA Vaccines
+
+In the 1990s and 2000s, DNA vaccines delivered via plasmids sparked significant scientific interest, leading to a large number of preclinical trials [@doi:10.1038/nrg2432].
+Early preclinical trials primarily focused on long-standing disease threats, including viral diseases such as rabies and bacterial diseases such as malaria, and promising results led to phase I testing of the application of this technology to HIV, influenza, malaria, and other diseases of concern during this period [@doi:10.1038/nrg2432].
+Although they were well-tolerated, these early attempts to develop vaccines were generally not very successful in inducing immunity to the target pathogen, with either limited T-cell or limited neutralizing antibody responses observed [@doi:10.1038/nrg2432].
+<!--To Do: Plasmid DNA vaccines for other 21st century epidemics, and the coming-of-age of this technology in the late 00s-->
+
+<!--To Do: Add background on how the INO-4800 vaccine is designed-->
+Currently, a Phase I safety and immunogenicity clinical trial of INO-4800, a prophylactic vaccine against SARS-CoV-2, is underway [@clinicaltrials:NCT04336410].
+The vaccine developer Inovio Pharmaceuticals Technology is overseeing administration of INO-4800 by intradermal injection followed by electroporation with the CELLECTRA® device to healthy volunteers.
+Electroporation is the application of brief electric pulses to tissues in order to permeabilize cell membranes in a transient and reversible manner.
+It has been shown that electroporation can enhance vaccine efficacy by up to 100-fold, as measured by increases in antigen-specific antibody titers [@doi:10.1016/j.coi.2011.03.008].
+The safety of the CELLECTRA® device has been studied for over seven years, and these studies support the further development of electroporation as a safe vaccine delivery method [@doi:10.4161/hv.24702].
+The temporary formation of pores through electroporation facilitates the successful transportation of macromolecules into cells, allowing cells to robustly take up INO-4800 for the production of an antibody response.
+Approved by the United States (U.S.) FDA on April 6, 2020, the phase I study is enrolling up to 40 healthy adult volunteers in Philadelphia, PA at the Perelman School of Medicine and at the Center for Pharmaceutical Research in Kansas City, MO.
+The trial has two experimental arms corresponding to the two locations.
+Participants in Experimental Group 1 will receive one intradermal injection of 1.0 milligram (mg) of INO-4800 followed by electroporation using the CELLECTRA® 2000 device twice, administered at Day 0 and Week 4.
+Participants in Experimental Group 2 will receive two intradermal injections of 1.0 mg (total 2.0 mg per dosing visit) of INO-4800 followed by electroporation using the CELLECTRA® 2000 device, administered at Day 0 and Week 4.
+Safety data and the initial immune responses of participants from the trial are expected by the end of the summer of 2021.
+The development of a DNA vaccine against SARS-CoV-2 by Inovio could be an important step forward in the world's search for a COVID-19 vaccine.
+Although exciting, the cost of vaccine manufacturing and electroporation may make scaling the use of this technology for prophylactic use for the general public difficult.
+
+#### Viral-Vector DNA Vaccines
+
+Viral vectors have emerged as a safe and efficient method to furnish the nucleotide sequences of an antigen to the immune system using a second virus as a vector [@doi:10.1128/CVI.00298-16].
+The genetic content of the vector virus is often altered to prevent it from replicating, but replication-competent viruses can also be used under certain circumstances [@doi:10.1016/j.coi.2016.05.014].
+The vaccine then uses the host machinery to construct antigen(s) from the transported genetic material, for which the body synthesizes antibodies in response.
+One of the early viral vectors explored was adenovirus, with serotype 5 (Ad5) being particularly effective [@doi:10.1038/nrg2432].
+This technology rose in popularity during the 2000s due to its being more immunogenic in humans and non-human primates than plasmid-vectored DNA vaccines [@doi:10.1038/nrg2432].
+In the 2000s, interest also arose in utilizing simian adenoviruses as vectors because of the reduced risk that human vaccine recipients would have prior exposure resulting in adaptive immunity [@doi:10.1038/nrg2432; @doi:10.1038/mt.2013.284], and chimpanzee adenoviruses were explored as a potential vector in the development of a vaccine against _Middle East respiratory syndrome-related coronavirus_ (MERS-CoV) [@doi:10.3390/v12080861].
+Today, various viral-vector platforms including poxviruses [@doi:10/cnw6vw; @doi:10.4161/hv.28974], adenoviruses [@doi:10.1038/mt.2009.130], and vesicular stomatitis viruses [@pmid:10196265; @doi:10.1016/j.molmed.2004.03.003] are being developed,
+Viral-vector vaccines are able to induce both an antibody and cellular response; however, the response is limited due to the immunogenicity of the viral vector used [@doi:10.1016/j.coi.2011.03.006; @doi:10.1038/mt.2009.130].
+An important consideration in identifying potential vectors is the immune response to the vector.
+Both the innate and adaptive immune responses can potentially respond to the vector, limiting the ability of the vaccine to transfer information to the immune system [@doi:10.1038/gt.2009.148].
+Different vectors are associated with different levels of reactogenicity; for example, adenoviruses elicit a much stronger innate immune response than replication deficient adeno-associated viruses derived from parvoviruses [@doi:10.1038/gt.2009.148].
+Additionally, using a virus circulating widely in human populations as a vector presents additional challenges because vaccine recipients may already have developed an immune response to the vector [@doi:10.3390/vaccines2030624].
+
+There are several viral vector vaccines that are available for veterinary use [@doi:10.3390/vaccines8040680; @doi:10.1038/nrg2432], but prior to the COVID-19 pandemic, only one viral vector vaccine was approved by the FDA for use in humans.
+This vaccine is vectored with a recombinant vesicular stomatitis virus and targeted against the ebola virus [doi:10.1016/j.cell.2020.03.011].
+Additionally, several phase I and phase II clinical trials for other vaccines are ongoing [@doi:10.1128/CVI.00298-16], and the technology is currently being explored for its potential against numerous infectious diseases including malaria [@doi:10.1016/j.ymthe.2016.11.003; @doi:10.1016/j.vaccine.2006.07.035], ebola [@doi:10.1056/NEJMoa1410863; @doi:10.1093/infdis/jir349; @doi:10.1586/14760584.2014.885841], and human immunodeficiency virus (HIV) [@doi:10.1097/COH.0b013e328363d389; @doi:10.1016/j.virol.2014.09.004].
+The threat of MERS and SARS initiated interest in the application of viral vector vaccines to human coronaviruses [@doi:10.3390/v12080861], but efforts to apply this technology to these pathogens had not yet led to a successful vaccine candidate.
+In the mid-to-late 00s, adenoviral vectored vaccines against SARS were found to induce SARS-CoV-specific IgA in the lungs of mice [@doi:10.1099/vir.0.81579-0], but were later found to offer incomplete protection in ferret models [@doi:10.1099/vir.0.2008/001891-0].
+Gamaleya National Center of Epidemiology and Microbiology in Moscow sought to use an adenovirus platform for the development of vaccines for _Middle East respiratory syndrome-related coronavirus_ and Ebola virus, although neither of the previous vaccines were internationally licensed [@url:https://www.who.int/immunization/sage/meetings/2018/october/2_Ebola_SAGE2018Oct_BgDoc_20180919.pdf].
+
+In 2017, results were published from an initial investigation of two vaccine candidates against MERS-CoV containing the MERS-CoV S gene vectored with chimpanzee adenovirus, Oxford University #1 (ChAdOx1), a replication-deficient chimpanzee adenovirus [@doi:10.1016/j.vaccine.2017.05.032].
+This study reported that a candidate containing the complete spike protein sequence induced a stronger neutralizing antibody response in mice than candidates vectored with modified vaccinia virus Ankara.
+It was pursued in additional research, and in the summer of 2020 results of two studies were published.
+The first reported that a single dose of ChAdOx1 MERS induced an immune response and inhibited viral replication in macaques [@doi:10.1126/sciadv.aba8399].
+The second reported  promising results from a phase I trial that administered the vaccine to adults and measured safety/tolerability and immune response (as indicated through immune assays following vaccination) [@doi:10/ggtxgp].
+
+While not all of these results were available at the time that vaccine development programs against SARS-CoV-2 began, at least three viral vector vaccines have also been developed against this hCoV.
+First, collaboration between AstraZeneca and researchers at the University of Oxford has successfully applied a viral vector approach to the development of a vaccine against SARS-CoV-2 using the replication-deficient ChAdOx1 vector modified to encode the spike protein of SARS-CoV-2 [@doi:10.1038/s41586-020-2608-y].
+In phase I and I/II trials, respectively, the immunogenic potential of vaccine candidate ChAdOx1 nCoV-19 was demonstrated through the immune challenge of two animal models, mice and rhesus macaques [@doi:10.1038/s41586-020-2608-y] and patients receiving the ChAdOx1 nCoV-19 vaccine developed antibodies to the SARS-CoV-2 spike protein that peaked by day 28, with these levels remaining stable until a second observation at day 56 [@doi:10/gg5gwk].
+In December 2020, preliminary results of the phase III trial were released detailing randomized control trials conducted in the U.K., Brazil, and South Africa between April and November 2020 [@doi:10/fmq2].
+These trials again compared ChAdOx1 nCoV-19 to a control, but the design of each study varied; pooling data across studies indicated an overall efficacy of 70.4%. <!--To Do: symptomatic?-->
+ChAdOx1 nCoV-19 was first approved for emergency use on December 30, 2020 in the United Kingdom [@url:https://www.astrazeneca.com/media-centre/press-releases/2020/astrazenecas-covid-19-vaccine-authorised-in-uk.html] and has since then been approved for emergency use in several dozen countries, in addition to receiving full approval in Brazil.
+
+Second, a viral vector approach was also applied by Gamaleya to develop Sputnik V, a replication-deficient recombinant adenovirus (rAd) vaccine that combines two adenovirus vectors, rAd26-S and rAd5-S, that express the full-length SARS-CoV-2 spike glycoprotein.
+The two vectors are administered intramuscularly administered sequentially, following a prime-boost regimen.
+Despite a lack of data from clinical trials, President Vladimir Putin of Russia announced the approval of the Sputnik V vaccines on August 11th, 2020 [@doi:10/ft7j] and it has subsequently been adminsitered in Russia and other countries.
+Subsequently, the phase I/II clinical trial was published and indicated that the vaccine was safe, with the most common adverse events being mild pain at the injection site (58%), hypothermia (50%), headaches (42%), fatigue (28%), and joint and muscle pain (24%), and immunogenic, with seroconversion observed in all participants three weeks after the second dose and with all participants producing antibodies to the SARS-CoV-2 glycoprotein [@doi:10/gg96hq].
+In February 2021, six months after its approval in Russia, interim results of the phase III trial were released, indicating an overall vaccine efficacy of 91.6% for symptomatic COVID-19 [@doi:10/ghxj4g].
+As of early January, Sputnik V had been administered to as many as 1.5 million Russians [@url:https://www.brusselstimes.com/news-contents/world/149039/1-5-million-people-have-received-sputnik-v-vaccine-russia-says-russian-direct-investment-fund-mikhail-murashko/] , and doses of Sputnik V have also been distributed to other parts of Europe, such as Belarus, Bosnia-Herzegovina, Hungary, San Marino, Serbia, and Slovakia [@url:https://www.euronews.com/2021/02/12/hungary-to-begin-using-russia-s-sputnik-v-vaccine-today; @url:https://www.euronews.com/2021/02/24/san-marino-buys-russia-s-sputnik-v-after-eu-vaccine-delivery-delays; @url:https://www.themoscowtimes.com/2020/12/29/belarus-starts-coronavirus-vaccination-with-sputnik-v-a72512], with the Czech Republic and Austria also having expressed interest in its procurement [@url:https://www.cnbc.com/2021/03/02/russias-sputnik-vaccine-is-luring-eastern-europe-worrying-the-eu.html].
+
+Third, Janssen Pharmaceuticals, Inc., a subsidiary of Johnson & Johnson, also developed a viral vector vaccine in collaboration with and funded by the United States's “Operation Warp Speed” [@url:https://www.gao.gov/products/gao-21-319; @url:https://www.jnj.com/johnson-johnson-announces-a-lead-vaccine-candidate-for-covid-19-landmark-new-partnership-with-u-s-department-of-health-human-services-and-commitment-to-supply-one-billion-vaccines-worldwide-for-emergency-pandemic-use].
+The vaccine candidate JNJ-78436735, formerly known as Ad26.COV2-S, is a monovalent vaccine that is composed of a replication-deficient adenovirus serotype 26 (Ad26) vector expressing the stabilized prefusion S protein of SARS-CoV-2 [@doi:10.1056/NEJMoa2034201;@doi:10.1038/s41541-020-00243-x]. 
+Unlike the other two viral vector vaccines available to date, JNJ-78436735 requires only a single dose, a characteristic that is expected to aid in global deployment [@doi:10.1038/s41586-020-2607-z].
+JNJ-78436735 was selected from among a number of initial candidate designs [@doi:10.1038/s41541-020-00243-x] and tested _in vivo_ in Syrian golden hamsters and Rhesus macaques to assess safety and immunogenicity [@doi:10.1038/s41541-020-00243-x; @doi:10.1038/s41586-020-2607-z; @doi:10.1038/s41591-020-1070-6; @doi:10.1101/2020.11.17.368258].
+The JNJ-78436735 candidate was selected for its favorable immunogenicity profile and ease of manufacturability [@doi:10.1038/s41541-020-00243-x; @doi:10.1038/s41586-020-2607-z; @doi:10.1038/s41591-020-1070-6; @doi:10.1101/2020.11.17.368258] and was found to confer protection against SARS-CoV-2 in macaques even after six months [@doi:10.1101/2021.01.30.428921].
+The one- versus two-dose regimen was tested in volunteers through a phase I/IIa trial [@doi:10.1056/NEJMoa2034201], although these results are not yet available; however, the study did report that the vaccine was well-tolerated and that most participants demonstrated seroconversion in a neutralization assay 29 days after immunization [@doi:10.1056/NEJMoa2034201].
+The phase III trial is ongoing across several countries (Argentina, Brazil, Chile, Colombia, Mexico, Peru, South Africa, and the U.S.), but interim results were reported in a press release on January 29th, 2021 [@url:https://www.nih.gov/news-events/news-releases/janssen-investigational-covid-19-vaccine-interim-analysis-phase-3-clinical-data-released; @url:https://www.janssen.com/emea/sites/www_janssen_com_emea/files/johnson_johnson_announces_single-shot_janssen_covid-19_vaccine_candidate_met_primary_endpoints_in_interim_analysis_of_its_phase_3_ensemble_trial.pdf].
+The vaccine was well-tolerated, and across all regions studied, it was found to be 66% effective after 28 days for the prevention of moderate to severe COVID-19 and to be 85% effective for the prevention of laboratory-confirmed severe COVID-19 as well as 100% protection against COVID-19-related hospitalization and death.
+However, the reported efficacy ranged from 57% in South Africa to 72% in the United States, suggesting that these observations might be influenced by the prominant viral strains circulating in each country at the time of the trial; at the time, several variants of concern including B.1.351, which was first identified in South Africa [@url:https://cov-lineages.org/global_report_B.1.351.html], were being monitored.
+
+The three viral-vector vaccines described above have demonstrated the potential for this technology to facilitate a quick response to an emerging pathogen.
+However, two of the three vaccines have faced a number of criticisms surrounding the implementation of their clinical trials.
+<--To Do: Suggestion to move some of the Sputnik controversy here, along with describing the issues with the AstraZeneca trial-->
+Additionally, though the vaccines are built using similar principles, there are some differences that might influence their efficacy as SARS-CoV-2 evolves.
+<--To Do: prefusion conformation (J&J) vs not (the other two)-->
+
+### RNA Vaccines
+
+Building on DNA Vaccine technology, RNA vaccines are an even more recent advancement for vaccine development.
+RNA vaccines are nucleic-acid based modalities that code for viral antigens against which the human body elicits a humoral and cellular immune response.
+The mRNA technology is transcribed _in vitro_ and delivered to cells via lipid nanoparticles (LNP) [@doi:10.1002/eji.1830230749].
+They are recognized by ribosomes _in vivo_ and then translated and modified into functional proteins [@doi:10.3389/fimmu.2019.00594].
+The resulting intracellular viral proteins are displayed on surface MHC proteins, provoking a strong CD8+ T cell response as well as a CD4+ T cell and B cell-associated antibody responses [@doi:10.3389/fimmu.2019.00594].
+Naturally, mRNA is not very stable and can degrade quickly in the extracellular environment or the cytoplasm.
+The LNP covering protects the mRNA from enzymatic degradation outside of the cell [@doi:10.4155/tde-2016-0006].
+Codon optimization to prevent secondary structure formation and modifications of the poly-A tail as well as the 5’ untranslated region to promote ribosomal complex binding can increase mRNA expression in cells.
+Furthermore, purifying out double-stranded RNA and immature RNA with FPLC (fast performance liquid chromatography) and HPLC (high performance liquid chromatography) technology will improve translation of the mRNA in the cell [@doi:10.3389/fimmu.2019.00594; @doi:10.1080/14760584.2017.1355245].
+
+There are three types of RNA vaccines: non-replicating, _in vivo_ self-replicating, and _in vitro_ dendritic cell non-replicating [@url:https://www.phgfoundation.org/briefing/rna-vaccines].
+Non-replicating mRNA vaccines consist of a simple open reading frame (ORF) for the viral antigen flanked by the 5’ UTR and 3’ poly-A tail.
+_In vivo_ self-replicating vaccines encode a modified viral genome derived from single-stranded, positive sense RNA alphaviruses [@doi:10.3389/fimmu.2019.00594; @doi:10.1080/14760584.2017.1355245].
+The RNA genome encodes the viral antigen along with proteins of the genome replication machinery, including an RNA polymerase.
+Structural proteins required for viral assembly are not included in the engineered genome [@doi:10.3389/fimmu.2019.00594].
+Self-replicating vaccines produce more viral antigens over a longer period of time, thereby evoking a more robust immune response [@url:https://www.phgfoundation.org/briefing/rna-vaccines].
+Finally, _in vitro_ dendritic cell non-replicating RNA vaccines limit transfection to dendritic cells.
+Dendritic cells are potent antigen-presenting immune cells that easily take up mRNA and present fragments of the translated peptide on their MHC proteins, which can then interact with T cell receptors.
+Ultimately, primed T follicular helper cells can stimulate germinal center B cells that also present the viral antigen to produce antibodies against the virus [@doi:10.1016/j.immuni.2014.10.004].
+These cells are isolated from the patient, grown and transfected _ex vivo_, and reintroduced to the patient [@doi:10.1038/nrd.2017.243].
+
+Vaccines based on mRNA delivery confer many advantages over traditional viral vectored vaccines and DNA vaccines.
+In comparison to live attenuated viruses, mRNA vaccines are non-infectious and can be synthetically produced in an egg-free, cell-free environment, thereby reducing the risk of a detrimental immune response in the host [@doi:10.1016/j.immuni.2020.03.007].
+Unlike DNA vaccines, mRNA technologies are naturally degradable and non-integrating, and they do not need to cross the nuclear membrane in addition to the plasma membrane for their effects to be seen [@doi:10.3389/fimmu.2019.00594].
+Furthermore, mRNA vaccines are easily, affordably, and rapidly scalable.
+Although mRNA vaccines have been developed for therapeutic and prophylactic purposes, none have previously been licensed or commercialized.
+Nevertheless, they have shown promise in animal models and preliminary clinical trials for several indications, including rabies, coronavirus, influenza, and cytomegalovirus [@clinicaltrials:NCT01669096].
+Preclinical data previously identified effective antibody generation against full-length FPLC-purified influenza hemagglutinin stalk-encoding mRNA in mice, rabbits, and ferrets [@doi:10.1038/s41467-018-05482-0].
+Similar immunological responses for mRNA vaccines were observed in humans in Phase I and II clinical trials operated by the pharmaceutical-development companies Curevac and Moderna for rabies, flu, and zika [@doi:10.1080/14760584.2017.1355245].
+Positively charged bilayer LNPs carrying the mRNA attract negatively charged cell membranes, endocytose into the cytoplasm [@doi:10.4155/tde-2016-0006], and facilitate endosomal escape.
+LNPs can be coated with modalities recognized and engulfed by specific cell types, and LNPs that are 150 nm or less effectively enter into lymphatic vessels [@doi:10.4155/tde-2016-0006; @doi:10.1038/s41467-018-06936-1].
+Therefore, this technology holds great potential for targeted delivery of modified mRNA.
+<!-- To Do: development of this tech during previous epidemics?-->
+
+Given the potential for this technology to be quickly adapted for a new pathogen, it has held significant interest for the treatment of COVID-19.
+In the vaccines developed under this approach, the mRNA coding for a stabilized prefusion spike protein, which is immunogenic [@doi:10.1016/j.immuni.2020.05.002], can be furnished to the immune system in order to train its response.
+Two vaccine candidates in this category emerged with promising phase III results at the end of 2020.
+Both require two doses approximately one month apart.
+The first was Pfizer/BioNTech's BNT162b2, which contains the full prefusion stabilized, membrane-anchored SARS-CoV-2 spike protein in a vaccine formulation based on modified mRNA (modRNA) technology [@doi:10.1101/cshperspect.a014035; @url:https://www.pfizer.com/news/press-release/press-release-detail/pfizer-and-biontech-announce-early-positive-data-ongoing-0].
+<!--To Do: brief history of phase I & phase II (like 1-2 sentences)-->
+In the phase II/III multinational trial, this vaccine was associated with a 95% efficacy against laboratory-confirmed COVID-19 and with mild-to-moderate local and systemic effects but a low risk of serious adverse effects [@doi:10.1056/NEJMoa2034577].
+Similarly, ModernaTX developed mRNA-1273, which, despite being the second mRNA vaccine to release phase III results, was the first mRNA vaccine to enter phase I clinical trials.
+mRNA-1273 is comprised by a conventional lipid nanoparticle encapsulated RNA encoding a full-length prefusion stabilized S protein for SARS-CoV-2 [@clinicaltrials:NCT04283461].
+In the phase I trial, neutralizing activity reached similar levels to that observed in convalescent plasma samples by day 7 after the second dose of RNA-1273 [@doi:10.1056/NEJMoa2022483].
+A few months later, interim results from the phase III trial indicated 94.5% efficacy of the vaccine in preventing symptomatic COVID-19 in adults who received the vaccine at 99 sites around the United States [@doi:10.1056/NEJMoa2035389].
+Similar to BNT162b2, the vaccine was associated with mild-to-moderate adverse effects but with a low risk of serious adverse events [@doi:10.1056/NEJMoa2035389]. 
+In late 2020, both vaccines both received approval from the United States's Food and Drug Administration (FDA) under an emergency use authorization [@url:https://www.fda.gov/news-events/press-announcements/fda-takes-key-action-fight-against-covid-19-issuing-emergency-use-authorization-first-covid-19; @url:https://www.cdc.gov/mmwr/volumes/69/wr/mm695152e1.htm], and these vaccines have been widely distributed, primarily in North America and the European Union [@url:https://www.nytimes.com/interactive/2020/science/coronavirus-vaccine-tracker.html].
+As the first mRNA vaccines to make it to market, these two highly efficacious vaccines demonstrate the power of this emerging technology, which has previously attracted scientific interest because of its potential to be used to treat non-infectious as well as infectious diseases.
+
+### Discussion (Probably to be fleshed out into multiple sections)
+
+Given the wide range of vaccines under development, it is possible that some vaccine products may eventually be shown to be more effective in certain subpopulations, such as children, pregnant women, immunocompromised patients, the elderly, etc.
+However, the vaccine development process has historically been slow, and vaccines fail to provide immediate prophylactic protection or treat ongoing infections [@doi:10.3390/v10120680].
+
+<!--To Do: Add table of different technologies and which vaccines fall under each-->
+
+Concerns: diversity of volunteer pools, variants, and distribution
