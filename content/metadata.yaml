---
title: "SARS-CoV-2 and COVID-19: An Evolving Review of Diagnostics and Therapeutics"
keywords:
  - covid-19
  - coronavirus
  - pandemic
  - viral infection
lang: en-US
authors:
  -
    github: rando2
    name: Halie M. Rando
    initials: HMR
    orcid: 0000-0001-7688-1770
    twitter: tamefoxtime
    email: halie.rando@pennmedicine.upenn.edu
    contributions:
      - Project Administration
      - Writing - Original Draft
      - Methodology
    affiliations:
      - Department of Systems Pharmacology and Translational Therapeutics, University of Pennsylvania, Philadelphia, Pennsylvania, United States of America
    coi:
      string: "None"
      lastapproved: !!str 2020-03-22
    funders: the Gordon and Betty Moore Foundation (GBMF 4552)
  -
    github: cgreene
    name: Casey S. Greene
    initials: CSG
    orcid: 0000-0001-8713-9213
    twitter: GreeneScientist
    email: greenescientist@gmail.com
    contributions:
      - Conceptualization
      - Software
    affiliations:
      - Department of Systems Pharmacology and Translational Therapeutics, University of Pennsylvania, Philadelphia, Pennsylvania, United States of America
      - Childhood Cancer Data Lab, Alex's Lemonade Stand Foundation, Philadelphia, Pennsylvania, United States of America
    coi:
      string: "None"
      lastapproved: !!str 2020-03-22
    funders: the Gordon and Betty Moore Foundation (GBMF 4552)
  -
    github: mprobson
    name: Michael P. Robson
    initials: MPR
    orcid: 0000-0002-4859-0033
    email: michael.robson@villanova.edu
    contributions:
      - Software
    affiliations:
      - Department of Computing Sciences, Villanova University, Villanova, Pennsylvania, United States of America
    coi:
      string: "None"
      lastapproved: !!str 2020-03-23
  -
    github: SiminaB
    name: Simina M. Boca
    initials: SMB
    orcid: 0000-0002-1400-3398
    email: smb310@georgetown.edu
    contributions:
      - Methodology
    affiliations:
      - Innovation Center for Biomedical Informatics, Georgetown University Medical Center, Washington, District of Columbia, United States of America
    coi:
      string: "None"
      lastapproved: !!str 2020-03-23
  -
    github: nilswellhausen
    name: Nils Wellhausen
    initials: NW
    orcid: 0000-0001-8955-7582
    email: nilsw@pennmedicine.upenn.edu
    contributions:
      - Writing - Original Draft
    affiliations:
      - Department of Systems Pharmacology and Translational Therapeutics, University of Pennsylvania, Philadelphia, Pennsylvania, United States of America
    coi:
      string: "None"
      lastapproved: !!str 2020-03-22
  -   
    github: RLordan
    name: Ronan Lordan
    initials: RL
    orcid: 0000-0001-9668-3368
    twitter: el_ronan
    email: ronan.lordan@pennmedicine.upenn.edu
    contributions: 
      - Writing - Original Draft
    affiliations:
      - Institute for Translational Medicine and Therapeutics, Perelman School of Medicine, University of Pennsylvania, Philadelphia, PA 19104-5158, USA
    coi:
      string: "None"
      lastapproved: !!str 2020-03-25
  -
    github: cbrueffer
    name: Christian Brueffer
    initials: CB
    orcid: 0000-0002-3826-0989
    twitter: cbrueffer
    email: christian.brueffer@med.lu.se
    contributions:
      - Writing - Original Draft
    affiliations:
      - Department of Clinical Sciences, Lund University, Lund, Sweden
    coi:
      string: "None"
      lastapproved: !!str 2020-03-25
  -
<<<<<<< HEAD
    github: rays1987
    name: Sadipan Ray
    initials: SR
    orcid: 0000-0002-9960-5768
    email: sandipan.ray@pennmedicine.upenn.edu
    contributions:
      - Writing - Original Draft
    affiliations:
      - Department of Systems Pharmacology & Translational Therapeutics, Perelman School of Medicine, University of Pennsylvania, Philadelphia, PA 19104, USA
      - Institute for Translational Medicine and Therapeutics, Perelman School of Medicine, University of Pennsylvania, Philadelphia, PA 19104, USA
    coi:
      string: "None"
      lastapproved: !!str 2020-03-25
=======
    github: LucyMcGowan
    name: Lucy D\'Agostino McGowan
    initials: LDM
    orcid: 0000-0001-7297-9359
    email: lucydagostino@gmail.com
    contributions:
      - Methodology
      - Writing - Original Draft
    affiliations:
      - Wake Forest University, Department of Mathematics and Statistics, Winston-Salem, North Carolina, United States of America
    coi:
      string: "None"
      lastapproved: !!str 2020-03-26
  -
    github: agitter
    name: Anthony Gitter
    initials: AG
    orcid: 0000-0002-5324-9833
    twitter: anthonygitter
    email: gitter@biostat.wisc.edu
    contributions:
      - Methodology
    affiliations:
      - Department of Biostatistics and Medical Informatics, University of Wisconsin-Madison, Madison, Wisconsin, United States of America
      - Morgridge Institute for Research, Madison, Wisconsin, United States of America
    coi:
      string: "None"
      lastapproved: !!str 2020-03-26
>>>>>>> 55f72e3c
<|MERGE_RESOLUTION|>--- conflicted
+++ resolved
@@ -109,7 +109,6 @@
       string: "None"
       lastapproved: !!str 2020-03-25
   -
-<<<<<<< HEAD
     github: rays1987
     name: Sadipan Ray
     initials: SR
@@ -123,7 +122,7 @@
     coi:
       string: "None"
       lastapproved: !!str 2020-03-25
-=======
+  -
     github: LucyMcGowan
     name: Lucy D\'Agostino McGowan
     initials: LDM
@@ -151,5 +150,4 @@
       - Morgridge Institute for Research, Madison, Wisconsin, United States of America
     coi:
       string: "None"
-      lastapproved: !!str 2020-03-26
->>>>>>> 55f72e3c
+      lastapproved: !!str 2020-03-26