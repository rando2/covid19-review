--- conflicted
+++ resolved
@@ -268,46 +268,41 @@
       lastapproved: !!str 2020-04-07
     funders: the Gordon and Betty Moore Foundation (GBMF 4552)
   -
-<<<<<<< HEAD
+    github: ismms-himc
+    name: Immunology Institute of the Icahn School of Medicine
+    initials: IIISM
+    contributions:
+      - Data Curation
+    affiliations:
+      - Immunology Institute of the Icahn School of Medicine
+    coi:
+      string: "None"
+      lastapproved: !!str 2020-04-07
+  -
+    github: hufengling
+    name: Fengling Hu
+    initials: FH
+    orcid: 0000-0003-1081-5038
+    twitter: hufengling
+    email: Fengling.Hu@pennmedicine.upenn.edu
+    contributions:
+      - Writing - Original Draft
+      - Writing - Review & Editing
+    affiliations:
+      - Department of Biostatistics, Epidemiology and Informatics, University of Pennsylvania, Philadelphia, Pennsylvania, United States of America
+    coi:
+      string: "None"
+      lastapproved: !!str 2020-04-08
+  -
     github: nafisajadavji
     name: Nafisa M. Jadavji
     initials: NMJ
     orcid: 0000-0002-3557-7307
     twitter: nafisajadavji
     email: njadav@midwestern.edu
-=======
-    github: ismms-himc
-    name: Immunology Institute of the Icahn School of Medicine
-    initials: IIISM
-    contributions:
-      - Data Curation
-    affiliations:
-      - Immunology Institute of the Icahn School of Medicine
-    coi:
-      string: "None"
-      lastapproved: !!str 2020-04-07
-  -
-    github: hufengling
-    name: Fengling Hu
-    initials: FH
-    orcid: 0000-0003-1081-5038
-    twitter: hufengling
-    email: Fengling.Hu@pennmedicine.upenn.edu
->>>>>>> 3653acc0
-    contributions:
-      - Writing - Original Draft
-      - Writing - Review & Editing
-    affiliations:
-<<<<<<< HEAD
       - Biomedical Science, Midwestern University, Glendale, Pheonix, United States of America
       - Department of Neuroscience, Carleton University, Ottawa, Ontario, Canada
     coi:
       string: "None"
       lastapproved: !!str 2020-04-09
-    funders: American Heart Association (20AIREA35050015)
-=======
-      - Department of Biostatistics, Epidemiology and Informatics, University of Pennsylvania, Philadelphia, Pennsylvania, United States of America
-    coi:
-      string: "None"
-      lastapproved: !!str 2020-04-08
->>>>>>> 3653acc0
+    funders: American Heart Association (20AIREA35050015)