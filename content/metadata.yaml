---
title: "SARS-CoV-2 and COVID-19: An Evolving Review of Diagnostics and Therapeutics"
keywords:
  - covid-19
  - coronavirus
  - pandemic
  - viral infection
lang: en-US
authors:
  -
    github: rando2
    name: Halie M. Rando
    initials: HMR
    orcid: 0000-0001-7688-1770
    twitter: tamefoxtime
    email: halie.rando@pennmedicine.upenn.edu
    contributions:
      - Project Administration
      - Writing - Original Draft
      - Writing - Review & Editing
      - Methodology
    affiliations:
      - Department of Systems Pharmacology and Translational Therapeutics, University of Pennsylvania, Philadelphia, Pennsylvania, United States of America
    coi:
      string: "None"
      lastapproved: !!str 2020-03-22
    funders: the Gordon and Betty Moore Foundation (GBMF 4552)
  -
    github: cgreene
    name: Casey S. Greene
    initials: CSG
    orcid: 0000-0001-8713-9213
    twitter: GreeneScientist
    email: greenescientist@gmail.com
    contributions:
      - Conceptualization
      - Software
    affiliations:
      - Department of Systems Pharmacology and Translational Therapeutics, University of Pennsylvania, Philadelphia, Pennsylvania, United States of America
      - Childhood Cancer Data Lab, Alex's Lemonade Stand Foundation, Philadelphia, Pennsylvania, United States of America
    coi:
      string: "None"
      lastapproved: !!str 2020-03-22
    funders: the Gordon and Betty Moore Foundation (GBMF 4552)
  -
    github: mprobson
    name: Michael P. Robson
    initials: MPR
    orcid: 0000-0002-4859-0033
    email: michael.robson@villanova.edu
    contributions:
      - Software
    affiliations:
      - Department of Computing Sciences, Villanova University, Villanova, Pennsylvania, United States of America
    coi:
      string: "None"
      lastapproved: !!str 2020-03-23
  -
    github: SiminaB
    name: Simina M. Boca
    initials: SMB
    orcid: 0000-0002-1400-3398
    email: smb310@georgetown.edu
    contributions:
      - Methodology
    affiliations:
      - Innovation Center for Biomedical Informatics, Georgetown University Medical Center, Washington, District of Columbia, United States of America
    coi:
      string: "None"
      lastapproved: !!str 2020-03-23
  -
    github: nilswellhausen
    name: Nils Wellhausen
    initials: NW
    orcid: 0000-0001-8955-7582
    email: nilsw@pennmedicine.upenn.edu
    contributions:
      - Writing - Original Draft
      - Writing - Review & Editing
    affiliations:
      - Department of Systems Pharmacology and Translational Therapeutics, University of Pennsylvania, Philadelphia, Pennsylvania, United States of America
    coi:
      string: "None"
      lastapproved: !!str 2020-03-22
  -   
    github: RLordan
    name: Ronan Lordan
    initials: RL
    orcid: 0000-0001-9668-3368
    twitter: el_ronan
    email: ronan.lordan@pennmedicine.upenn.edu
    contributions: 
      - Writing - Original Draft
      - Writing - Review & Editing
    affiliations:
      - Institute for Translational Medicine and Therapeutics, Perelman School of Medicine, University of Pennsylvania, Philadelphia, PA 19104-5158, USA
    coi:
      string: "None"
      lastapproved: !!str 2020-03-25
  -
    github: cbrueffer
    name: Christian Brueffer
    initials: CB
    orcid: 0000-0002-3826-0989
    twitter: cbrueffer
    email: christian.brueffer@med.lu.se
    contributions:
      - Writing - Original Draft
    affiliations:
      - Department of Clinical Sciences, Lund University, Lund, Sweden
    coi:
      string: "None"
      lastapproved: !!str 2020-03-25
  -
    github: rays1987
    name: Sadipan Ray
    initials: SR
    orcid: 0000-0002-9960-5768
    email: sandipan.ray@pennmedicine.upenn.edu
    contributions:
      - Writing - Original Draft
    affiliations:
      - Department of Systems Pharmacology & Translational Therapeutics, Perelman School of Medicine, University of Pennsylvania, Philadelphia, PA 19104, USA
      - Institute for Translational Medicine and Therapeutics, Perelman School of Medicine, University of Pennsylvania, Philadelphia, PA 19104, USA
    coi:
      string: "None"
      lastapproved: !!str 2020-03-25
  -
    github: LucyMcGowan
    name: Lucy D\'Agostino McGowan
    initials: LDM
    orcid: 0000-0001-7297-9359
    twitter: LucyStats
    email: lucydagostino@gmail.com
    contributions:
      - Methodology
      - Writing - Original Draft
    affiliations:
      - Department of Mathematics and Statistics, Wake Forest University, Winston-Salem, North Carolina, United States of America
    coi:
      string: "None"
      lastapproved: !!str 2020-03-26
  -
    github: agitter
    name: Anthony Gitter
    initials: AG
    orcid: 0000-0002-5324-9833
    twitter: anthonygitter
    email: gitter@biostat.wisc.edu
    contributions:
      - Methodology
    affiliations:
      - Department of Biostatistics and Medical Informatics, University of Wisconsin-Madison, Madison, Wisconsin, United States of America
      - Morgridge Institute for Research, Madison, Wisconsin, United States of America
    coi:
      string: "None"
      lastapproved: !!str 2020-03-26
  -
<<<<<<< HEAD
    github: rmrussell
    name: Ronnie M. Russell
    initials: RMR
    orcid: 0000-0003-1484-4207
    email: russr@pennmedicine.upenn.edu
    contributions:
      - Writing - Original Draft
      - Writing - Review & Editing
    affiliations:
      - Department of Microbiology, Perelman School of Medicine, University of Pennsylvania, Philadelphia, PA 19104, USA
    coi: 
      string: "None"
      lastapproved: !!str 1900-01-01
=======
    github: aadattoli
    name: Anna Ada Dattoli
    initials: AAD
    orcid: 0000-0003-1462-831X
    twitter: aadattoli
    email: annaada.dattoli@gmail.com
    contributions:
      - Writing- original draft 
    affiliations:
      -Department of Systems Pharmacology & Translational Therapeutics, Perelman School of Medicine, University of Pennsylvania, Philadelphia, PA 19104, USA 
    coi:
      string: "None"
      lastapproved: !!str 2020-03-26
 
>>>>>>> e210726f
<|MERGE_RESOLUTION|>--- conflicted
+++ resolved
@@ -156,7 +156,6 @@
       string: "None"
       lastapproved: !!str 2020-03-26
   -
-<<<<<<< HEAD
     github: rmrussell
     name: Ronnie M. Russell
     initials: RMR
@@ -170,7 +169,7 @@
     coi: 
       string: "None"
       lastapproved: !!str 1900-01-01
-=======
+  -
     github: aadattoli
     name: Anna Ada Dattoli
     initials: AAD
@@ -183,6 +182,4 @@
       -Department of Systems Pharmacology & Translational Therapeutics, Perelman School of Medicine, University of Pennsylvania, Philadelphia, PA 19104, USA 
     coi:
       string: "None"
-      lastapproved: !!str 2020-03-26
- 
->>>>>>> e210726f
+      lastapproved: !!str 2020-03-26