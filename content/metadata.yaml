---
title: "SARS-CoV-2 and COVID-19: An Evolving Review of Diagnostics and Therapeutics"
keywords:
  - covid-19
  - coronavirus
  - pandemic
  - viral infection
lang: en-US
authors:
  -
    github: rando2
    name: Halie M. Rando
    initials: HMR
    orcid: 0000-0001-7688-1770
    twitter: tamefoxtime
    email: halie.rando@cuanschutz.edu
    contributions:
      - Project Administration
      - Writing - Original Draft
      - Writing - Review & Editing
      - Methodology
    code of conduct:
      confirmed: Yes
    affiliations:
      - Department of Systems Pharmacology and Translational Therapeutics, University of Pennsylvania, Philadelphia, Pennsylvania, United States of America
      - Department of Biochemistry and Molecular Genetics, University of Colorado School of Medicine, Aurora, Colorado, United States of America
      - Center for Health AI, University of Colorado School of Medicine, Aurora, Colorado, United States of America
    coi:
      string: "None"
      lastapproved: !!str 2021-01-20
    funders:
      - the Gordon and Betty Moore Foundation (GBMF 4552)
    manuscripts:
      pathogenesis:
        order: 1
        contributions:
          - Project Administration
          - Writing - Original Draft
          - Writing - Review & Editing
      nutraceuticals:
        order: 2
        contributions:
          - Writing - Review & Editing
          - Writing - Original Draft
      pharmaceuticals:
        order: 1
        contributions:
          - Writing - Review & Editing
          - Writing - Original Draft
          - Project Administration
      evolution:
        order: 1
        contributions:
          - D
          - E
      diagnostics:
        order: 1
        contributions:
          - A
          - E
  -
    github: cgreene
    name: Casey S. Greene
    initials: CSG
    orcid: 0000-0001-8713-9213
    twitter: GreeneScientist
    email: greenescientist@gmail.com
    contributions:
      - Conceptualization
      - Software
      - Writing - Review & Editing
    code of conduct:
      confirmed: Yes
    affiliations:
      - Department of Systems Pharmacology and Translational Therapeutics, University of Pennsylvania, Philadelphia, Pennsylvania, United States of America
      - Childhood Cancer Data Lab, Alex's Lemonade Stand Foundation, Philadelphia, Pennsylvania, United States of America
      - Department of Biochemistry and Molecular Genetics, University of Colorado School of Medicine, Aurora, Colorado, United States of America
      - Center for Health AI, University of Colorado School of Medicine, Aurora, Colorado, United States of America
    coi:
      string: "None"
      lastapproved: !!str 2021-01-20
    funders:
      - the Gordon and Betty Moore Foundation (GBMF 4552)
      - the National Human Genome Research Institute (R01 HG010067)
    manuscripts:
      pathogenesis:
        order: 10
        contributions:
          - Conceptualization
          - Software
          - Writing - Review & Editing
      nutraceuticals:
        order: 4
        contributions:
          - Project Administration
          - Supervision
      pharmaceuticals:
        order: 11
        contributions:
          - Writing - Review & Editing
          - Project Administration
  -
    github: mprobson
    name: Michael P. Robson
    initials: MPR
    orcid: 0000-0002-4859-0033
    email: michael.robson@villanova.edu
    contributions:
      - Software
    code of conduct:
      confirmed: Yes
    affiliations:
      - Department of Computing Sciences, Villanova University, Villanova, Pennsylvania, United States of America
    coi:
      string: "None"
      lastapproved: !!str 2020-11-12
  -
    github: SiminaB
    name: Simina M. Boca
    initials: SMB
    orcid: 0000-0002-1400-3398
    email: smb310@georgetown.edu
    contributions:
      - Methodology
      - Writing - Review & Editing
    code of conduct:
      confirmed: Yes
    affiliations:
      - Innovation Center for Biomedical Informatics, Georgetown University Medical Center, Washington, District of Columbia, United States of America
    coi:
      string: "None"
      lastapproved: !!str 2020-11-07
    manuscripts:
      pathogenesis:
        order: 4
        contributions:
          - Writing - Review & Editing
      pharmaceuticals:
        order: 9
        contributions:
          - Writing - Review & Editing
          - Project Administration
  -
    github: nilswellhausen
    name: Nils Wellhausen
    initials: NW
    orcid: 0000-0001-8955-7582
    email: nilsw@pennmedicine.upenn.edu
    contributions:
      - Writing - Original Draft
      - Writing - Review & Editing
      - Project Administration
      - Visualization
    code of conduct:
      confirmed: Yes
    affiliations:
      - Department of Systems Pharmacology and Translational Therapeutics, University of Pennsylvania, Philadelphia, Pennsylvania, United States of America
    coi:
      string: "None"
      lastapproved: !!str 2020-11-03
    manuscripts:
      pathogenesis:
        order: 4
        contributions:
          - Writing - Review & Editing
          - Writing - Original Draft
          - Visualization
      pharmaceuticals:
        order: 2
        contributions:
          - Writing - Review & Editing
          - Writing - Original Draft
          - Project Administration
          - Visualization
  -
    github: RLordan
    name: Ronan Lordan
    initials: RL
    orcid: 0000-0001-9668-3368
    twitter: el_ronan
    email: ronan.lordan@pennmedicine.upenn.edu
    contributions:
      - Writing - Original Draft
      - Writing - Review & Editing
    code of conduct:
      confirmed: Yes
    affiliations:
      - Institute for Translational Medicine and Therapeutics, Perelman School of Medicine, University of Pennsylvania, Philadelphia, PA 19104-5158, USA
    coi:
      string: "None"
      lastapproved: !!str 2020-11-03
    manuscripts:
      pathogenesis:
        order: 6
        contributions:
          - Writing - Review & Editing
      nutraceuticals:
        order: 1
        contributions:
          - Writing - Review & Editing
          - Writing - Original Draft
          - Conceptualization
          - Project Administration
      pharmaceuticals:
        order: 6
        contributions:
          - Writing - Review & Editing
          - Writing - Original Draft
          - Project Administration
  -
    github: cbrueffer
    name: Christian Brueffer
    initials: CB
    orcid: 0000-0002-3826-0989
    twitter: cbrueffer
    email: christian.brueffer@med.lu.se
    contributions:
      - Writing - Original Draft
      - Writing - Review & Editing
      - Project Administration
    code of conduct:
      confirmed: Yes
    affiliations:
      - Department of Clinical Sciences, Lund University, Lund, Sweden
    coi:
      string: Employee and shareholder of SAGA Diagnostics AB.
      lastapproved: !!str 2020-11-11
    manuscripts:
      pathogenesis:
        order: 6
        contributions:
          - Writing - Review & Editing
          - Writing - Original Draft
      pharmaceuticals:
        order: 7
        contributions:
          - Writing - Review & Editing
          - Project Administration
  -
    github: rays1987
    name: Sandipan Ray
    initials: SR
    orcid: 0000-0002-9960-5768
    email: sandipan.ray@pennmedicine.upenn.edu
    contributions:
      - Writing - Original Draft
      - Writing - Review & Editing
    code of conduct:
      confirmed: Yes
    affiliations:
      - Department of Biotechnology, Indian Institute of Technology Hyderabad, Kandi, Sangareddy 502285, Telangana, India
    coi:
      string: "None"
      lastapproved: !!str 2020-11-11
    manuscripts:
      pathogenesis:
        order: 3
        contributions:
          - Writing - Review & Editing
          - Writing - Original Draft
  -
    github: LucyMcGowan
    name: Lucy D\'Agostino McGowan
    initials: LDM
    orcid: 0000-0001-7297-9359
    twitter: LucyStats
    email: lucydagostino@gmail.com
    contributions:
      - Methodology
      - Writing - Original Draft
    code of conduct:
      confirmed: Yes
    affiliations:
      - Department of Mathematics and Statistics, Wake Forest University, Winston-Salem, North Carolina, United States of America
    coi:
      string: "Received consulting fees from Acelity and Sanofi in the past five years"
      lastapproved: !!str 2020-11-10
    manuscripts:
      pathogenesis:
        order: 4
        contributions:
          - Writing - Review & Editing
          - Writing - Original Draft
  -
    github: agitter
    name: Anthony Gitter
    initials: AG
    orcid: 0000-0002-5324-9833
    twitter: anthonygitter
    email: gitter@biostat.wisc.edu
    contributions:
      - Methodology
      - Software
      - Project Administration
      - Writing - Original Draft
      - Writing - Review & Editing
      - Visualization
    affiliations:
      - Department of Biostatistics and Medical Informatics, University of Wisconsin-Madison, Madison, Wisconsin, United States of America
      - Morgridge Institute for Research, Madison, Wisconsin, United States of America
    code of conduct:
      confirmed: Yes
    coi:
      string: "Filed a patent application with the Wisconsin Alumni Research Foundation related to classifying activated T cells"
      lastapproved: !!str 2020-11-10
    funders:
      - John W. and Jeanne M. Rowe Center for Research in Virology
    manuscripts:
      pathogenesis:
        order: 9
        contributions:
          - Methodology
          - Software
          - Project Administration
          - Writing - Review & Editing
      pharmaceuticals:
        order: 10
        contributions:
          - Writing - Review & Editing
          - Project Administration
          - Visualization
          - Software
  -
    github: aadattoli
    name: Anna Ada Dattoli
    initials: AAD
    orcid: 0000-0003-1462-831X
    twitter: aadattoli
    email: anna.dattoli@pennmedicine.upenn.edu
    contributions:
      - Writing - Original Draft
    code of conduct:
      confirmed: No
    affiliations:
      - Department of Systems Pharmacology & Translational Therapeutics, Perelman School of Medicine, University of Pennsylvania, Philadelphia, PA 19104, USA
    coi:
      string: "None"
      lastapproved: !!str 2020-03-26
    manuscripts:
      pharmaceuticals:
        order: 4
        contributions:
          - Writing - Original Draft
  -
    github: rdvelazquez
    name: Ryan Velazquez
    initials: RV
    orcid: 0000-0002-3655-3403
    email: rnhvelazquez@gmail.com
    contributions:
      - Methodology
      - Software
      - Writing - Review & Editing
    code of conduct:
      confirmed: Yes
    affiliations:
      - Azimuth1, McLean, VA
    coi:
      string: "None"
      lastapproved: !!str 2020-11-10
    manuscripts:
      pathogenesis:
        order: 6
        contributions:
          - Writing - Review & Editing
  -
    github: johnbarton
    name: John P. Barton
    initials: JPB
    orcid: 0000-0003-1467-421X
    twitter: _jpbarton
    email: john.barton@ucr.edu
    contributions:
      - Writing - Original Draft
      - Writing - Review & Editing
    code of conduct:
      confirmed: Yes
    affiliations:
      - Department of Physics and Astronomy, University of California-Riverside, Riverside, California, United States of America
    coi:
      string: "None"
      lastapproved: !!str 2020-11-11
    manuscripts:
      pathogenesis:
        order: 7
        contributions:
          - Writing - Review & Editing
          - Writing - Original Draft
  -
    github: Jeff-Field
    name: Jeffrey M. Field
    initials: JMF
    orcid: 0000-0001-7161-7284
    email: jfield@upenn.edu
    contributions:
      - Writing - Original Draft
    code of conduct:
      confirmed: yes
    affiliations:
      - Department of Pharmacology, Perelman School of Medicine, University of Pennsylvania, Philadelphia, PA 19104, USA
    coi:
      string: "None"
      lastapproved: !!str 2020-11-12
    manuscripts:
      pharmaceuticals:
        order: 6
        contributions:
          - Writing - Review & Editing
          - Writing - Original Draft
  -
    github: rbharath
    name: Bharath Ramsundar
    initials: BR
    orcid: 0000-0001-8450-4262
    twitter: rbhar90
    email: bharath.ramsundar@gmail.com
    contributions:
      - Investigation
      - Writing - Review & Editing
    code of conduct:
      confirmed: Yes
    affiliations:
      - The DeepChem Project, https://deepchem.io/
    coi:
      string: "None"
      lastapproved: !!str 2020-11-11
      pharmaceuticals:
        order: 7
        contributions:
          - Writing - Review & Editing
  -
    github: alavendelm
    name: Adam L. MacLean
    initials: ALM
    orcid: 0000-0003-0689-7907
    twitter: adamlmaclean
    email: macleana@usc.edu
    contributions:
      - Writing - Original Draft
      - Writing - Review & Editing
    code of conduct:
      confirmed: Yes
    affiliations:
      - Department of Biological Sciences, University of Southern California, Los Angeles, California, United States of America
    coi:
      string: "None"
      lastapproved: !!str 2020-11-11
    manuscripts:
      pathogenesis:
        order: 2
        contributions:
          - Writing - Review & Editing
          - Writing - Original Draft
  -
    github: ajlee21
    name: Alexandra J. Lee
    initials: AJL
    orcid: 0000-0002-0208-3730
    email: ajlee21@pennmedicine.upenn.edu
    contributions:
      - Writing - Original Draft
      - Writing - Review & Editing
    code of conduct:
      confirmed: Yes
    affiliations:
      - Department of Systems Pharmacology and Translational Therapeutics, University of Pennsylvania, Philadelphia, Pennsylvania, United States of America
    coi:
      string: "None"
      lastapproved: !!str 2020-11-09
    funders:
      - the Gordon and Betty Moore Foundation (GBMF 4552)
    manuscripts:
      pathogenesis:
        order: 2
        contributions:
          - Writing - Review & Editing
          - Writing - Original Draft
      pharmaceuticals:
        order: 5
        contributions:
          - Writing - Original Draft
          - Writing - Review & Editing
  -
    github: ismms-himc
    name: Immunology Institute of the Icahn School of Medicine
    initials: IIISM
    contributions:
      - Data Curation
    code of conduct:
      confirmed: No
    affiliations:
      - Immunology Institute of the Icahn School of Medicine
    coi:
      string: "None"
      lastapproved: !!str 2020-04-07
    consortium: Yes
  -
    github: hufengling
    name: Fengling Hu
    initials: FH
    orcid: 0000-0003-1081-5038
    twitter: hufengling
    email: Fengling.Hu@pennmedicine.upenn.edu
    contributions:
      - Writing - Original Draft
      - Writing - Review & Editing
    code of conduct:
      confirmed: No
    affiliations:
      - Department of Biostatistics, Epidemiology and Informatics, University of Pennsylvania, Philadelphia, Pennsylvania, United States of America
    coi:
      string: "None"
      lastapproved: !!str 2020-04-08
    manuscripts:
      pharmaceuticals:
        order: 4
        contributions:
          - Writing - Original Draft
  -
    github: nafisajadavji
    name: Nafisa M. Jadavji
    initials: NMJ
    orcid: 0000-0002-3557-7307
    twitter: nafisajadavji
    email: njadav@midwestern.edu
    contributions:
      - Writing - Original Draft
      - Writing - Review & Editing
    code of conduct:
      confirmed: Yes
    affiliations:
      - Biomedical Science, Midwestern University, Glendale, AZ, United States of America
      - Department of Neuroscience, Carleton University, Ottawa, Ontario, Canada
    coi:
      string: "None"
      lastapproved: !!str 2020-11-11
    funders:
      - the American Heart Association (20AIREA35050015)
    manuscripts:
      pharmaceuticals:
        order: 6
        contributions:
          - Writing - Review & Editing
          - Supervision
  -
    github: esell17
    name: Elizabeth Sell
    initials: ES
    orcid: 0000-0002-9658-1107
    email: Elizabeth.Sell@pennmedicine.upenn.edu
    contributions:
      - Writing - Original Draft
      - Writing - Review & Editing
    code of conduct:
      confirmed: Yes
    affiliations:
      - Perelman School of Medicine, University of Pennsylvania, Philadelphia, Pennsylvania, United States of America
    coi:
      string: "None"
      lastapproved: !!str 2020-11-11
    manuscripts:
      pathogenesis:
        order: 4
        contributions:
          - Writing - Review & Editing
          - Writing - Original Draft
  -
    github: jinhui2
    name: Jinhui Wang
    initials: JW
    orcid: 0000-0002-5796-8130
    email: jinhui2@pennmedicine.upenn.edu
    contributions:
      - Writing - Revising & Editing
    code of conduct:
      confirmed: No
    affiliations:
      - Perelman School of Medicine, University of Pennsylvania, Philadelphia, Pennsylvania, United States of America
    coi:
      string: "None"
      lastapproved: !!str 2021-01-21
    manuscripts:
      pathogenesis:
        order: 6
        contributions:
          - Writing - Review & Editing
      pharmaceuticals:
        order: 7
        contributions:
          - Writing - Original Draft
  -
    github: dianerafi
    name: Diane N. Rafizadeh
    initials: DNR
    orcid: 0000-0002-2838-067X
    email: diane.rafizadeh@pennmedicine.upenn.edu
    contributions:
      - Writing - Original Draft
      - Writing - Review & Editing
    affiliations:
      - Perelman School of Medicine, University of Pennsylvania, Philadelphia, Pennsylvania, United States of America
      - Department of Chemistry, University of Pennsylvania, Philadelphia, Pennsylvania, United States of America
    code of conduct:
      confirmed: yes
    coi:
      string: "None"
      lastapproved: !!str 2020-11-11
    funders:
      - NIH Medical Scientist Training Program T32 GM07170
    manuscripts:
      pharmaceuticals:
        order: 5
        contributions:
          - Writing - Original Draft
          - Writing - Review & Editing
          - Project Administration
  -
    github: anskelly
    name: Ashwin N. Skelly
    initials: ANS
    orcid: 0000-0002-1565-3376
    email: ashwin.skelly@pennmedicine.upenn.edu
    contributions:
      - Writing - Original Draft
      - Writing - Review & Editing
    affiliations:
      - Perelman School of Medicine, University of Pennsylvania, Philadelphia, Pennsylvania, United States of America
      - Institute for Immunology, University of Pennsylvania Perelman School of Medicine, Philadelphia, United States of America
    code of conduct:
      confirmed: yes
    coi:
      string: "None"
      lastapproved: !!str 2020-11-11
    funders:
      - NIH Medical Scientist Training Program T32 GM07170
    manuscripts:
      pathogenesis:
        order: 4
        contributions:
          - Writing - Review & Editing
          - Writing - Original Draft
      pharmaceuticals:
        order: 7
        contributions:
          - Writing - Review & Editing
  -
    github: marouenbg
    name: Marouen Ben Guebila
    initials: MBG
    orcid: 0000-0001-5934-966X
    twitter: marouenbg
    email: marouen.b.guebila@gmail.com
    contributions:
      - Writing - Original Draft
    affiliations:
      - Department of Biostatistics, Harvard School of Public Health, Boston, Massachusetts, United States of America
    code of conduct:
      confirmed: yes
    coi:
      string: "None"
      lastapproved: !!str 2020-11-11
    manuscripts:
      pathogenesis:
        order: 4
        contributions:
          - Writing - Review & Editing
          - Writing - Original Draft
      pharmaceuticals:
        order: 6
        contributions:
          - Writing - Original Draft
  -
    github: likhithakolla
    name: Likhitha Kolla
    initials: LK
    orcid: 0000-0002-1169-906X
    twitter: lkolla2018
    email: Likhitha.Kolla@Pennmedicine.upenn.edu
    contributions:
      - Writing - Original Draft
    affiliations:
      - Perelman School of Medicine, University of Pennsylvania, Philadelphia, Pennsylvania, United States of America
    code of conduct:
      confirmed: yes
    coi:
      string: "None"
      lastapproved: !!str 2020-11-16
    funders:
      - NIH Medical Scientist Training Program T32 GM07170
  -
    github: davidmanheim
    name: David Manheim
    initials: DM
    orcid: 0000-0001-8599-8380
    twitter: davidmanheim
    email: davidmanheim@gmail.com
    contributions:
      - Writing - Original Draft
      - Investigation
    affiliations:
      - 1DaySooner, Delaware, United States of America
      - Risk and Health Communication Research Center, School of Public Health, University of Haifa, Haifa, Israel
    code of conduct:
      confirmed: yes
    coi:
      string: "None"
      lastapproved: !!str 2020-11-11
  -
    github: soumitagh
    name: Soumita Ghosh
    initials: SG
    orcid: 0000-0002-2783-2750
    email: soumita84@gmail.com
    contributions:
      - Writing - Original Draft
    code of conduct:
      confirmed: yes
    affiliations:
      - Institute of Translational Medicine and Therapeutics, Perelman School of Medicine, University of Pennsylvania, Philadelphia, Pennsylvania, United States of America
    coi:
      string: "None"
      lastapproved: !!str 2020-11-09
    manuscripts:
      pharmaceuticals:
        order: 3
        contributions:
          - Writing - Original Draft
  -
    github: byrdjb
    name: James Brian Byrd
    initials: JBB
    orcid: 0000-0002-0509-3520
    twitter: thebyrdlab
    email: jbbyrd@med.umich.edu
    contributions:
      - Writing - Original Draft
      - Writing - Review & Editing
    affiliations:
      - University of Michigan School of Medicine, Ann Arbor, Michigan, United States of America
    code of conduct:
      confirmed: yes
    coi:
      string: "Funded by FastGrants to conduct a COVID-19-related clinical trial"
      lastapproved: !!str 2020-11-12
    funders:
      - NIH K23HL128909
      - FastGrants
    manuscripts:
      pathogenesis:
        order: 6
        contributions:
          - Writing - Review & Editing
          - Writing - Original Draft
      pharmaceuticals:
        order: 5
        contributions:
          - Writing - Original Draft
  -
    github: ypar
    name: YoSon Park
    initials: YP
    orcid: 0000-0002-0465-4744
    twitter: __yoson__
    email: yoson.park@gmail.com
    contributions:
      - Writing - Original Draft
      - Writing - Review & Editing
      - Investigation
    affiliations:
      - Department of Systems Pharmacology and Translational Therapeutics, University of Pennsylvania, Philadelphia, Pennsylvania, United States of America
    code of conduct:
      confirmed: yes
    coi:
      string: "Now employed by Pfizer (subsequent to contributions to this project)"
      lastapproved: !!str 2020-01-22
    funders: NHGRI R01 HG10067
    manuscripts:
      pathogenesis:
        order: 4
        contributions:
          - Writing - Review & Editing
          - Writing - Original Draft
      pharmaceuticals:
        order: 7
        contributions:
          - Writing - Review & Editing
  -
    github: bansalvi
    name: Vikas Bansal
    initials: VB
    orcid: 0000-0002-0944-7226
    twitter: VikasBansal1989
    email: bansal.bioinfo@gmail.com
    contributions:
      - Writing - Original Draft
      - Writing - Review & Editing
    affiliations:
      - Biomedical Data Science and Machine Learning Group, German Center for Neurodegenerative Diseases, Tübingen 72076, Germany
    code of conduct:
      confirmed: yes
    coi:
      string: "None"
      lastapproved: !!str 2021-01-25
    manuscripts:
      pathogenesis:
        order: 3
        contributions:
          - Writing - Review & Editing
          - Writing - Original Draft
  -
    github: scapone01
    name: Stephen Capone
    initials: SC
    orcid: 0000-0001-7231-1535
    email: scapone01@gmail.com
    contributions:
      - Writing - Review & Editing
      - Writing - Original Draft
    affiliations:
      - St. George's University School of Medicine, St. George's, Grenada
    code of conduct:
      confirmed: yes
    coi:
      string: "None"
      lastapproved: !!str 2020-11-11
    manuscripts:
      pathogenesis:
        order: 4
        contributions:
          - Writing - Review & Editing
          - Writing - Original Draft
  -
    github: dziakj1
    name: John J. Dziak
    initials: JJD
    orcid: 0000-0003-0762-5495
    email: dziakj1@gmail.com
    contributions:
      - Writing - Original Draft
      - Writing - Review & Editing
    affiliations:
      - Edna Bennett Pierce Prevention Research Center, The Pennsylvania State University, University Park, PA, United States of America
    code of conduct:
      confirmed: yes
    coi:
      string: "None"
      lastapproved: !!str 2020-11-11
    manuscripts:
      pathogenesis:
        order: 4
        contributions:
          - Writing - Review & Editing
          - Writing - Original Draft
  -
    github: kevinsunofficial
    name: Yuchen Sun
    initials: YS
    email: ys4aj@virginia.edu
    contributions:
      - Visualization
    affiliations:
      - Department of Computer Science, University of Virginia, Charlottesville, VA, United States of America
    code of conduct:
      confirmed: yes
    coi:
      string: "None"
      lastapproved: !!str 2020-11-11
    manuscripts:
<<<<<<< HEAD
      pathogenesis:
        order: 4
=======
      pharmaceuticals:
        order: 5
>>>>>>> 69f37172
        contributions:
          - Visualization
  -
    github: qiyanjun
    name: Yanjun Qi
    initials: YQ
    orcid: 0000-0002-5796-7453
    email: yanjun.research@gmail.com
    contributions:
      - Visualization
    affiliations:
      - Department of Computer Science, University of Virginia, Charlottesville, VA, United States of America
    code of conduct:
      confirmed: yes
    coi:
      string: "None"
      lastapproved: !!str 2020-07-09
    manuscripts:
<<<<<<< HEAD
      pathogenesis:
        order: 4
=======
      pharmaceuticals:
        order: 5
>>>>>>> 69f37172
        contributions:
          - Visualization
  -
    github: LSH2126
    name: Lamonica Shinholster
    initials: LS
    orcid: 0000-0001-6285-005X
    email: lamonica.y.shinholster@live.mercer.edu
    contributions:
      - Writing - Original Draft
    affiliations:
      - Mercer University, Macon, GA, United States of America
    code of conduct:
      confirmed: yes
    coi:
      string: "None"
      lastapproved: !!str 2020-11-11
    funders:
      - the Center for Global Genomics and Health Equity at the University of Pennsylvania
    manuscripts:
      pathogenesis:
        order: 4
        contributions:
          - Writing - Original Draft
  -
    github: tlukan
    name: Temitayo Lukan
    initials: TL
    email: tlukan@sas.upenn.edu
    contributions:
      - Writing - Original Draft
      - Investigation
    affiliations:
      - University of Pennsylvania, Philadelphia, PA, United States of America
    code of conduct:
      confirmed: yes
    coi:
      string: "None"
      lastapproved: !!str 2020-11-10
  -
    github: Sergey-Knyazev
    name: Sergey Knyazev
    initials: SK
    orcid: 0000-0003-0385-1831
    twitter: SeKnyaz
    email: sergey.n.knyazev@gmail.com
    contributions:
      - Writing - Original Draft
      - Writing - Review & Editing
    affiliations:
      - Georgia State University, Atlanta, GA, United States of America
    code of conduct:
      confirmed: yes
    coi:
      string: "None"
      lastapproved: !!str 2020-11-11
    manuscripts:
      pathogenesis:
        order: 4
        contributions:
          - Writing - Review & Editing
          - Writing - Original Draft
  -
    github: SystemsResearch
    name: Dimitri Perrin
    initials: DP
    orcid: 0000-0002-4007-5256
    twitter: dperrin
    email: dimitri.perrin@qut.edu.au
    contributions:
      - Writing - Original Draft
      - Writing - Review & Editing
    affiliations:
      - School of Computer Science, Queensland University of Technology, Brisbane, Australia
      - Centre for Data Science, Queensland University of Technology, Brisbane, Australia
    code of conduct:
      confirmed: yes
    coi:
      string: "None"
      lastapproved: !!str 2020-11-11
  -
    github: smangul1
    name: Serghei Mangul
    initials: SM
    orcid: 0000-0003-4770-3443
    twitter: serghei_mangul
    email: serghei.mangul@gmail.com
    contributions:
      - Writing - Review & Editing
    affiliations:
      - Department of Clinical Pharmacy, School of Pharmacy, University of Southern California, Los Angeles, CA, United States of America
    code of conduct:
      confirmed: Yes
    coi:
      string: "None"
      lastapproved: !!str 2020-11-11
    manuscripts:
      pathogenesis:
        order: 7
        contributions:
          - Writing - Review & Editing
  -
    github: shiktadas
    name: Shikta Das
    initials: SD
    orcid: 0000-0002-8291-2788
    twitter: shikta_das
    email: shikta_das@yahoo.co.uk
    contributions:
      - Writing - Review & Editing
    affiliations:
      - C4X Discovery, London, United Kingdom
      - Medical Research Council LHA, Institute of Cardiovascular Studies, University College London, London, United Kingdom
    code of conduct:
      confirmed: Yes
    coi:
      string: "None"
      lastapproved: !!str 2020-08-13
  -
    github: gregszetoAI
    name: Gregory L Szeto
    initials: GLS
    orcid: 0000-0001-7604-1333
    twitter: greg_szeto
    email: greg.szeto@alleninstitute.org
    contributions:
      - Writing - Review & Editing
    affiliations:
      - Allen Institute for Immunology, Seattle, WA, United States of America
    code of conduct:
      confirmed: Yes
    coi:
      string: "None"
      lastapproved: !!str 2020-11-16
    manuscripts:
      pathogenesis:
        order: 7
        contributions:
          - Writing - Review & Editing
  -
    github: lubianat
    name: Tiago Lubiana
    initials: TL
    orcid: 0000-0003-2473-2313
    twitter: lubianat
    email: tiago.lubiana.alves@usp.br
    contributions:
      - Writing - Review & Editing
    affiliations:
      - Department of Clinical and Toxicological Analyses, School of Pharmaceutical Sciences, University of São Paulo, São Paulo, Brazil
    code of conduct:
      confirmed: Yes
    coi:
      string: "None"
      lastapproved: !!str 2020-11-11
    manuscripts:
      pathogenesis:
        order: 7
        contributions:
          - Writing - Review & Editing
  -
    github: davemai
    name: David Mai
    initials: DM
    orcid: 0000-0002-9238-0164
    twitter: daveomai
    email: damai@seas.upenn.edu
    contributions:
      - Writing - Original Draft
      - Writing - Review & Editing
    affiliations:
      - Department of Bioengineering, University of Pennsylvania, Philadelphia, PA, USA
    code of conduct:
      confirmed: Yes
    coi:
      string: "None"
      lastapproved: !!str 2021-01-08
    manuscripts:
      pathogenesis:
        order: 5
        contributions:
          - Writing - Review & Editing
          - Writing - Original Draft
  -
    name: COVID-19 Review Consortium
    code of conduct:
      confirmed: Yes
    coi:
      string: "None"
      lastapproved: !!str 2021-01-16
    consortium: Yes
    manuscripts:
      pathogenesis:
        order: 8
        contributions:
          - Project Administration
      nutraceuticals:
        order: 3
        contributions:
          - Project Administration
      pharmaceuticals:
        order: 8
        contributions:
          - Project Administration
  -
    github: rishirajgoel
    name: Rishi Raj Goel
    initials: RRG
    orcid: https://orcid.org/0000-0003-1715-5191
    email: rishi.goel@pennmedicine.upenn.edu
    twitter: rishirajgoel
    code of conduct:
      confirmed: Yes
    affiliations:
      - Institute for Immunology, University of Pennsylvania, Philadelphia, PA, United States of America
    coi:
      string: "None"
      lastapproved: !!str 2021-01-20
    manuscripts:
      pathogenesis:
        order: 7
        contributions:
          - Writing - Original Draft
          - Writing - Review & Editing
      pharmaceuticals:
        order: 7
        contributions:
          - Writing - Review & Editing<|MERGE_RESOLUTION|>--- conflicted
+++ resolved
@@ -866,13 +866,12 @@
       string: "None"
       lastapproved: !!str 2020-11-11
     manuscripts:
-<<<<<<< HEAD
-      pathogenesis:
-        order: 4
-=======
+      pathogenesis:
+        order: 4
+        contributions:
+          - Visualization
       pharmaceuticals:
         order: 5
->>>>>>> 69f37172
         contributions:
           - Visualization
   -
@@ -891,13 +890,12 @@
       string: "None"
       lastapproved: !!str 2020-07-09
     manuscripts:
-<<<<<<< HEAD
-      pathogenesis:
-        order: 4
-=======
+      pathogenesis:
+        order: 4
+        contributions:
+          - Visualization
       pharmaceuticals:
         order: 5
->>>>>>> 69f37172
         contributions:
           - Visualization
   -
