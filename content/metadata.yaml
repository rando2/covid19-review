--- conflicted
+++ resolved
@@ -268,7 +268,6 @@
       lastapproved: !!str 2020-04-07
     funders: the Gordon and Betty Moore Foundation (GBMF 4552)
   -
-<<<<<<< HEAD
     github: ismms-himc
     name: Immunology Institute of the Icahn School of Medicine
     initials: IIISM
@@ -279,7 +278,7 @@
     coi:
       string: "None"
       lastapproved: !!str 2020-04-07
-=======
+  -
     github: hufengling
     name: Fengling Hu
     initials: FH
@@ -293,5 +292,4 @@
       - Department of Biostatistics, Epidemiology and Informatics, University of Pennsylvania, Philadelphia, Pennsylvania, United States of America
     coi:
       string: "None"
-      lastapproved: !!str 2020-04-08
->>>>>>> baf5d325
+      lastapproved: !!str 2020-04-08