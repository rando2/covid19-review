---
title: "SARS-CoV-2 and COVID-19: An Evolving Review of Diagnostics and Therapeutics"
keywords:
  - covid-19
  - coronavirus
  - pandemic
  - viral infection
lang: en-US
authors:
  -
    github: rando2
    name: Halie M. Rando
    initials: HMR
    orcid: 0000-0001-7688-1770
    twitter: tamefoxtime
    email: halie.rando@pennmedicine.upenn.edu
    contributions:
      - Project Administration
      - Writing - Original Draft
      - Writing - Review & Editing
      - Methodology
    affiliations:
      - Department of Systems Pharmacology and Translational Therapeutics, University of Pennsylvania, Philadelphia, Pennsylvania, United States of America
    coi:
      string: "None"
      lastapproved: !!str 2020-03-22
    funders: the Gordon and Betty Moore Foundation (GBMF 4552)
  -
    github: cgreene
    name: Casey S. Greene
    initials: CSG
    orcid: 0000-0001-8713-9213
    twitter: GreeneScientist
    email: greenescientist@gmail.com
    contributions:
      - Conceptualization
      - Software
    affiliations:
      - Department of Systems Pharmacology and Translational Therapeutics, University of Pennsylvania, Philadelphia, Pennsylvania, United States of America
      - Childhood Cancer Data Lab, Alex's Lemonade Stand Foundation, Philadelphia, Pennsylvania, United States of America
    coi:
      string: "None"
      lastapproved: !!str 2020-03-22
    funders: the Gordon and Betty Moore Foundation (GBMF 4552)
  -
    github: mprobson
    name: Michael P. Robson
    initials: MPR
    orcid: 0000-0002-4859-0033
    email: michael.robson@villanova.edu
    contributions:
      - Software
    affiliations:
      - Department of Computing Sciences, Villanova University, Villanova, Pennsylvania, United States of America
    coi:
      string: "None"
      lastapproved: !!str 2020-03-23
  -
    github: SiminaB
    name: Simina M. Boca
    initials: SMB
    orcid: 0000-0002-1400-3398
    email: smb310@georgetown.edu
    contributions:
      - Methodology
    affiliations:
      - Innovation Center for Biomedical Informatics, Georgetown University Medical Center, Washington, District of Columbia, United States of America
    coi:
      string: "None"
      lastapproved: !!str 2020-03-23
  -
    github: nilswellhausen
    name: Nils Wellhausen
    initials: NW
    orcid: 0000-0001-8955-7582
    email: nilsw@pennmedicine.upenn.edu
    contributions:
      - Writing - Original Draft
      - Writing - Review & Editing
    affiliations:
      - Department of Systems Pharmacology and Translational Therapeutics, University of Pennsylvania, Philadelphia, Pennsylvania, United States of America
    coi:
      string: "None"
      lastapproved: !!str 2020-03-22
  -   
    github: RLordan
    name: Ronan Lordan
    initials: RL
    orcid: 0000-0001-9668-3368
    twitter: el_ronan
    email: ronan.lordan@pennmedicine.upenn.edu
    contributions: 
      - Writing - Original Draft
      - Writing - Review & Editing
    affiliations:
      - Institute for Translational Medicine and Therapeutics, Perelman School of Medicine, University of Pennsylvania, Philadelphia, PA 19104-5158, USA
    coi:
      string: "None"
      lastapproved: !!str 2020-03-25
  -
    github: cbrueffer
    name: Christian Brueffer
    initials: CB
    orcid: 0000-0002-3826-0989
    twitter: cbrueffer
    email: christian.brueffer@med.lu.se
    contributions:
      - Writing - Original Draft
    affiliations:
      - Department of Clinical Sciences, Lund University, Lund, Sweden
    coi:
      string: "None"
      lastapproved: !!str 2020-03-25
  -
    github: rays1987
    name: Sadipan Ray
    initials: SR
    orcid: 0000-0002-9960-5768
    email: sandipan.ray@pennmedicine.upenn.edu
    contributions:
      - Writing - Original Draft
    affiliations:
      - Department of Systems Pharmacology & Translational Therapeutics, Perelman School of Medicine, University of Pennsylvania, Philadelphia, PA 19104, USA
      - Institute for Translational Medicine and Therapeutics, Perelman School of Medicine, University of Pennsylvania, Philadelphia, PA 19104, USA
    coi:
      string: "None"
      lastapproved: !!str 2020-03-25
  -
    github: LucyMcGowan
    name: Lucy D\'Agostino McGowan
    initials: LDM
    orcid: 0000-0001-7297-9359
    twitter: LucyStats
    email: lucydagostino@gmail.com
    contributions:
      - Methodology
      - Writing - Original Draft
    affiliations:
      - Department of Mathematics and Statistics, Wake Forest University, Winston-Salem, North Carolina, United States of America
    coi:
      string: "None"
      lastapproved: !!str 2020-03-26
  -
    github: agitter
    name: Anthony Gitter
    initials: AG
    orcid: 0000-0002-5324-9833
    twitter: anthonygitter
    email: gitter@biostat.wisc.edu
    contributions:
      - Methodology
    affiliations:
      - Department of Biostatistics and Medical Informatics, University of Wisconsin-Madison, Madison, Wisconsin, United States of America
      - Morgridge Institute for Research, Madison, Wisconsin, United States of America
    coi:
      string: "None"
      lastapproved: !!str 2020-03-26
  -
    github: aadattoli
    name: Anna Ada Dattoli
    initials: AAD
    orcid: 0000-0003-1462-831X
    twitter: aadattoli
    email: annaada.dattoli@gmail.com
    contributions:
      - Writing - Original Draft
    affiliations:
      - Department of Systems Pharmacology & Translational Therapeutics, Perelman School of Medicine, University of Pennsylvania, Philadelphia, PA 19104, USA
    coi:
      string: "None"
      lastapproved: !!str 2020-03-26
  -
    github: rdvelazquez
    name: Ryan Velazquez
    initials: RV
    orcid: 0000-0002-3655-3403
    email: rnhvelazquez@gmail.com
    contributions:
      - Methodology
    affiliations:
      - Azimuth1, McLean, VA
    coi:
      string: "None"
      lastapproved: !!str 2020-04-04  
  -
<<<<<<< HEAD
    github: johnbarton
    name: John P. Barton
    initials: JPB
    orcid: 0000-0003-1467-421X
    twitter: _jpbarton
    email: john.barton@ucr.edu
    contributions:
      - Writing - Original Draft
      - Writing - Review & Editing
    affiliations:
      - Department of Physics and Astronomy, University of California-Riverside, Riverside, California, United States of America
    coi:
      string: "None"
      lastapproved: !!str 2020-04-06
=======
    github: Jeff-Field
    name: Jeffrey M. Field
    initials: JMF
    orcid: 000-0001-7161-7284
    email: jfield@upenn.edu
    contributions:
      - Writing - Original Draft
    affiliations:
      - Department of Pharmacology, Perelman School of Medicine, University of Pennsylvania, Philadelphia, PA 19104, USA
    coi:
      string: "None"  
      lastapproved: !!str 2020-03-30 
>>>>>>> fcd62e67
<|MERGE_RESOLUTION|>--- conflicted
+++ resolved
@@ -183,7 +183,6 @@
       string: "None"
       lastapproved: !!str 2020-04-04  
   -
-<<<<<<< HEAD
     github: johnbarton
     name: John P. Barton
     initials: JPB
@@ -198,7 +197,7 @@
     coi:
       string: "None"
       lastapproved: !!str 2020-04-06
-=======
+  -
     github: Jeff-Field
     name: Jeffrey M. Field
     initials: JMF
@@ -210,5 +209,4 @@
       - Department of Pharmacology, Perelman School of Medicine, University of Pennsylvania, Philadelphia, PA 19104, USA
     coi:
       string: "None"  
-      lastapproved: !!str 2020-03-30 
->>>>>>> fcd62e67
+      lastapproved: !!str 2020-03-30 