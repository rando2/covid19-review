## Identification and Development of Prophylactics and Therapeutics for COVID-19 

### Abstract

The novel coronavirus SARS-CoV-2 emerged in late 2019 and went on to significantly impact most countries worldwide.
Only a small number of coronaviruses are known to infect humans, and only two are associated with the severe outcomes associated with SARS-CoV-2: SARS-CoV-1, a sister species that emerged in 2002, and MERS-CoV, which emerged in 2012.
Although both of these previous pandemics were rapidly controlled, no vaccines or robust therapeutic interventions were identified.
However, previous insights into the immune response to coronaviruses, many made in the context of better understanding SARS and MERS, have been beneficial in identifying approaches to the treatment and prophylaxis of COVID-19.
A number of potential therapeutics were rapidly identified, leading to a large number of clinical trials investigating a variety of possible therapeutic approaches being initiated early on in the pandemic.
Similarly, previous advances in vaccine development allowed for the rapid design and testing of candidate prophylactics.
As a result, by the end of 2020, a small number of therapeutics and vaccines have been authorized by regulatory agencies such as the Food and Drugs Administration in the United States, and many more continue to be under investigation.
Here, we describe a range of approaches for the treatment and prevention of COVID-19 along with their proposed mechanisms of action and the current status of clinical investigation into each candidate.
The status of these investigations will continue to evolve, and this review will be updated as progress is made.

### Importance 

The COVID-19 pandemic is a rapidly evolving crisis.
When the worldwide scientific community shifted its focus onto the SARS-CoV-2 virus and the disease it causes, a large number of possible pharmaceutical approaches for treatment and prevention were proposed.
What is known about each of these potential interventions has evolved rapidly throughout 2020.
In March 2020, we began monitoring a range of candidates and have continued to update this manuscript as new information became available throughout 2020.
Some have been supported, others have been revealed to be unlikely to have any therapeutic benefits, and most require more data before a conclusion can be drawn.
This rapidly changing area of research provides important insight into how the ongoing pandemic can be managed and also demonstrates the power of interdisciplinary collaboration to rapidly understand a virus and match its characteristics with existing or novel pharmaceuticals.

### Introduction

The novel coronavirus _Severe acute respiratory syndrome-related coronavirus 2_ (SARS-CoV-2) emerged in late 2019 and quickly precipitated the worldwide spread of novel coronavirus disease 2019 (COVID-19), the disease caused by its infection.
COVID-19 is associated with symptoms ranging from none (asymptomatic) to mild to severe, with approximately 2% of patients dying from COVID-19-related complicates such as acute respiratory disease syndrome (ARDS) [cite pathogenesis/transmission].
The virus is likely spread between people primarily by droplets, with the role of contact and aerosol transmission still in question [@doi:10.1001/jama.2020.12458; @doi:10/gg6br7].
As a result, public health guidelines have been critical to efforts to control the spread of the virus.
However, as of December 2020, COVID-19 remains a significant worldwide concern (Figure @fig:csse-deaths), with cases in some places surging far above the numbers reported in early 2020.
Due to the continued threat of the virus and the severity of the disease, the identification and development of prophylactic and therapeutic interventions have emerged as significant international priorities.
Both approaches hold valuable potential for controlling the impact of the disease.
Prophylactics induce immunity to prevent an individual from contracting a disease whereas therapeutics treat a disease in individuals who have already been infected.
For a highly infectious virus like SARS-CoV-2, a vaccine would hold particular value because it could bolster the immune response to the virus of the population broadly, thereby driving a lower rate of infection and likely significantly reducing fatalities.
However, the vaccine development process has historically been slow, and vaccines fail to provide immediate prophylactic protection or treat ongoing infections [@doi:10.3390/v10120680].
Thus, there is also an immediate need for treatments that palliate symptoms and prevent the most severe outcomes from infection.
Fortunately, prior developments during other recent pandemics, especially those caused by human coronaviruses (HCoV), has provided a number of hypotheses guiding a biomedical approach to the novel coronavirus infection.

<!--Possibly swap deaths for cases and compare to SARS cases, then down to Prior HCoV section?-->
{{csse_deaths}} COVID-19 deaths had been reported worldwide as of {{csse_date_pretty}} (Figure @fig:csse-deaths).

![
**Cumulative global COVID-19 deaths since January 22, 2020.**
Data are from the COVID-19 Data Repository by the Center for Systems Science and Engineering at Johns Hopkins University [@https://github.com/CSSEGISandData/COVID-19/tree/master/csse_covid_19_data/csse_covid_19_time_series].
]({{csse_deaths_figure}} "Global COVID-19 deaths"){#fig:csse-deaths secno=1}

#### Lessons from Prior HCoV Outbreaks

SARS-CoV-2's rapid shift from an unknown virus to a significant worldwide threat closely parallels the emergence of _Severe acute respiratory syndrome-related coronavirus_ (SARS-CoV-1).
The first documented case of COVID-19 was reported in Wuhan, China in November 2019, and the disease quickly spread worldwide during the early months of 2020.
Similarly, the first case of SARS was reported in November 2002 in the Guangdong Province of China and spread within China and then into several countries across continents over the following months [@doi:10.1093/ajcp/aqaa029; @doi:10.1038/nrmicro.2016.81].
In fact, the virus causing COVID-19 was quickly identified through genome sequencing as a novel betacoronavirus closely related to SARS-CoV-1 @doi:10.46234/ccdcw2020.017].
There are other similarities but also some differences in characteristics of the two viruses relevant to their spread.
SARS infection is severe, with an estimated death rate of 9.5% [@doi:10.1093/ajcp/aqaa029], while estimates of the death rate associated with COVID-19 are much lower, at approximately 2% [cite pathogenesis/transmission section] .
SARS-CoV-1 is highly contagious via droplet transmission and has a basic reproduction number (R~0~) of 4 (i.e., each person infected was estimated to infect four other people) [@doi:10.1093/ajcp/aqaa029].
SARS-CoV-2 also appears to be spread primarily by droplet transmission [@doi:10.1001/jama.2020.12458; @doi:10/gg6br7], and most estimates of its R~0~ fall between 2.5 and 3 [cite transmission/pathogenesis].
Furthermore, the 17-year difference in the timing of these two outbreaks has led to some major differences in the tools available for the international community's response.
At the time that SARS-CoV-1 emerged, no new HCoV had been identified in almost 40 years [@doi:10.1038/nrmicro.2016.81].
The identity of the virus underlying the SARS disease remained unknown until April of 2003, when the SARS-CoV-1 virus was characterized through a worldwide scientific effort spearheaded by the WHO [@doi:10.1038/nrmicro.2016.81].
In contrast, the SARS-CoV-2 genomic sequence was released on January 3, 2020 [@doi:10.46234/ccdcw2020.017], only days after the international community became aware of the novel pneumonia-like illness now known as COVID-19.
While SARS-CoV-1 belonged to a distinct lineage from the two other HCoV known at the time of its discovery [@doi:10.1093/ajcp/aqaa029], SARS-CoV-2 is closely related to SARS-CoV-1 and a more distant relative of another HCoV characterized in 2012, _Middle East respiratory syndrome-related coronavirus_ [@doi:10/ggjr43; @doi:10.1056/NEJMoa1211721].
Thus, despite their phylogenetic similarity, the viruses have different characteristics relevant to their spread, and the SARS-CoV-2 virus emerged under very different circumstances than SARS-CoV-1 in terms of scientific knowledge about HCoV.

The trajectories of the pandemics associated with each of the viruses have also diverged significantly.
By July 2003, the SARS outbreak was officially determined to be under control, with the success credited to infection management practices such as mask wearing [@doi:10.1038/nrmicro.2016.81].
In contrast, MERS is still circulating and remains a concern because the fatality rate is very high at almost 35%, but the disease is much less easily transmitted, with an R~0~ of 1 [@doi:10.1093/ajcp/aqaa029].
The low R~0~ in combination with public health practices allowed for its spread to be contained [@doi:10.1093/ajcp/aqaa029].
Neither of these trajectories are comparable to that of SARS-CoV-2, which remains a serious threat worldwide a full year after the first known cases of COVID-19.
However, early results suggest that pharmaceutical interventions for COVID-19 may be more successful than previous efforts to develop prophylactics and therapeutics for SARS and MERS.
Vaccines were not used to control either virus, although vaccine development programs were established for SARS-CoV-1 [@doi:10.3390/v11010059].
Care for SARS and MERS patients prioritized supportive care and symptom management [@doi:10.1093/ajcp/aqaa029].
To the extent that clinical treatments for SARS and MERS were explored, there is generally a lack of evidence supporting their efficacy.
For example, Ribavirin is an antiviral that was often used in combination with corticosteroids and sometimes interferon (IFN) medications to treat SARS and MERS [@doi:10.1038/nrmicro.2016.81], but its effects have been found to be inconclusive in retrospective and _in vitro_ analyses of  SARS and the SARS-CoV-1 virus, respectively [@doi:10.1038/nrmicro.2016.81].
IFNs and Ribavirin have shown promise in _in vitro_ analyses of MERS, but their clinical effectiveness remains unknown [@doi:10.1038/nrmicro.2016.81].
Therefore, only limited pharmaceutical advances from prior HCoV outbreaks can be adopted to COVID-19.
Importantly, though, prior analyses of the virological and pathogenic properties of SARS-CoV-1 and MERS-CoV provide a strong foundation for the development of hypotheses about SARS-CoV-2 that have served to accelerated the development and identification of potential prophylactic and therapeutic approaches.

#### Therapeutic Approaches

Therapeutic approaches to the current pandemic can utilize two potential avenues: they can reduce the symptoms that are harmful to COVID-19 patients, or they can directly target the virus to hinder the spread of infection.
The goal of the former is to reduce the severity and risks of an active infection while for the latter, it is to inhibit the development of the virus once an individual is infected.
A variety of symptom profiles with a range of severity are associated with COVID-19, many of which are not life-threatening.
A study of COVID-19 patients in a hospital in Berlin, Germany found that the symptoms associated with the highest risk of death included infection-related symptoms, such as sepsis, respiratory symptoms such as ARDS, and cardiovascular failure or pulmonary embolism [@doi:10.1101/2020.06.15.20131540].
Therefore, therapeutics that reduce risk associated with these severe outcomes are of particular interest to reducing the pandemic death toll.
Therapeutics that directly target the virus itself typically fall into the broad category of antivirals.
Antiviral therapies hinder the spread of a virus within the host, rather than destroying existing copies of the virus, and these drugs can vary in their specificity to a narrow or broad range of viral targets.
For both categories, uncertainty often surrounds treatments' exact mechanisms of action, as most therapies have secondary or off-target effects.

In this review, we describe some treatments and prophylactics that have been considered for COVID-19 and classify them according to their biological properties, specifically whether they are biologics (produced from components of organisms) or small molecules.
Small molecule drugs include drugs targeted at viral particles, drugs targeted at host proteins, and broad spectrum pharmaceuticals, while biologics include antibodies, interferons, and vaccines.
A large number of clinical trials investigating a wide range of possible therapeutics and prophylactics for COVID-19 are currently in progress or have already been completed (Figure @fig:ebm-trials).
The purpose of this review is to critically appraise the literature surrounding a subset of clinical trials and to evaluate a range of approaches to repurpose existing or develop novel approaches to the prevention, mitigation, and treatment of coronavirus infections.
The identity of the virus underlying the SARS disease remained unknown until April of 2003, when the SARS-CoV-1 virus was characterized through a worldwide scientific effort spearheaded by the WHO [@doi:10.1038/nrmicro.2016.81].
In contrast, the SARS-CoV-2 genomic sequence was released on January 3, 2020 [@doi:10.46234/ccdcw2020.017], only days after the international community became aware of the novel pneumonia-like illness now known as COVID-19.
While SARS-CoV-1 belonged to a distinct lineage from the two other HCoV known at the time of its discovery [@doi:10.1093/ajcp/aqaa029], SARS-CoV-2 is closely related to SARS-CoV-1 and a more distant relative of another HCoV characterized in 2012, _Middle East respiratory syndrome-related coronavirus_ [@doi:10/ggjr43; @doi:10.1056/NEJMoa1211721].
Thus, despite their phylogenetic similarity, the viruses have different characteristics relevant to their spread, and the SARS-CoV-2 virus emerged under very different circumstances than SARS-CoV-1 in terms of scientific knowledge about HCoV.

![
**COVID-19 clinical trials.**
There are {{ebm_trials}} COVID-19 clinical trials and {{ebm_trials_results}} trials with results as of {{ebm_date_pretty}}.
The recruitment statuses and trial phases are shown only for trials in which the status or phase is recorded.
The study types include only types used in at least five trials.
The common interventions are all interventions used in at least ten trials.
Combinations of interventions, such as Hydroxychloroquine + Azithromycin, are tallied separately from the individual interventions.
Trials data are from the University of Oxford Evidence-Based Medicine Data Lab's COVID-19 TrialsTracker [@doi:10.5281/zenodo.3732709].
]({{ebm_trials_figure}} "COVID-19 clinical trials"){#fig:ebm-trials secno=1}

### Small Molecule Drugs

Small molecules are synthesized compounds of low molecular weight, typically less than 1 kilodalton (kDa) [@url:https://www.nuventra.com/resources/blog/small-molecules-versus-biologics/].
Small-molecule pharmaceutical agents have been a backbone of drug development since the discovery of penicillin in the early twentieth century [@doi:10.1126/science.287.5460.1960].
It and other antibiotics have long been among the best known applications of small molecules to therapeutics, but biotechnological developments such as the prediction of protein-protein interactions have facilitated advances in precise targeting of specific structures using small molecules [@doi:10.1126/science.287.5460.1960].
Small molecule drugs today encompass a wide range of therapeutics beyond antibiotics, including antivirals, protein inhibitors, and many broad-spectrum pharmaceuticals.

#### Small Molecule Antivirals

Antiviral drugs against SARS-CoV-2 are designed to inhibit replication of a virus within an epithelial host cell.
This process requires inhibiting the replication cycle of a virus by disrupting one of six fundamental steps [@isbn:978-1405136457].
In the first step, the virus attaches to the host cell, which it next penetrates through endocytosis.
Then the virus undergoes uncoating, which is classically defined as the release of viral contents into the host cell, and next the viral genetic material enters the nucleus where it gets replicated during the biosynthesis stage.
During the assembly stage, viral proteins are translated, allowing new viral particles to be assembled, and during the final step, release, the new viruses are released into the extracellular environment.
Many antiviral drugs are designed to inhibit the replication of viral genetic material during the biosynthesis step.
Unlike DNA viruses, which can use the host enzymes to propagate themselves, RNA viruses like SARS-CoV-2 depend on their own polymerase, the RNA-dependent RNA polymerase (RdRP), for replication [@doi:10.1007/978-1-4939-2438-7; @doi:10.1002/jmv.25761].
Targeting RdRP is therefore an effective strategy for antivirals against RNA viruses and is the proposed mechanism underlying the treatment of SARS and MERS with Ribavirin [@doi:10.1080/17460441.2019.1581171].
However, although antivirals are designed to target a virus, they can also impact other processes in the host and may have unintended effects.

##### Nucleoside and Nucleotide Analogs

###### Favipiravir

Favipiravir (Avigan), also known as T-705, was discovered by Toyama Chemical Co., Ltd. [@url:https://www.drugbank.ca/drugs/DB12466].
The drug was found to be effective at blocking viral amplification in several influenza subtypes as well as other RNA viruses, such as _Flaviviridae_ and _Picornaviridae_, through a reduction in plaque formation [@doi:10.1128/AAC.46.4.977-981.2002] and viral replication in Madin-Darby Canine Kidney (MDCK) cells [@doi:10.1128/AAC.01051-06].
Furthermore, inoculation of mice with favipiravir was shown to increase survival of influenza infections [@doi:10.1128/AAC.46.4.977-981.2002; @doi:10.1128/AAC.01051-06].
In 2014, the drug was approved in Japan for the treatment of patients infected with influenza that was resistant to conventional treatments like neuraminidase inhibitors [@doi:10.2183/pjab.93.027].
Favipiravir (6-fluoro-3-hydroxy-2-pyrazinecarboxamide) acts as a purine and purine nucleoside analogue that inhibits viral RNA polymerase in a dose-dependent manner across a range of RNA viruses, including Influenza virus [@doi:10.1128/AAC.49.3.981-986.2005; @doi:10.1128/AAC.01074-08; @doi:10.1128/AAC.00356-07; @doi:10.1016/j.bbrc.2012.07.034; @doi:10.1128/AAC.01219-10].
Nucleotides and nucleosides are the natural building blocks for RNA synthesis.
Because of this, modifications to nucleotides and nucleosides can disrupt key processes including replication [@doi:10.1016/j.antiviral.2018.04.004].
Biochemical experiments showed that favipiravir was recognized as a purine nucleoside analogue and incorporated into the viral RNA template.
A single incorporation does not influence RNA transcription; however, multiple events of incorporation lead to the arrest of RNA synthesis [@doi:10.1371/journal.pone.0068347].
Evidence for T-705 inhibiting viral RNA polymerase are based on time-of-drug addition studies that found that viral loads were reduced with the addition of favipiravir in early times post-infection [@doi:10.1128/AAC.49.3.981-986.2005; @doi:10.1016/j.bbrc.2012.07.034; @doi:10.1128/AAC.01219-10].

The effectiveness of favipiravir for treating patients with COVID-19 is currently under investigation.
An open-label, nonrandomized, before-after controlled study was recently conducted [@doi:10.1016/j.eng.2020.03.007].
The study included 80 COVID-19 patients (35 treated with favipiravir, 45 control) from the isolation ward of the National Clinical Research Center for Infectious Diseases (The Third People’s Hospital of Shenzhen), Shenzhen, China.
The patients in the control group were treated with other antivirals, such as lopinavir and ritonavir.
It should be noted that subsequent, large-scale analyses, the WHO Solidarity trial and the RECOVERY trial, identified no effect of lopinavir or of a lopinavir-ritonavir combination, respectively, on the metrics of COVID-19-related mortality that each assessed [@doi:10.1056/NEJMoa2023184; @doi:10/fnx2; @doi:10.1056/NEJMe2034294].
Treatment was applied on days 2-14; treatment stopped either when viral clearance was confirmed or at day 14.
The efficacy of the treatment was measured by 1) the time until viral clearance using Kaplan-Meier survival curves, and 2) the improvement rate of chest computed tomography (CT) scans on day 14 after treatment.
The study found that favipiravir increased the speed of recovery, measured as viral clearance from the patient by RT-PCR, with patients receiving favipiravir recovering in  4 days compared to 11 days for patients receiving antivirals such as lopinavir and ritonavir.
Additionally, the lung CT scans of patients treated with favipiravir showed significantly higher improvement rates (91%) on day 14 compared to control patients (62%).
However, there were adverse side effects in 4 (11%) favipiravir-treated patients and 25 (56%) control patients.
The adverse side effects included diarrhea, vomiting, nausea, rash, and liver and kidney injury.
Overall, despite the study reporting clinical improvement in favipiravir-treated patients, due to some issues with study design, it cannot be determined whether treatment with favipiravir had an effect or whether these patients would have recovered regardless of any treatment.
For example, despite the significant differences observed between the two treatment groups, follow-up analysis is necessary due to the small sample size.
The selection of patients did not take into consideration important factors such as previous clinical conditions or sex, and there was no age categorization.
The study was neither randomized nor blinded, and the baseline control group was another antiviral instead of a placebo.
Therefore, randomized controlled trials are still required.

###### Remdesivir

Remdesivir (GS-5734) is an intravenous antiviral that was developed by Gilead Sciences to treat Ebola Virus Disease (EVD).
At the outset of the COVID-19 pandemic, it did not have any have any FDA-approved use.
However, on May 1, 2020, the FDA issued an Emergency Use Authorization (EUA) for remdesivir for the treatment of hospitalized COVID-19 patients [@url:https://www.fda.gov/media/137564/download].
The EUA was based on information from two clinical trials, NCT04280705 and NCT04292899 [@clinicaltrials:NCT04292899; @clinicaltrials:NCT04280705; @doi:10.1056/NEJMoa2007764; @doi:10.1056/NEJMoa2007016].
Remdesivir is metabolized to GS-441524, an adenosine analog that inhibits a broad range of polymerases and then evades exonuclease repair, causing chain termination [@doi:10.1074/jbc.AC120.013056; @doi:10.1128/mBio.00221-18; @doi:10.1038/s41422-020-0282-0].
A clinical trial in the Democratic Republic of Congo found some evidence of effectiveness against EVD, but two antibody preparations were found to be more effective, and remdesivir was not pursued [@doi:10.1056/NEJMoa1910993].
Although it was developed against EVD, remdesivir also inhibits polymerase and replication of the coronaviruses MERS-CoV and SARS-CoV-1 in cell culture assays with submicromolar IC50s [@doi:10.1126/scitranslmed.aal3653].
It has also been found to inhibit SARS-CoV-2, showing synergy with chloroquine _in vitro_ [@doi:10.1038/s41422-020-0282-0].
The effectiveness of remdesivir for treating patients with COVID-19 is currently under investigation.

Remdesivir was first used on some COVID-19 patients under compassionate use guidelines [@doi:10.1126/science.abb7243, @doi:10.1056/NEJMoa2001191; @doi:10.1101/2020.03.09.20032896].
All were in late stages of COVID-19 infection, and these reports were inconclusive about the drug's efficacy.
Gilead Sciences, the maker of remdesivir, led a recent publication that reported outcomes for compassionate use of the drug in 61 patients hospitalized with confirmed COVID-19.
Here, 200 mg of remdesivir was administered intravenously on day 1, followed by a further 100 mg/day for 9 days [@doi:10.1056/NEJMoa2007016].
There were significant issues with the study design, or lack thereof.
There was no randomized control group.
The inclusion criteria were variable: some patients only required low doses of oxygen, while others required ventilation.
The study included many sites, potentially with variable inclusion criteria and treatment protocols.
The patients analyzed had mixed demographics.
There was a short follow-up period of investigation.
Some patients worsened, some patients died, and eight were excluded from the analysis mainly due to missing post-baseline information; thus, their health is unaccounted for.
Therefore, even though the study reported clinical improvement in 68% of the 53 patients ultimately evaluated, due to the significant issues with study design, it could not be determined whether treatment with remdesivir had an effect or whether these patients would have recovered regardless of treatment.
Another study comparing 5- and 10-day treatment regimens reported similar results but was also limited because of the lack of a placebo control [@doi:10.1056/NEJMoa2015301].
The study did not alter our understanding of the efficacy of remdesivir in treating COVID-19, but the encouraging results provided motivation for placebo-controlled studies.

Remdesivir was later tested in a double-blind placebo-controlled phase 3 clinical trial performed at 60 trial sites, 45 of which were in the United states [@doi:10.1056/NEJMoa2007764; @clinicaltrials:NCT04280705].
The trial recruited 1,062 patients and randomly assigned them to placebo treatment or treatment with remdesivir.
Patients were stratified for randomization based on site and the severity of disease presentation at baseline [@doi:10.1056/NEJMoa2007764].
The treatment was 200 mg on day 1, followed by 100 mg on days 2 through 10.
Data was analyzed from a total of 1,059 patients who completed the 29 day course of the trial (517 assigned to remdesivir and 508 to placebo) [@doi:10.1056/NEJMoa2007764].
The two groups were well matched demographically and clinically at baseline.
Those who received remdesivir had a median recovery time of 10 days, as compared with 15 days in those who received placebo (rate ratio for recovery, 1.29; 95% CI, 1.12 to 1.49; _p_ < 0.001).
The Kaplan-Meier estimates of mortality by 14 days were 6.7% with remdesivir and 11.9% with placebo, with a hazard ratio (HR) for death of 0.55 and a 95% CI of 0.36 to 0.83, and at day 29, remdesivir corresponded to 11.4% and the placebo to 15.2% (HR: 0.73; 95% CI: 0.52 to 1.03).
Serious adverse events were reported in 131 of the 532 patients who received remdesivir (24.6%) and in 163 of the 516 patients in the placebo group (31.6%).
This study also reported an association between remdesivir administration and both clinical improvement and a lack of progression to more invasive respiratory intervention in patients receiving non-invasive and invasive ventilation at randomization [@doi:10.1056/NEJMoa2007764].
Largely on the results of this trial, the FDA issued an Emergency Use Authorization (EUA) for remdesivir for the treatment of hospitalized COVID-19 patients.
Clinical trials are currently underway to evaluate the use of remdesivir to treat COVID-19 patients at both early and late stages of infection and in combinations with other drugs (Figure @fig:ebm-trials).
These trials include [@doi:10.1038/s41422-020-0282-0; @clinicaltrials:NCT04292730; @url:https://www.clinicaltrialsregister.eu/ctr-search/trial/2020-000936-23/FR; @clinicaltrials:NCT04252664; @clinicaltrials:NCT04257656].
As of October 22, 2020, remdesivir received FDA approval based on three clinical trials [@url:https://www.fda.gov/news-events/press-announcements/fda-approves-first-treatment-covid-19].

However, results suggesting no effect of remdesivir on survival were reported by the WHO Solidarity trial [@doi:10.1056/NEJMoa2023184].
This large-scale, open-label trial enrolled 11,330 adult in-patients at 405 hospitals in 30 countries around the world [@doi:10.1056/NEJMoa2023184].
Patients were randomized in equal proportions into four experimental and a control conditions, corresponding to four candidate treatments for COVID-19 and SOC, respectively; no placebo was administered.
The 2750 patients in the remdesivir group were administered 200 mg intravenously on the first day and 100 mg on each subsequent day until day 10 and assess for in-hospital death (primary endpoint), duration of hospitalization, and progression to mechanical ventilation.
There were also 2708 control patients who would have been eligible and able to receive remdesivir were they not assigned to the control group.
A total of 604 patients among these two cohorts deceased during initial hospitalization.
The rate ratio of death between these two groups was therefore not significant (_p_ = 0.50), suggesting that the administration of remdesivir did not affect survival.
The two secondary analyses similarly did not find any effect of remdesivir.
Additionally, the authors compared data from their study with data from three other studies of remdesivir (including [@doi:10.1056/NEJMoa2007764]) stratified by supplemental oxygen status.
The adjusted rate ratio for death based on this meta-analysis was 0.91.
These results thus do not support the previous findings that remdesivir reduced median recovery time and mortality risk in COVID-19 patients.

In response to the results of the Solidarity trial, Gilead, which manufactures remdesivir under the name Veklury^R, released a statement pointing to the fact that the Solidarity trial was not placebo-controlled or double-blind and at the time of the statement had not been peer reviewed [@url:https://www.gilead.com/news-and-press/company-statements/gilead-sciences-statement-on-the-solidarity-trial]; these sentiments have been echoed elsewhere [@doi:10.1093/eurheartj/ehaa934].
Other critiques of this study have noted that antivirals are not typically targeted at patients with severe illness, and therefore remdesivir could be more beneficial for patients with mild rather than severe cases [@url:https://www.sciencemag.org/news/2020/10/very-very-bad-look-remdesivir-first-fda-approved-covid-19-drug; @doi:10.1056/NEJMe2034294].
However, the publication associated with the trial sponsored by Gilead did suggest an effect of remdesivir on patients with severe disease, identifying an 11 versus 18 day recovery period (rate ratio for recovery: 1.31, 95% CI 1.12 to 1.52), although the results of a significance test were not provided [@doi:10.1056/NEJMoa2007764].
Additionally, a smaller analysis comparing treatment with remdesivir to standard of care in patients with moderate COVID-19 reported a small effect size, corresponding to minimal differences between these groups at day 11 [@doi:10.1001/jama.2020.16349].
Therefore, some of the findings from this trial do seem to contradict the findings of the Solidarity trial.
On the other hand, only 62% of patients in the Solidarity trial were randomized on the day of admission or one day afterwards [@doi:10.1056/NEJMoa2023184], and differences in disease progression may influence the effect of remdesivir [@doi:10.1056/NEJMe2034294], so there could be be additional confounding factors in one or both trials.
The broad international nature of the Solidarity clinical trial, which included countries with a wide range of economic profiles and a variety of healthcare systems, provides a much-needed global perspective in a pandemic [@doi:10.1056/NEJMe2034294].
Despite the findings of the Solidarity trial, remdesivir remains available for the treatment of COVID-19 in many places.
Follow-up studies are needed and in many cases are underway to further investigate remdesivir-related outcomes, with possibilities including combinations of remdesivir with other drugs such as baricitinib, which is an inhibitor of Janus kinase 1 and 2 [@doi:10.1056/NEJMoa2031994].
Similarly, the extent to which the remdesivir dosing regimen could influence outcomes is still under consideration.
A randomized, open-label trial compared the effect of remdesivir on 397 patients with severe COVID-19 over 5 versus 10 days [@doi:10.1056/NEJMoa2015301; @ClinicalTrials:NCT04292899].
Patients in the two groups were administered 200 mg of remdesivir intravenously on the first day, followed by 100 mg on the subsequent four or nine days, respectively.
The two groups differed significantly in their clinical status, with patients assigned to the 10-day group having more severe illness.
This study also differed from most because it included not only adults, but also pediatric patients as young as 12 years old.
This study found no significant differences across several outcomes for patients receiving a 5-day or 10-day course, when correcting for baseline clinical status.
They did find evidence suggesting that the 10-day course might reduce mortality in the most severe patients at day 14, but the representation of this group in the study population was too low to justify any conclusions [@doi:10.1056/NEJMoa2015301].
Thus, additional research is also required to determine whether the dosage and duration of remdesivir administration influences outcomes.

In summary, remdesivir is a first in class drug due to its FDA approval.
Early investigations of this drug establish proof of principle that drugs targeting the virus can benefit COVID-19 patients.
It also shows proof of principle that SARS-CoV-2 can be targeted at the level of viral replication, since remdesivir targets the viral RNA polymerase at high potency.
Moreover, one of the most successful strategies for developing therapeutics for viral diseases is to target the viral replication machinery, which are typically virally encoded polymerases.
Small molecule drugs targeting viral polymerases are the backbones of treatments for other viral diseases including HIV and Herpes.
Notably, the HIV and herpes polymerases are a reverse transcriptase and a DNA polymerase, respectively, whereas SARS-CoV-2 encodes an RdRP, so most of the commonly used polymerase inhibitors are not likely to be active against SARS-CoV-2.
In clinical use, polymerase inhibitors show short term benefits for HIV patients but for long term benefits they must be part of combination regimens.
They are typically combined with protease inhibitors, integrase inhibitors, and even other polymerase inhibitors.
Additional clinical trials of remdesivir in different patient pools and in combination with other therapies will refine its use in the clinic.

##### Protease Inhibitors

Several studies showed that viral proteases play an important role in the life cycle of viruses, including coronaviruses, by modulating the cleavage of viral polyprotein precursors [@doi:10.2174/138161207780162971].
Several FDA-approved drugs target proteases, including lopinavir and ritonavir for HIV infection and simeprevir for hepatitis C virus infection.
In particular, serine protease inhibitors were suggested for the treatment of SARS and MERS viruses [@doi:10.1016/j.antiviral.2015.01.011].
Recently, a study [@doi:10.1016/j.cell.2020.02.052] suggested that camostat mesylate, an FDA-approved protease inhibitor (PI) could block the entry of SARS-CoV-2 into lung cells _in vitro_.
However, to test the efficacy of PIs in patients, randomized clinical trials will need to be conducted on patients and healthy volunteers.
Investigation of possible PIs that would work against SARS-CoV-2 has been driven by computational predictions, leading to the computer-aided design of a Michael acceptor inhibitor, N3, to target a protease critical to SARS-CoV-2 replication.

Discovery of the N3 mechanism arose from interest in the two polyproteins encoded by the SARS-CoV-2 replicase gene, pp1a and pp1ab, that are critical for viral replication and transcription [@doi:10.1038/s41586-020-2223-y].
These polyproteins must undergo proteolytic processing. 
This processing is usually conducted by Mpro, a 33.8-kDa SARS-CoV-2 protease that is therefore fundamental to viral replication and transcription.
N3 was designed computationally [@doi:10.1371/journal.pbio.0030324] to bind in the substrate binding pocket of the Mpro protease of SARS-like coronaviruses [@doi:10.1007/s13238-013-2841-3], therefore inhibiting proteolytic processing.
Subsequently, the structure of N3-bound SARS-CoV-2 Mpro was solved [@doi:10.1038/s41586-020-2223-y], confirming the computational prediction.
N3 was tested _in vitro_ on SARS-CoV-2-infected Vero cells, which belong to a line of cells established from the kidney epithelial cells of an African green monkey, and was found to inhibit SARS-CoV-2 [@doi:10.1038/s41586-020-2223-y].

Although N3 is a strong inhibitor of SARS-CoV-2 _in vitro_, its safety and efficacy still need to be tested in healthy volunteers and patients.
After the design and confirmation of N3 as a highly potent Michael acceptor inhibitor and the identification of Mpro's structure [@doi:10.1038/s41586-020-2223-y; @doi:10.1126/science.abb3405], 10,000 compounds were screened for their _in vitro_ anti-Mpro activity.
The six leads that were identified were ebselen, disulfiram, tideglusib, carmofur, and PX-12.
_In vitro_ analysis revealed that Ebselen had the strongest potency in reducing the viral load in SARS-CoV-2-infected Vero cells [@doi:10.1038/s41586-020-2223-y].
Ebselen is an organoselenium compound with anti-inflammatory and antioxidant properties [@doi:10.1007/s11033-014-3417-x] 
It has been proposed as a possible treatment for conditions ranging from bipolar disorder to diabetes to heart disease [@doi:10.1007/s11033-014-3417-x], and a preliminary investigation of ebselen as a treatment for noise-induced hearing loss provided promising reports of its safety [@doi:10/gbwnbv].
For COVID-19, the NSP5 in SARS-CoV-2 contains a cysteine at the active site of Mpro, and ebselen is able to inactivate the protease by bonding covalently with this cysteine to form a selenosulfide [@doi:10.1007/s11033-014-3417-x; @doi:10.1016/j.freeradbiomed.2020.06.032].
Interestingly there has been some argument that selenium deficiency may be associated with more severe COVID-19 outcomes [@doi:10.3390/nu12072098; @doi:10.1017/S0007114520003128; @doi:10.1016/j.redox.2020.101715], possibly indicating that its antioxidative properties are protective [@doi:10.1016/j.freeradbiomed.2020.06.032].
On the other hand, ebselen and the other compounds identified are likely to be promiscuous binders, which could diminish their therapeutic potential [@doi:10.1038/s41586-020-2223-y].
While there is clear computational and _in vitro_ support for ebselen's potential as a COVID-19 therapeutic, results from clinical trials are not yet available for this compound.

In summary, N3 is a computationally designed molecule that inhibits the viral transcription through inhibiting Mpro.
Ebselen is both a strong Mpro inhibitor and strong inhibitor of viral replication _in vitro_ that was found to reduce SARS-CoV-2 viral load even more effectively than N3.
Ebselen is a very promising compound since its safety has been demonstrated in other indications.
However, Ebselen is likely a false positive since it is a promiscuous compound that can have many targets [@doi:10.1039/c8cc04258f].
Therefore, compounds with higher specificity may be required to effectively translate to clinical trials.

<!--##### Molecules Targeting the Viral Envelope-->
#### Broad-Spectrum Pharmaceuticals

When a virus enters a host, the host becomes the virus' environment.
Therefore, the state of the host can also influence the virus's ability to replicate and spread.
Traditionally, viral targets have been favored for pharmaceutical interventions because altering host processes is likely to be less specific than targeting the virus directly [@doi:10.1016/j.antiviral.2013.03.020].
On the other hand, targeting the host offers potential for a complementary strategy to antivirals that could broadly limit the ability of viruses to replicate [@doi:10.1016/j.antiviral.2013.03.020].
As a result, therapeutic approaches that target host proteins have become an area of interest for SARS-CoV-2.
Viral entry receptors in particular have emerged as a target of interest.
Entry of SARS-CoV-2 into the cell depends on binding to the Angiotensin-converting enzyme 2 (ACE2) receptor, which is catalyzed by the enzyme encoded by _TMPRSS2_ [@doi:10.1016/j.cell.2020.02.052].
In principle, drugs that reduce the expression of these proteins or sterically hinder viral interactions with them might reduce viral entry into cells.

Due to the urgent nature of the COVID-19 pandemic, many of the pharmaceutical agents that have been widely publicized as having possible therapeutic or prophylactic effects are broad-spectrum pharmaceuticals that pre-date the COVID-19 pandemic.
These treatments are not specifically targeted at the virus itself or at the host receptors it relies on, but rather induce broad shifts in host biology that are hypothesized to be potential inhibitors of the virus.
In most cases, interest in particular candidate medications arises because they are already available for other purposes.
However, the fact that the targets of these agents are non-specific means that the mechanism of action can appear to be relevant to COVID-19 without a therapeutic or prophylactic effect being observed in rigorous testing.
This category of drugs has also received significant attention from the media and general public, often before rigorous testing has been able to determine their effectiveness against SARS-CoV-2.

##### ACEi and ARB

Angiotensin-converting enzyme (ACE) inhibitors and angiotensin II receptor blockers (ARBs) are among today's most commonly prescribed medications [@url:https://clincalc.com/DrugStats/Drugs/Lisinopril; @doi:10.1056/NEJMp1901657].
In the United States, for example, they are prescribed well over 100,000,000 times annually.
Data from some animal models suggest that several, but not all, ACE inhibitors and several ARBs increase ACE2 expression in the cells of some organs [@doi:10.1093/cvr/cvaa097].
Clinical studies have not established whether plasma ACE2 expression is increased in humans treated with these medications [@doi:10.1093/europace/euw246].
While randomized clinical trials are ongoing, a variety of observational studies have examined the relationship between exposure to ACE inhibitors or ARBs and outcomes in patients with COVID-19.
An observational study of the association of exposure to ACE inhibitors or ARB with outcomes in COVID-19 was retracted from the _New England Journal of Medicine_ [@doi:10.1056/NEJMoa2007621].
Moreover, because observational studies are subject to confounding, randomized controlled trials are the standard means of assessing the effects of medications, and the findings of the various observational studies bearing on this topic cannot be interpreted as indicating a protective effect of the drug [@doi:10.1161/CIRCRESAHA.120.317205; @doi:10.2215/CJN.03530320].
Several clinical trials testing the effects of ACE inhibitors or ARBs on COVID-19 outcomes are ongoing [@clinicaltrials:NCT04338009; @clinicaltrials:NCT04353596; @clinicaltrials:NCT04311177; @clinicaltrials:NCT04312009; @clinicaltrials:NCT04330300; @clinicaltrials:NCT04366050].
These studies of randomized intervention will provide important data for understanding whether exposure to ACEis or ARBs is associated with COVID-19 outcomes.
Additional information about ACE2, observational studies of ACE inhibitors and ARBs in COVID-19, and clinical trials on this topic have been summarized [@url:http://www.nephjc.com/news/covidace2].

##### Hydroxychloroquine and Chloroquine

Chloroquine (CQ) and hydroxychloroquine (HCQ) are lysosomotropic agents, meaning they are weak bases that can pass through the plasma membrane.
Both drugs increase cellular pH by accumulating in their protonated form inside lysosomes [@doi:10.1186/1743-422X-8-163; @doi:10.1111/j.1529-8019.2007.00131.x].
This shift in pH inhibits the breakdown of proteins and peptides by the lysosomes during the process of proteolysis [@doi:10.1111/j.1529-8019.2007.00131.x].
A number of mechanisms have been proposed through which these drugs could influence the immune response to pathogen challenge.
For example, CQ/HCQ can interfere with digestion of antigens within the lysosome and inhibit CD4 T-cell stimulation while promoting the stimulation of CD8 T-cells [@doi:10.1111/j.1529-8019.2007.00131.x].
CQ/HCQ can also decrease the production of certain key cytokines involved in the immune response, including interleukin-6 (IL-6), and inhibit the stimulation of toll-like receptors (TLR) and TLR signaling [@doi:10.1111/j.1529-8019.2007.00131.x].
The drugs also have anti-inflammatory and photoprotective effects and may also affect rates of cell death, blood clotting, glucose tolerance, and cholesterol levels [@doi:10.1111/j.1529-8019.2007.00131.x].

Interest in CQ and HCQ for treating COVID-19 was catalyzed by a mechanism observed in _in vitro_ studies of both SARS-CoV-1 and SARS-CoV-2.
In one study, CQ inhibited viral entry of SARS-CoV-1 into Vero E6 cells, a cell line that was derived from Vero cells in 1968, through the elevation of endosomal pH and the terminal glycosylation of the cellular entry receptor, ACE2 [@doi:10.1186/1743-422X-2-69].
Increased pH within the cell, as discussed above, inhibits proteolysis, and terminal glycosylation of ACE2 is thought to interfere with virus-receptor binding.
An _in vitro_ study of SARS-CoV-2 infection of Vero cells found both HCQ and CQ to be effective in inhibiting viral replication, with HCQ being more potent [@doi:10.1093/cid/ciaa237].
Additionally, an early case study of three COVID-19 patients reported the presence of antiphospholipid antibodies in all three patients [@doi:10.1056/NEJMc2007575].
Antiphospholipid antibodies are central to the diagnosis of the antiphospholipid syndrome, a disorder that HCQ has often been used to treat [@doi:10.1182/blood.V128.22.5023.5023; @doi:10.1016/j.autrev.2014.01.053; @doi:10.1182/asheducation-2016.1.714].
Because the 90% effective concentration (EC~90~) of CQ in Vero E6 cells (6.90 μM) can be achieved in and tolerated by rheumatoid arthritis patients, it was hypothesized that it might also be possible to achieve the effective concentration in COVID-19 patients [@doi:10.1093/jac/dkaa114].
Additionally, HCQ has been found to be effective in treating HIV [@doi:10/cq2hx9] and chronic Hepatitis C [@doi:10.1002/jmv.24575].
Together, these studies triggered initial enthusiasm about the therapeutic potential for HCQ and CQ against COVID-19.
HCQ/CQ has been proposed both as a treatment for COVID-19 and a prophylaxis against SARS-CoV-2 exposure.
HCQ/CQ are sometimes administered with azithromycin (AZ) and/or zinc supplementation.
<!--
rishirajgoel to add text on Azithromycin
https://www.ncbi.nlm.nih.gov/pmc/articles/PMC4262884/
https://www.ncbi.nlm.nih.gov/pmc/articles/PMC5918160/
https://www.ncbi.nlm.nih.gov/pubmed/28099856
https://www.ncbi.nlm.nih.gov/pubmed/27911847
-->

###### Therapeutic Administration of HCQ/CQ

The initial study evaluating HCQ as a treatment for COVID-19 patients was published on March 20, 2020 by Gautret et al. [@doi:10.1016/j.ijantimicag.2020.105949].
This non-randomized, non-blinded, non-placebo clinical trial compared HCQ to standard of care (SOC) in 42 hospitalized patients in southern France.
They reported that patients who received HCQ showed higher rates of virological clearance by nasopharyngeal swab on Days 3-6 when compared to standard care.
This study also treated six patients with both HCQ + AZ and found this combination therapy to be more effective than HCQ alone.
However, the design and analyses used showed weaknesses that severely limit interpretability of results, including the lack of randomization, lack of blinding, lack of placebo, lack of Intention-To-Treat analysis, lack of correction for sequential multiple comparisons, trial arms entirely confounded by hospital, false negatives in outcome measurements, lack of trial pre-registration, and small sample size.
Two of these weaknesses are due to inappropriate data analysis and can therefore be corrected _post hoc_ by recalculating the p-values (lack of Intention-To-Treat analysis and multiple comparisons).
However, all other weaknesses are fundamental design flaws and cannot be corrected for.
Thus, conclusions cannot be generalized outside of the study.
The International Society of Antimicrobial Chemotherapy, the scientific organization that publishes _International Journal of Antimicrobial Agents_ where the article appeared, has announced that the article does not meet its expected standard for publications [@url:https://www.isac.world/news-and-publications/official-isac-statement], although it has not been officially retracted.
Because of the preliminary data presented in this study, the use of HCQ in COVID-19 treatment was subsequently explored by other researchers.
About one week later, a follow-up case study reported that 11 consecutive patients were treated with HCQ + AZ using the same dosing regimen [@doi:10.1016/j.medmal.2020.03.006].
One patient died, two were transferred to the ICU, and one developed a prolonged QT interval, leading to discontinuation of HCQ + AZ.
As in the Gautret et al. study, the outcome assessed was virological clearance at Day 6 post-treatment, as measured in nasopharyngeal swabs.
Of the ten living patients on Day 6, eight remained positive for SARS-CoV-2 RNA.
Like in the original study, interpretability was severely limited by the lack of a comparison group and the small sample size.
However, these results stand in contrast to the claims by Gautret et al. that all six patients treated with HCQ + AZ tested negative for SARS-CoV-2 RNA by Day 6 post-treatment.
This case study illustrated the need for further investigation using robust study design to evaluate the efficacy of HCQ and/or CQ.

On April 10, 2020, a randomized, non-placebo trial of 62 COVID-19 patients at the Renmin Hospital of Wuhan University was released [@doi:10.1101/2020.03.22.20040758].
This study investigated whether HCQ decreased time to fever break or time to cough relief when compared to SOC [@doi:10.1101/2020.03.22.20040758].
This trial found HCQ decreased both average time to fever break and average time to cough relief, defined as mild or no cough.
While this study improved on some of the methodological flaws in Gautret et al. by randomizing patients, it also had several flaws in trial design and data analysis that prevent generalization of the results.
These weaknesses include the lack of placebo, lack of correction for multiple primary outcomes, inappropriate choice of outcomes, lack of sufficient detail to understand analysis, drastic disparities between pre-registration and published protocol, and small sample size.
The choice of outcomes may be inappropriate as both fevers and cough may break periodically without resolution of illness.
Additionally, for these outcomes, the authors reported that 23 of 62 patients did not have a fever and 25 of 62 patients did not have a cough at the start of the study, but the authors failed to describe how these patients were included in a study assessing time to fever break and time to cough relief.
It is important to note here that the authors claimed "neither the research performers nor the patients were aware of the treatment assignments."
This blinding seems impossible in a non-placebo trial because at the very least, providers would know whether they were administering a medication or not, and this knowledge could lead to systematic differences in the administration of care.
Correction for multiple primary outcomes can be adjusted _post hoc_ by recalculating p-values, but all of the other issues were design and statistical weaknesses that cannot be corrected for.
Additionally, the observation of drastic disparities between pre-registration and published protocol could indicate p-hacking [@doi:10.1371/journal.pbio.1002106].
The design limitations mean that the conclusions cannot be generalized outside of the study.
A second randomized trial, conducted by the Shanghai Public Health Clinical Center, analyzed whether HCQ increased rates of virological clearance at day 7 in respiratory pharyngeal swabs compared to standard care [@doi:10/drbx].
This trial was published in Chinese along with an abstract in English, and only the English abstract was read and interpreted for this review.
The trial found comparable outcomes in virological clearance rate, time to virological clearance, and time to body temperature normalization between the treatment and control groups.
A known weakness is small sample size, with only 30 patients enrolled and 15 in each arm.
This problem suggests the study is underpowered to detect potentially useful differences and precludes interpretation of results.
Additionally, because only the abstract could be read, other design and analysis issues could be present.
Thus, though these studies added randomization to their assessment of HCQ, their conclusions should be interpreted very cautiously.
These two studies assessed different outcomes and reached differing conclusions about the efficacy of HCQ for treating COVID-19; the designs of both studies, especially with respect to sample size, meant that no general conclusions can be made about the efficacy of the drug.

Several widely reported studies on HCQ have issues with data integrity and/or provenance.
A Letter to the Editor published in _BioScience Trends_ on March 16, 2020 claimed that numerous clinical trials have shown that HCQ is superior to control treatment in inhibiting the exacerbation of COVID-19 pneumonia [@doi:10.5582/bst.2020.01047].
This letter has been cited by numerous primary literature, review articles, and media alike [@doi:10.7150/ijbs.45498; @doi:10.7150/ijbs.45053].
However, the letter referred to 15 pre-registration identifiers from the Chinese Clinical Trial Registry.
When these identifiers are followed back to the registry, most trials claim they are not yet recruiting patients or are currently recruiting patients.
For all of these 15 identifiers, no data uploads or links to publications could be located on the pre-registrations.
At the very least, the lack of availability of the primary data means the claim that HCQ is efficacious against COVID-19 pneumonia cannot be verified.
Similarly, a recent multinational registry analysis [@doi:10/ggwzsb] analyzed the efficacy of CQ and HCQ with and without a macrolide, which is a class of antibiotics that includes Azithromycin, for the treatment of COVID-19.
The study observed 96,032 patients split into a control and four treatment conditions (CQ with and without a macrolide; HCQ with and without a macrolide).
They concluded that treatment with CQ and HCQ was associated with increased risk of _de novo_ ventricular arrhythmia during hospitalization.
However, this study has since been retracted by _The Lancet_ due to an inability to validate the data used [@doi:10/ggzqng].
These studies demonstrate that increased skepticism in evaluation of the HCQ/CQ and COVID-19 literature may be warranted, possible because of the significant attention HCQ and CQ have received as possible treatments for COVID-19 and the politicization of these drugs.

Despite the fact that the study suggesting that CQ/HCQ increased risk of ventricular arrhythmia in COVID-19 patients has now been retracted, previous studies have identified risks associated with HCQ/CQ.
A patient with systemic lupus erythematosus developed a prolonged QT interval that was likely exacerbated by use of HCQ in combination with renal failure [@doi:10.1155/2016/4626279].
A prolonged QT interval is associated with ventricular arrhythmia [@doi:10.1016/j.hrthm.2008.05.008].
Furthermore, a separate study [@doi:10.1101/2020.04.08.20054551] investigated the safety associated with the use of HCQ with and without macrolides between 2000 and 2020.
The study involved 900,000 cases treated with HCQ and 300,000 cases treated with HCQ + AZ.
The results indicated that short-term use of HCQ was not associated with additional risk, but that HCQ + AZ was associated with an enhanced risk of cardiovascular complications (15-20% increased risk of chest pain) and a two-fold increased risk of mortality.
Therefore, whether studies utilize HCQ alone or HCQ in combination with a macrolide may be an important consideration in assessing risk.
As results from initial investigations of these drug combinations have emerged, concerns about the efficacy and risks of treating COVID-19 with HCQ and CQ has led to the removal of CQ/HCQ from SOC practices in several countries [@doi:10.1101/2020.04.07.20056424; @url:https://www.cnn.com/2020/04/13/health/chloroquine-risks-coronavirus-treatment-trials-study/index.html].
As of May 25, 2020, WHO had suspended administration of HCQ as part of the worldwide Solidarity Trial [@raw:WHO_briefing_2020_5_25], and later the final results of this large-scale trial that compared 947 patients administered HCQ to 906 controls revealed no effect on the primary outcome, mortality during hospitalization (rate ratio: 1.19; P=0.23)

As additional research has emerged, HCQ/CQ have increasingly been demonstrated to be ineffective against COVID-19 and to carry a number of significant side effects.
A randomized, open-label, non-placebo trial of 150 COVID-19 patients was conducted in parallel at 16 government-designated COVID-19 centers in China to assess the safety and efficacy of HCQ [@doi:10.1101/2020.04.10.20060558].
The trial compared treatment with HCQ in conjunction with SOC to SOC alone in 150 infected patients who were assigned randomly to the two groups (75 per group).
The primary endpoint of the study was the negative conversion rate of SARS-CoV-2 in 28 days, and the investigators found no difference in this parameter between the groups.
The secondary endpoints were an amelioration of the symptoms of the disease such as axillary temperature ≤36.6°C, SpO2 >94% on room air, and disappearance of symptoms like shortness of breath, cough, and sore throat.
The median time to symptom alleviation was similar across different conditions (19 days in HCQ+SOC vs. 21 days in SOC).
Additionally, 30% of the patients receiving SOC+HCQ reported adverse outcomes compared to 8.8% of patients receiving only SOC, with the most common adverse outcome in the SOC+HCQ group being diarrhea (10% vs. 0% in the SOC group, p=0.004).
However, there are several factors that limit the interpretability of this study.
Most of the enrolled patients had mild-to-moderate symptoms (98%), and the average age was 46.
SOC in this study included the use of antivirals (Lopinavir-Ritonavir, Arbidol, Oseltamivir, Virazole, Entecavir, Ganciclovir, and Interferon alfa), which appeared to introduce confounding effects.
Thus, to isolate the effect of HCQ, SOC would need to exclude the use of antivirals.
In this trial, the samples used to test for the presence of the SARS-CoV-2 virus were collected from the upper respiratory tract, and the authors indicated that the use of upper respiratory samples may have introduced false negatives (e.g., [@doi:10.1001/jama.2020.3786]).
Another limitation of the study that the authors acknowledge was that the HCQ treatment began, on average, at a 16-day delay from the symptom onset.
The fact that this study was open-label and lacked a placebo limits interpretation, and additional analysis is required to determine whether HCQ reduces inflammatory response.
Therefore, despite some potential areas of investigation identified in _post hoc_ analysis, this study cannot be interpreted as providing support for HCQ as a therapeutic against COVID-19.

Additional evidence comes from a retrospective analysis [@doi:10.1101/2020.04.16.20065920] that examined data from 368 COVID-19 patients across all United States Veteran Health Administration medical centers.
The study retrospectively investigated the effect of the administration of HCQ (n=97), HCQ + AZ (n=113), and no HCQ (n=158) on 368 patients.
The primary outcomes assessed were death and the need for mechanical ventilation.
Standard supportive care was rendered to all patients.
Due to the low representation of women (N=17) in the available data, the study included only men, and the median age was 65 years.
The rate of death in the HCQ-only treatment condition was 27.8% and in the HCQ + AZ treatment condition, it was 22.1%.
In comparison to the 14.1% rate of death in the no-HCQ cohort, these data indicated a statistically significant elevation in the risk of death for the HCQ-only group compared to the no-HCQ group (adjusted HR: 2.61, p=0.03), but not for the HCQ + AZ group compared to the no-HCQ group (adjusted HR: 1.14; p=0.72).
Further, the risk of ventilation was similar across all three groups (adjusted HR: 1.43, p=0.48 (HCQ) and 0.43, p=0.09 (HCQ + AZ) compared to no HCQ).
The study thus showed evidence of an association between increased mortality and HCQ in this cohort of COVID-19 patients but no change in rates of mechanical ventilation among the treatment conditions.
The study had a few limitations: it was not randomized, and the baseline vital signs, laboratory tests, and prescription drug use were significantly different among the three groups.
All of these factors could potentially influence treatment outcome.
Furthermore, the authors acknowledge that the effect of the drugs might be different in females and pediatric subjects, since these subjects were not part of the study.
The reported result that HCQ + AZ is safer than HCQ contradicts the findings of the previous large-scale analysis of twenty years of records that found HCQ + AZ to be more frequently associated with cardiac arrhythmia than HCQ alone [@doi:10.1101/2020.04.08.20054551]; whether this discrepancy is caused by the pathology of COVID-19, is influenced by age or sex, or is a statistical artifact is not presently known.

Finally, findings from the Randomized Evaluation of COVID-19 Therapy (RECOVERY) trial were released on October 8, 2020.
This study used a randomized, open-label design to study the effects of HCQ compared to standard care at 176 hospitals in the United Kingdom [@doi:10.1056/NEJMoa2022926].
This large study enrolled 11,197 hospitalized patients whose physicians believed it would not harm them to participate.
Patients were randomized into either the control group or one of the treatment arms, with twice as many patients enrolled in the control group as any treatment group.
Of the patients eligible to receive HCQ, 1,561 were randomized into the HCQ arm while 3,155 were randomized into the control arm.
The demographics of the HCQ and control groups were similar in terms of average age (65 years), proportion female (approximately 38%), ethnic make-up (73% versus 76% white), and prevalence of pre-existing conditions (56% versus 57% overall).
In the HCQ arm of the study, patients received 800 mg at baseline and again after 6 hours, then 400 mg at 12 hours and every subsequent 12 hours.
The primary outcome analyzed was all-cause mortality, and patient vital statistics were reported by physicians upon discharge or death, or else at 28 days following HCQ administration if they remained hospitalized.
The secondary outcome assessed was the combined risk of progression to invasive mechanical ventilation or death within 28 days.
By the advice of an external data monitoring committee, the HCQ arm of the study was reviewed early, leading to it being closed due a lack of support for HCQ as a treatment for COVID-19.
Patients who received HCQ had a longer duration of hospitalization than patients receiving usual care, were less likely to be discharged alive within 28 days, and were more likely to progress to mechanical ventilation.
This large-scale study thus builds upon studies in the United States and China to suggest that HCQ is not an effective treatment, and in fact may negatively impact COVID-19 patients due to its side effects.
The rates of COVID-19-related reported in the RECOVERY trial did not differ between the control and HCQ arms, but patients receiving HCQ were more likely to die due to cardiac events.
Therefore, though none of the studies have been blinded, taken together it becomes clear that all of the available evidence points to significant concerns about the administration of HCQ to hospitalized COVID-19 patients, without providing any support for its efficacy.

###### HCQ for the Treatment of Mild Cases

One additional possible therapeutic application considered was the treatment of mild COVID-19 cases in otherwise healthy individuals.
This possibility was assessed in a randomized, open-label, multi-center analysis conducted in Catalonia (Spain) [@doi:10.1093/cid/ciaa1009].
This analysis enrolled adults 18 and older who had been experiencing mild symptoms of COVID-19 for fewer than five days.
Participants were randomized into an HCQ arm (N=136) and a control arm (N=157), and those in the treatment arm were administered 800 mg of HCQ on the first day of treatment followed by 400 mg on each of the subsequent six days.
The primary outcome assessed was viral clearance at days 3 and 7 following the onset of treatment, and secondary outcomes were clinical progression and time to complete resolution of symptoms.
They found no significant differences between the two groups.
This study thus suggests that HCQ does not improve recovery from COVID-19, even in otherwise healthy adult patients with mild symptoms.

###### Prophylactic Administration of HCQ

An initial study of the possible prophylactic application of HCQ utilized a randomized, double-blind, placebo-controlled design to analyze the administration of HCQ prophylactically [@doi:10.1056/NEJMoa2016638].
Asymptomatic adults in the United States and Canada who had been exposed to SARS-CoV-2 within the past four days were enrolled in an online study to see whether administration of HCQ over five days would influence the probability of developing COVID-19 symptoms over a 14-day period.
Of the participants, 414 received HCQ and 407 received a placebo.
The participants averaged 40 years of age and 51.6% were women.
They found no significant difference in the rate of symptomatic illness between the two groups (11.8% HCQ, 14.3% placebo, p=0.35).
The HCQ condition was associated with side effects, with 40.1% of patients reporting side effects compared to 16.8% in the control group (p<0.001).
However, likely due to the high enrollment of healthcare workers (66% of participants) and the well-known side effects associated with HCQ, a large number of participants were able to correctly identify whether they were receiving HCQ or a placebo (46.5% and 35.7%, respectively).
Furthermore, due to a lack of availability of diagnostic testing, only 20 of the 107 cases were confirmed with a PCR-based test to be positive for SARS-CoV-2.
The rest were categorized as "probable" or "possible" cases by a panel of four physicians who were blind to the treatment status.
One possible confounder is that a patient presenting one or more symptoms, which included diarrhea, was defined as a "possible" case, but diarrhea is also a common side effect of HCQ.
Additionally, four of the twenty PCR-confirmed cases did not develop symptoms until after the observation period had completed, suggesting that the 14-day trial period may not have been long enough or that some participants also encountered secondary exposure events.
Finally, in addition to the young age of the participants in this study, which ranged from 32 to 51, there were possible impediments to generalization introduced by the selection process, as 2,237 patients who were eligible but had already developed symptoms by day 4 were enrolled in a separate study.
It is therefore likely that asymptomatic cases were over-represented in this sample, which would not have been detected based on the diagnostic criteria used.
Therefore, while this study does represent the first effort to conduct a randomized, double-blind, placebo-controlled investigation of HCQ's effect on COVID-19 symptoms in a large sample, the lack of PCR tests and several other design flaws significantly impede interpretation of the results.
However, in line with the results from therapeutic studies, there is no evidence that HCQ provides protection against COVID-19.

A second study [@doi:10.1001/jamainternmed.2020.6319] examined the effect of administering HCQ to healthcare workers as a pre-exposure prophylactic.
The primary outcome assessed was the conversion from SARS-CoV-2 negative to SARS-CoV-2 positive status over the 8 week study period.
This study was also randomized, double-blind, and placebo-controlled and sought to address some of the limitations of the first prophylactic study.
They aimed to enroll 200 healthcare workers, preferentially those working with COVID-19 patients, at two hospitals within the University of Pennsylvania hospital system in Philadelphia, PA.
Participants were randomized 1:1 to receive either 600 mg of HCQ daily or a placebo, and their SARS-CoV-2 infection status and antibody status were assessed using RT-PCR and serological testing, respectively, at baseline, 4 weeks, and 8 weeks following the beginning of the treatment period.
The statistical design of the study accounted for interim analyses at 50 and 100 participants in case efficacy or futility of HCQ for prophylaxis became clear earlier than completion of enrollment.
The 139 individuals enrolled comprised a study population that was fairly young (average age 33) and made of largely of people who were white, women, and without pre-existing conditions.
At the second interim analysis, more individuals in the treatment group than the control group had contracted COVID-19 (4 versus 3), causing the estimate z-score to fall below the pre-established threshold for futility.
As a result, the trial was terminated early, offering additional evidence against the use of HCQ for prophylaxis.

###### Summary of HCQ/CQ Research Findings

Early _in vitro_ evidence indicated that HCQ could be an effective therapeutic against SARS-CoV-2 and COVID-19, leading to early interest in its potential as both a therapeutic and prophylaxis.
Initially it was hypothesized that CQ/HCQ might be effective against SARS-CoV-2, especially since CQ and HCQ have both been found to inhibit the expression of CD154 in T-cells and to reduce TLR signaling that leads to the production of pro-inflammatory cytokines [@doi:10.1038/s41584-020-0372-x].
Clinical trials for COVID-19 have more often used HCQ rather than CQ because it offers the advantages of being cheaper and having fewer side effects than CQ.
However, a large analysis of patients receiving HCQ from January 2000 through March 2020 reported that the combination of HCQ and azithromycin, but not other macrolides, was associated with an elevated risk of cardiovascular complications and mortality.
Multiple clinical studies have already been carried out to assess HCQ as a therapeutic agent for COVID-19, and many more are in progress.
To date, none of these studies have used randomized, double-blind, placebo-controlled designs with a large sample size, which would be the gold standard.
Despite the design limitations (which would be more likely to produce false positives than false negatives), initial optimism about HCQ has not been substantiated by these studies.
The most methodologically rigorous HCQ-focused analysis to date [@doi:10.1056/NEJMoa2016638] evaluated the prophylactic potential of HCQ and found no significant differences between the treatment and control groups, and the WHO's global Solidarity trial  similarly reported no effect of HCQ on mortality.
Thus, HCQ/CQ are not likely to be effective therapeutic or prophylactic agents against COVID-19.
Additionally, one study identified an increased risk of mortality in older men receiving HCQ, and administration of HCQ and HCQ+AZ did not decrease the use of mechanical ventilation in these patients [@doi:10.1101/2020.04.16.20065920].
HCQ use for COVID-19 could also lead to shortages for anti-malarial or anti-rheumatic use, where it has been definitively proven to be effective.
Despite significant attention, these drugs appear to be ineffective against COVID-19.
Several countries have now removed CQ from their SOC for COVID-19 due to the lack of evidence of efficacy and the frequency of adverse effects.

##### Dexamethasone

Dexamethasone (9α-fluoro-16α-methylprednisolone) is a synthetic corticosteroid that binds to glucocorticoid receptors [@doi:10.1021/cr068203e; @url:https://www.cebm.net/covid-19/dexamethasone/].
It was first synthesized in the late 1950s as an anti-inflammatory and has been used to treat rheumatoid arthritis and other inflammatory conditions [@doi:10.1021/ja01545a061; @doi:10.1001/jama.1960.03030070009002].
Steroids such as dexamethasone are widely available and affordable, and they are often used to treat community-acquired pneumonia [@doi:10.1038/s41392-020-0127-9].
A clinical trial that began in 2012 recently reported that dexamethasone may improve outcomes for patients with ARDS [@doi:10/ggpxzc].
However, meta-analysis of a small amount of available data regarding the use of dexamethasone to treat SARS suggested that it may, in fact, be associated with patient harm [@doi:10/ggks86], although these findings may have been biased by the fact that all of the studies examined were observational and a large number of inconclusive studies were not included [@doi:10/ggq356].
Dexamethasone works as an anti-inflammatory by binding to glucocorticoid receptors with higher affinity than endogenous cortisol [@doi:10.1016/B978-0-323-48110-6.00034-X].
In order to understand how dexamethasone works to reduce inflammation, it is necessary to consider the stress response more broadly.
In response to stress, corticotropin‐releasing hormone stimulates the release of neurotransmitters known as catecholamines, such as epinephrine, and steroid hormones known as glucocorticoids, such as cortisol [@doi:10.1016/j.cyto.2015.01.008; @doi:10.1111/j.1749-6632.2002.tb04229.x].
While catecholamines are often associated with the fight-or-flight response, the specific role that glucocorticoids play is less clear, although they are thought to be important to restoring homeostasis [@doi:10.1159/000054578].
Immune challenge is a stressor that is known to interact closely with the stress response.
The immune system can therefore interact with the central nervous system; for example, macrophages can both respond to and produce catecholamines [@doi:10.1016/j.cyto.2015.01.008].
Additionally, the production of both catecholamines and glucocorticoids is associated with inhibition of proinflammatory cytokines such as IL-6, IL-12, and tumor necrosis factor-α (TNF‐α) and the stimulation of anti-inflammatory cytokines such as IL-10, meaning that the stress response can regulate inflammatory immune activity [@doi:10.1111/j.1749-6632.2002.tb04229.x].
Administration of dexamethasone has been found to correspond to dose-dependent inhibition of IL-12 production, but not to affect IL-10 [@PMID:8902882]; the fact that this relationship could be disrupted by administration of a glucocorticoid-receptor antagonist suggests that it is regulated by the receptor itself [@PMID:8902882]. <!-- Note: waiting for full text of this paper, this is based on abstract and citations-->
Thus, the administration of dexamethasone for COVID-19 is likely to simulate the release of glucocorticoids endogenously during stress, resulting in binding of the synthetic steroid to the glucocorticoid receptor and the associated inhibition of the production of proinflammatory cytokines.
In this model, dexamethasone reduces inflammation by stimulating the mechanism that reduces inflammation following a threat such as immune challenge.
Immunosuppressive drugs such as steroids are typically contraindicated in the setting of infection [@doi:10.1177/2040622313485275], but because COVID-19 results in hyperinflammation that appears to contribute to mortality via lung damage, immunosuppression may be a helpful approach to treatment [@doi:10/ggnzmc].
The decision of whether and/or when to counter hyperinflammation with immunosuppression in the setting of COVID-19 was an area of intense debate, as the risks of inhibiting antiviral immunity needed to be weighed against the beneficial anti-inflammatory effects [@doi:10/ggq8hs].
As a result, guidelines early in the pandemic typically recommended avoiding treating COVID-19 patients with corticosteroids such as dexamethasone [@doi:10/ggks86].

The application of dexamethasone for the treatment of COVID-19 was evaluated as part of the multi-site RECOVERY trial in the United Kingdom [@doi:10.1101/2020.06.22.20137273].
Over 6,000 hospitalized COVID-19 patients were assigned into standard care or treatment (dexamethasone) arms of the trial with a 2:1 ratio.
At the time of randomization, some patients were ventilated (16%), others were on non-invasive oxygen (60%), and others were breathing independently (24%).
Patients in the treatment arm were administered dexamethasone either orally or intravenously at 6 mg per day for up to 10 days.
The primary end-point was the patient's status at 28-days post-randomization (mortality, discharge, or continued hospitalization), and secondary outcomes analyzed included the progression to invasive mechanical ventilation over the same period.
The 28-day mortality rate was found to be lower in the treatment group than in the standard care group (21.6% vs 24.6%, p <0.001).
However, this finding was driven by differences in mortality among patients who were receiving mechanical ventilation or supplementary oxygen at the start of the study.
The report indicated that dexamethasone reduced 28-day mortality relative to standard care in patients who were ventilated (29.3% vs. 41.4%) and among those who were receiving oxygen supplementation (23.3% vs. 26.2%) at randomization, but not in patients who were breathing independently (17.8% vs. 14.0%).
One possible confounder is that patients receiving mechanical ventilation tended to be younger than patients who were not receiving respiratory support (by 10 years on average) and to have had symptoms for a longer period.
However, adjusting for age did not change their conclusions, although the duration of symptoms was found to be significantly associated with the effect of dexamethasone administration.
These findings also suggested that dexamethasone may have reduced progression to mechanical ventilation, especially among patients who were receiving oxygen support at randomization.
Thus, this large, randomized, and multi-site, albeit not placebo-controlled, study suggests that administration of dexamethasone to patients who are unable to breathe independently may significantly improve survival outcomes.
Additionally, dexamethasone is a widely available and affordable medication, raising the hope that it could be made available to COVID-19 patients globally.

The results of the RECOVERY trial's analysis of dexamethasone suggest that this therapeutic is effective primarily in  patients who had been experiencing symptoms for at least seven days and patients who were not breathing independently [@doi:10.1056/NEJMoa2021436].
Thus, it seems likely that dexamethasone is useful for treating inflammation associated with immunopathy or cytokine release syndrome.
In fact, corticosteroids such as dexamethasone are sometimes used to treat CRS [@doi:10.1182/blood-2014-05-552729].
It is not surprising that administration of an immunosuppressant would be most beneficial when the immune system was dysregulated towards inflammation.
However, it is also unsurprising that care must be taken in administering an immunosuppressant to patients fighting a viral infection.
In particular, the concern has been raised that treatment with dexamethasone might increase patient susceptibility to concurrent (e.g., nosocomial) infections [@doi:10.23812/20-EDITORIAL_1-5].
Additionally, the drug could potentially slow viral clearance and inhibit patients' ability to develop antibodies to SARS-CoV-2 [@doi:10.23812/20-EDITORIAL_1-5; @doi:10/ggks86]. 
Furthermore, dexamethasone has been associated with side effects that include psychosis, glucocorticoid-induced diabetes, and avascular necrosis [@doi:10/ggks86], and the RECOVERY trial did not report outcomes with enough detail to be able to determine whether they observed similar complications.
However, since these results were released, strategies have been proposed for administering dexamethasone alongside more targeted treatments to minimize the likelihood of negative side effects [@doi:10.23812/20-EDITORIAL_1-5].
Given the available evidence, dexamethasone is currently the most promising treatment for severe COVID-19.

### Biologics

Biologics are produced from components of living organisms or viruses.
They include treatments such as humanized monoclonal antibodies (mAb) tocilizumab (TCZ), and neutralizing antibodies (nAbs), as well as prophylactics such as vaccines.
Historically produced from animal tissue, biologics have become increasingly feasible to produce as recombinant DNA technologies have advanced [@doi:10.1016/j.copbio.2009.10.006].
Often, they are glycoproteins or peptides [@doi:10.2174/138920006774832604], but whole viruses can also be used therapeutically or prophylactically, not only for vaccines but also as vectors for gene therapy or therapeutic proteins or for oncolytic virotherapy [@doi:10.3390/jcm9040972].
They are typically catabolized by the body to their amino acid components [@doi:10.2174/138920006774832604].
There are many differences on the development side between biologics and synthesized pharmaceuticals, such as small molecule drugs.
Biologics are typically orders of magnitude larger than small molecule drugs and their physiochemical properties are often much less understood [@doi:10.2174/138920006774832604].
They are often heat sensitive, and their toxicity can vary, as it is not directly associated with the primary effects of the drug [@doi:10.2174/138920006774832604].
However, this class includes some extremely significant medical breakthroughs, including insulin for the management of diabetes and the smallpox vaccine.
As a result, it is another possible avenue through which the pharmacological management of SARS-CoV-2 infection can be explored. 

#### Tocilizumab

TCZ is a receptor antibody that was developed to manage chronic inflammation caused by the continuous synthesis of the cytokine IL-6 [@doi:10.1101/cshperspect.a016295].
IL-6 is a pro-inflammatory cytokine belonging to the interleukin family, which is comprised by immune system regulators that are primarily responsible for immune cell differentiation.
Often used to treat conditions such as rheumatoid arthritis [@doi:10.1101/cshperspect.a016295], TCZ has become a pharmaceutical of interest for the treatment of COVID-19 because of the role IL-6 plays in this disease. 
While secretion of IL-6 can be associated with chronic conditions, it is a key player in the innate immune response and is secreted by macrophages in response to the detection of pathogen-associated molecular patterns (PAMPs) and damage-associated molecular patterns (DAMPs) [@doi:10.1101/cshperspect.a016295].
An analysis of 191 in-patients at two Wuhan hospitals revealed that blood concentrations of IL-6 differed between patients who did and did not recover from COVID-19.
Patients who ultimately deceased had higher IL-6 levels at admission than those who recovered [@doi:10/ggnxb3].
Additionally, IL-6 levels remained higher throughout the course of hospitalization in the patients who ultimately deceased [@doi:10/ggnxb3].
This finding provided some early evidence that COVID-19 deaths may be induced by the hyperactive immune response, often referred to as cytokine release syndrome (CRS) or cytokine storm syndrome (CSS), as IL-6 plays a key role in this response [@doi:10.1128/mmbr.05015-11].
In this context, the observation of elevated IL-6 in patients who died may reflect an over-production of proinflammatory interleukins, suggesting that TCZ may palliate some of the most severe symptoms of COVID-19 associated with increased cytokine production.

Human IL-6 is a 26-kDa glycoprotein that consists of 184 amino acids and contains two potential N-glycosylation sites and four cysteine residues. 
It binds to a type I cytokine receptor (IL-6Rα or glycoprotein 80) that exists in both membrane-bound (IL-6Rα) and soluble (sIL-6Rα) forms [@doi:10.3389/fimmu.2016.00604].
It is not the binding of IL-6 to the receptor that initiates pro- and/or anti-inflammatory signaling, but rather the binding of the complex to another subunit, known as IL-6Rβ or glycoprotein 130 (gp13) [@doi:10.7150/ijbs.4989; @doi:10.3389/fimmu.2016.00604].
Unlike membrane-bound IL-6Rα, which is only found on hepatocytes and some types of leukocytes, gp130 is found on most cells [@doi:10.1007/s00430-006-0019-9].
When IL-6 binds to sIL-6Rα, the complex can then bind to a gp130 protein on any cell [@doi:10.1007/s00430-006-0019-9].
The binding of IL-6 to IL-6Rα is termed classical signaling, while its binding to sIL-6Rα is termed trans-signaling [@doi:10.1016/j.cytogfr.2012.04.001; @doi:10.1042/bj3000281; @doi:10.1007/s00430-006-0019-9].
These two signaling processes are thought to play different roles in health and illness.
For example, trans-signaling may play a role in the proliferation of mucosal T-helper TH2 cells associated with asthma, while an earlier step in this proliferation process may be regulated by classical signaling [@doi:10.1007/s00430-006-0019-9].
Similarly, IL-6 is known to play a role in Crohn's Disease via trans-, but not classical, signaling [@doi:10.1007/s00430-006-0019-9].
Both classical and trans-signaling can occur through three independent pathways: the Janus-activated kinase-STAT3 pathway, the Ras/Mitogen-Activated Protein Kinases (MAPK) pathway and the Phosphoinositol-3 Kinase/Akt pathway [@doi:10.3389/fimmu.2016.00604].
These signaling pathways are involved in a variety of different functions, including cell type differentiation, immunoglobulin synthesis, and cellular survival signaling pathways, respectively [@doi:10.3389/fimmu.2016.00604].
The ultimate result of the IL-6 cascade is to direct transcriptional activity of various promoters of pro-inflammatory cytokines, such as IL-1, TFN, and even IL-6 itself, through the activity of NF-κB [@doi:10.3389/fimmu.2016.00604].
IL-6 synthesis is tightly regulated both transcriptionally and post-transcriptionally, and it has been shown that viral proteins can enhance transcription of the IL-6 gene by strengthening the DNA-binding activity between several transcription factors and IL-6 gene-cis-regulatory elements [@doi:10.2492/inflammregen.33.054].
Therefore, drugs inhibiting the binding of IL-6 to IL-6Rα or sIL-6Rα are of interest for combating the hyperactive inflammatory response characteristic of CRS and CSS.
TCZ is a humanized monoclonal antibody that binds both to the insoluble and soluble receptor of IL-6, providing de facto inhibition of the IL-6 immune cascade.

Tocilizumab is being administered either as an intervention or as concomitant medication in {{ebm_tocilizumab_ct}} COVID-19 clinical trials (Figure @fig:ebm-trials).
No randomized, placebo-controlled studies of TCZ have currently released results.
Therefore, no conclusions can be drawn about its efficacy for the treatment of COVID-19.
However, early interest in TCZ as a possible treatment for COVID-19 emerged from a very small retrospective study in China that examined 20 patients with severe symptoms in early February 2020 and reported rapid improvement in symptoms following treatment with TCZ [@doi:10.1073/pnas.2005615117].
Subsequently, a number of retrospective studies have been conducted in several countries.
Many studies use a retrospective, observational design, where they compare outcomes for COVID-19 patients who received TCZ to those who did not over a set period of time.
For example, one of the largest retrospective, observational analysis released to date [@doi:10/d2pk] compared the rates at which patients who received TCZ deceased or progressed to invasive medical ventilation over a 14-day period compared to patients receiving only SOC.
Under this definition, SOC could include other drugs such as HCQ, azithromycin, lopinavir-ritonavir or darunavir-cobicistat, or heparin.
While this study was not randomized, a subset of patients who were eligible to receive TCZ were unable to obtain it due to shortages; however, these groups were not directly compared in the analysis.
After adjusting for variables such as age, sex, and SOFA score, they found that patients treated with TCZ were less likely to progress to invasive medical ventilation and/or death (adjusted HR = 0.61, CI 0.40-0.92, p=0.020), although analysis of death and ventilation separately suggests that this effect may have been driven by differences in the death rate (20% of control versus 7% of TCZ-treated patients).
They reported particular benefits for patients whose PaO~2~/FiO~2~ ratio, also known as the Horowitz Index for Lung Function, fell below a 150 mm Hg threshold.
They found no differences between groups administered subcutaneous versus intravenous TCZ.

Another retrospective observational analysis of interest examined the charts of patients at a hospital in Connecticut, USA where 64% of all 239 COVID-19 patients in the study period were administered TCZ based on assignment by a standardized algorithm [@doi:10.1016/j.chest.2020.06.006].
They found that TCZ administration was associated with more similar rates of survivorship in patients with severe versus nonsevere COVID-19 at intake, defined based on the amount of supplemental oxygen needed.
They therefore proposed that their algorithm was able to identify patients presenting with or likely to develop CRS as good candidates for TCZ.
This study also reported higher survivorship in Black and Hispanic patients compared to white patients when adjusted for age.
The major limitation with interpretation for these studies is that there may be clinical characteristics that influenced medical practitioners decisions to administer TCZ to some patients and not others.
One interesting example therefore comes from an analysis of patients at a single hospital in Brescia, Italy, where TCZ was not available for a period of time [@doi:10.1016/j.ejim.2020.05.009].
This study compared COVID-19 patients admitted to the hospital before and after March 13, 2020, when the hospital received TCZ.
Therefore, patients who would have been eligible for TCZ prior to this arbitrary date did not receive it as treatment, making this retrospective analysis something of a natural experiment.
Despite this design, demographic factors did not appear to be consistent between the two groups, and the average age of the control group was older than the TCZ group.
The control group also had a higher percentage of males and a higher incidence of comorbidities such as diabetes and heart disease.
All the same, the multivariate HR, which adjusted for these clinical and demographic factors, found a significant difference between survival in the two groups (HR=0.035, CI=0.004-0.347, p = 0.004).
They reported improvement of survival outcomes after the addition of TCZ to their SOC regime, with 11 of 23 patients (47.8%) admitted prior to March 13th dying compared to 2 of 62 (3.2%) admitted afterwards.
They also reported a reduced progression to mechanical ventilation in the TCZ group.
However, this study also holds a significant limitation: the time delay between the two groups means that knowledge about how to treat the disease likely improved over this timeframe as well.
All the same, the results of these observational retrospective studies provide support for TCZ as a pharmaceutical of interest for follow-up in clinical trials. 

In addition to the retrospective observational studies, other analysis have utilized a retrospective case-control design to match pairs of patients with similar baseline characteristics, only one of whom received TCZ for COVID-19.
In one such study, TCZ was significantly associated with a reduced risk of progression to ICU admission or death [@doi:10.1016/j.medmal.2020.05.001].
This study examined only 20 patients treated with TCZ (all but one of the patients treated with TCZ in the hospital during the study period) and compared them to 25 patients receiving SOC.
For the combined primary endpoint of death and/or ICU admission, only 25% of patients receiving TCZ progressed to an endpoint compared to 72% in the SOC group (p = 0.002, presumably based on a chi-square test based on the information provided in the text). 
When the two endpoints were examined separately, progression to invasive medical ventilation remained significant (32% SOC compared to 0% TCZ, p = 0.006) but not for mortality (48% SOC compared to 25% TCZ, p = 0.066).
In contrast, a study that compared 96 patients treated with TCZ to 97 patients treated with SOC only in New York City found that differences in mortality did not differ between the two groups, but that this difference did become significant when intubated patients were excluded from the analysis [@doi:10.1093/qjmed/hcaa206].
Taken together, these findings suggest that future clinical trials of TCZ may want to include intubation as an endpoint.
However, these studies should be approached with caution, not only because of the small number of patients enrolled and the retrospective design, but also because they performed a large number of statistical tests and did not account for multiple hypothesis testing.
These last findings highlight the need to search for a balance between impairing a harmful immune response, such as the one generated during CRS and CSS, and preventing the worsening of the clinical picture of the patients by potential new viral infections.

Though data about TCZ for COVID-19 is still only just emerging, some meta-analyses and systematic reviews have investigated the available data.
One meta-analysis [@doi:10.2139/ssrn.3642653] evaluated 19 studies published or released as preprints prior to July 1, 2020 and found that the overall trends supportive of the frequent conclusion that TCZ does improve survivorship, with a significant HR of 0.41.
This trend improved when they excluded studies that administered a steroid alongside TCZ, with a significant HR of 0.04.
They also found some evidence for reduced IMV or ICU admission, but only when excluding all studies except a small number reporting estimates that were adjusted for possible bias introduced by the challenges of stringency during the enrollment process.
A systematic analysis of nine case-control studies estimated a HR of 0.482, which was also significant [@doi:10.1101/2020.07.10.20150938]. 
Although these estimates are similar, it is important to note that they are drawing from the same literature and are therefore likely to be affected by the same biases in publication.
A second systematic review of studies investigating TCZ treatment for COVID-19 analyzed 31 studies that had been published or released as pre-prints and reported that none carried a low risk of bias (RoB) [@doi:10.1016/j.pulmoe.2020.07.003].
Therefore, the present evidence is not likely to be sufficient for conclusions about the efficacy of TCZ.

Additionally, there are possible risks associated with the administration of TCZ for COVID-19.
TCZ has been used for over a decade to treat rheumatoid arthritis [@doi:10.1177/1759720X18798462], and a recent study found the drug to be safe for pregnant and breastfeeding women [@doi:10.1093/rheumatology/kez100].
However, TCZ may increase the risk of developing infections [@doi:10.1177/1759720X18798462], and rheumatoid arthritis patients with chronic hepatitis B infections had a high risk of hepatitis B virus reactivation when TCZ was administered in combination with other RA drugs [@doi:10.1111/1756-185X.13010].
As a result, TCZ is contraindicated in patients with active infections such as tuberculosis [@doi:10.1186/s12967-020-02339-3].
Previous studies have investigated, with varying results, a possible increased risk of infection in rheumatoid arthritis patients administered TCZ [@doi:10.1093/rheumatology/keq343; @doi:10.1136/annrheumdis-2018-214367], although another study reported that the incidence rate of infections was higher in clinical practice rheumatoid arthritis patients treated with TCZ than in the rates reported by clinical trials [@doi:10.1093/rheumatology/ker223].
In the investigation of 544 Italian COVID-19 patients, the group treated with TCZ was found to be more likely to develop secondary infections, with 24% compared to 4% in the control group [@doi:10/d2pk].
Reactivation of hepatitis B and herpes simplex virus 1 was also reported in a small number of patients in this study, all of whom were receiving TCZ.
A July 2020 case report described negative outcomes of two COVID-19 patients after receiving TCZ, including one death; however, both patients were intubated and had entered septic shock prior to receiving TCZ [@doi:10.1016/j.chest.2020.04.024], likely indicating a severe level of cytokine production.
Additionally, D-dimer and sIL2R levels were reported by one study to increase in patients treated with TCZ, which raised concerns because of the potential association between elevated D-dimer levels and thrombosis and between sIL2R and diseases where T-cell regulation is compromised [@doi:10.1016/j.chest.2020.06.006]. 
An increased risk of bacterial infection was also identified in a systematic review of the literature, based on the unadjusted estimates reported [@doi:10.2139/ssrn.3642653].
In summary, TCZ administration to COVID-19 patients is not without risks, may introduce additional risk of developing secondary infections, and should be approached especially cautiously for patients who have latent viral infections.

In summary, approximately 25% of coronavirus patients develop ARDS, which is caused by an excessive early response of the immune system which can be a component of cytokine release syndrome [@doi:10.1016/j.chest.2020.06.006] and cytokine storm syndrome [@doi:10.1186/s12967-020-02339-3].
This overwhelming inflammation is triggered by IL-6.
TCZ is an inhibitor of IL-6 and therefore may be able to neutralize the inflammatory pathway that leads to the cytokine storm.
While the mechanism suggests TCZ may be beneficial for the treatment of COVID-19 patients experiencing excessive immune activity, no randomized controlled trials are available assessing its effect.
However, small initial studies have found preliminary indications that TCZ may reduce progression to invasive medical ventilation and/or death.
It should be noted that SOC varied widely across retrospective studies, with one study administering HCQ, lopinavir-ritonavir, antibiotics, and/or heparin as part of standard care.
Interest in TCZ as a treatment for COVID-19 was supported by two meta-analyses that converged on a HR estimate of approximately 0.45 [@doi:10.1101/2020.07.10.20150938; @doi:10.2139/ssrn.3642653], but a third meta-analysis found that all of the available literature carries a risk of bias, with even the largest available TCZ studies to date carrying a moderate risk of bias under the ROBINS-I criteria [@doi:10.1016/j.pulmoe.2020.07.003].
Additionally, different studies used different dosages, number of doses, and methods of administration; ongoing research may be needed to optimize administration of TCZ [@doi:10.1016/j.jcv.2020.104443], although similar results were reported by one study for intravenous and subcutaneous administration [@doi:10/d2pk].
Clinical trials that are in progress are likely to provide additional insight into the effectiveness of this drug for the treatment of COVID-19 along with how it should be administered.

#### Neutralizing Antibodies

Monoclonal antibodies have revolutionized the way we treat human diseases.
They have become some of the best-selling drugs in the pharmaceutical market in recent years [@doi:10.1186/s12929-019-0592-z].
There are currently 79 FDA approved mAbs on the market including antibodies for viral infections (e.g. Ibalizumab for HIV and Palivizumab for RSV) [@doi:10.1186/s12929-019-0592-z; @doi:10.1146/annurev-immunol-032712-095916].
Virus-specific neutralizing antibodies commonly target viral surface glycoproteins or host structures, thereby inhibiting viral entry through receptor binding interference [@doi:10.3389/fmicb.2017.02323; @doi:10.1080/21645515.2017.1337614].
This section discusses current efforts in developing neutralizing antibodies against SARS-CoV-2 and how expertise gained from previous approaches for MERS-CoV and SARS-CoV-1 may benefit antibody development.

##### Spike (S) Neutralizing Antibody

During the first SARS epidemic in 2002, nAbs were found in SARS-CoV-1-infected patients [@doi:10.1111/j.1469-0691.2004.01009.x;@doi:10.1086/423286].
Several studies following up on these findings identified various S-glycoprotein epitopes as the major targets of neutralizing antibodies against SARS-CoV-1 [@doi:10.1517/14712590902763755].
The passive transfer of immune serum containing nAbs from SARS-CoV-1-infected mice resulted in protection of naïve mice from viral lower respiratory tract infection upon intranasal challenge [@doi:10.1128/jvi.78.7.3572-3577.2004].
Similarly, a meta-analysis suggested that administration of plasma from recovered SARS-CoV-1 patients reduced mortality upon SARS-CoV-1 infection [@doi:10.1093/infdis/jiu396].
Similar results were observed in MERS-CoV infection during the second coronavirus-related epidemic of the 21st century.
In these cases, neutralizing antibodies were identified against various epitopes of the receptor binding domain (RBD) of the S glycoprotein [@doi:10.1073/pnas.1402074111; @doi:10.1128/JVI.00912-14].
Coronaviruses use trimeric spike (S) glycoproteins on their surface to bind to host cell receptors, such as ACE2, allowing for cell entry [@doi:10.1016/j.cell.2020.02.052; @doi:10.1016/j.cell.2020.02.058].
Each S glycoprotein protomer is comprised of an S1 domain, also called the RBD, and an S2 domain.
The S1 domain binds to host cell receptors while the S2 domain facilitates the fusion between the viral envelope and host cell membranes [@doi:10.1517/14712590902763755].
Although targeting of the host cell receptor ACE2 shows efficacy in inhibiting SARS-CoV-2 infection [@doi:10.1038/nature02145], given the physiological relevance of ACE2 [@doi:10/bsbp49], it would be favorable to target virus-specific structures rather than host receptors.
This forms the rationale of developing neutralizing antibodies against the S glycoprotein, disrupting its interaction with ACE2 and other receptors and thereby inhibiting viral entry.

The first human neutralizing antibody against SARS-CoV-2 targeting the trimeric spike (S) glycoproteins was developed using hybridoma technology [@doi:10.1101/2020.03.11.987958], where antibody-producing B-cells developed by mice can be inserted into myeloma cells to produce a hybrid cell line (the hybridoma) that is grown in culture.
The 47D11 clone was able to cross-neutralize SARS-CoV-1 and SARS-CoV-2 by a mechanism that is different from receptor binding interference.
The exact mechanism of how this clone neutralizes SARS-CoV-2 and inhibits infection _in vitro_ remains unknown, but a potential mechanism might be antibody-induced destabilization of the membrane prefusion structure [@doi:10.1101/2020.03.11.987958; @doi:10.1016/j.cell.2018.12.028].
The ability of this antibody to prevent infection at a feasible dose needs to be validated _in vivo_, especially since _in vitro_ neutralization effects have been shown to not be reflective of _in vivo_ efficacy [@doi:10.1128/JVI.01603-17].
Only a week later, a different group successfully isolated multiple nAbs targeting the RBD of the S glycoprotein from blood samples taken from COVID-19 patients in China [@doi:10.1101/2020.03.21.990770].
Interestingly, the patient-isolated antibodies did not cross-react with RBDs from SARS-CoV-1 and MERS-CoV, although cross-reactivity to the trimeric spike proteins of SARS-CoV-1 and MERS-CoV was observed.
This finding suggests that the RBDs between the three coronavirus species are immunologically distinct and that the isolated nAbs targeting the RBD of SARS-CoV-2 are species specific.
While this specificity is desirable, it also raises the question of whether these antibodies are more susceptible to viral escape mechanisms.
Viral escape is a common resistance mechanism to nAb therapy due to selective pressure from neutralizing antibodies [@doi:10.2217/imt.15.33; @doi:10.1126/science.1213256].
For HIV, broadly neutralizing antibodies (bnAbs) targeting the CD4 binding site (CD4bs) show greater neutralization breadth than monoclonal antibodies, which target only specific HIV strains [@doi:10.1016/j.molmed.2019.01.007].
For MERS-CoV, a combination of multiple neutralizing antibodies targeting different antigenic sites prevented neutralization escape [@doi:10.1128/JVI.02002-17].
It was found that the different antibody isolates did not target the same epitopes, suggesting that using them in combination might produce a synergistic effect that prevents viral escape [@doi:10.1101/2020.03.21.990770].
It was also demonstrated that binding affinity of the antibodies does not reflect their capability to compete with ACE2 binding.
Furthermore, no conclusions about correlations between the severity of disease and the ability to produce neutralizing antibodies can be drawn at this point.
Rather, higher neutralizing antibody titers were more frequently found in patients with severe disease.
Correspondingly, higher levels of anti-spike IgG were observed in patients that deceased from infection compared to patient that recovered [@doi:10.1172/jci.insight.123158].

Results from the SARS and MERS epidemics thus provide valuable lessons for the design of neutralizing antibodies for the current outbreak.
The findings for SARS-CoV-1 and MERS-CoV can aid in identifying which structures constitute suitable targets for nAbs, despite the fact that the RBD appears to be distinct between the three coronavirus species.
These studies also suggest that a combination of nAbs targeting distinct antigens might be necessary to provide protection [@doi:10.1128/JVI.02002-17].
The biggest challenge remains identifying antibodies that not only bind to their target, but also prove to be beneficial for disease management.
On that note, a recently published study indicates that anti-spike antibodies could make the disease worse rather than eliminating the virus [@doi:10.1172/jci.insight.123158].
These findings underscores our current lack of understanding the full immune response to SARS-CoV-2.

#### Interferons

IFNs are a family of cytokines critical to activating the innate immune system response against viral infections.
Interferons are classified into three categories based on their receptor specificity: types I, II and III [@doi:10.1128/mmbr.05015-11].
Specifically, IFNs I (IFN-𝛼 and 𝛽) and II (IFN-𝛾) induce the expression of antiviral proteins that bring the viral RNA to degradation [@doi:10.1016/j.jcv.2003.11.013].
Among these IFNs, IFN-𝛽 has already been found to strongly inhibit the replication of other coronaviruses, such as SARS-CoV-1, in cell culture, while IFN-𝛼 and 𝛾 were shown to be less effective in this context [@doi:10.1016/j.jcv.2003.11.013].
There is evidence that patients with higher susceptibility to ARDS indeed show deficiency in IFN-𝛽.
For instance, infection with other coronaviruses impairs IFN-𝛽 expression and synthesis, allowing the virus to escape the innate immune response [@doi:10.1016/j.virusres.2014.07.024].
On March 18 2020, Synairgen plc received approval to start a phase II trial for SNG001, an IFN-𝛽-1a formulation to be delivered to the lungs via inhalation.
SNG001 was already shown to be effective in reducing viral load in an _in vivo_ model of swine flu and _in vitro_ models of other coronavirus infections [@synairgen-SNG001].
In July, a press release from Synairgen stated that SNG001 reduced progression to ventilation in a double-blind, placebo-controlled, multi-center study of 101 patients with an average age in the late 50s [@url:https://www.synairgen.com/wp-content/uploads/2020/07/200720-Synairgen-announces-positive-results-from-trial-of-SNG001-in-hospitalised-COVID-19-patients.pdf].
They also reported that patients in the treatment group showed greater recovery and lower breathlessness.
However, given that this information was released in a press release rather than in a manuscript and thus cannot be thoroughly reviewed, these findings should be considered preliminary.
Additionally, the WHO Solidarity trial reported no significant effect of IFN-𝛽1a on patient survival during hospitalization [@doi:10.1056/NEJMoa2023184].

#### Vaccines

##### Vaccine Development

Flu-like illnesses caused by viruses are a common target of vaccine development programs, and influenza vaccine technology in particular has made many strides.
During the H1N1 influenza outbreak, vaccine development was accelerated because of the existing infrastructure, along with the fact that regulatory agencies had already decided that vaccines produced using egg- and cell-based platforms could be licensed under the regulations used for a strain change.
Critiques of the production and distribution of the H1N1 vaccine have stressed the need for alternative development-and-manufacturing platforms that can be readily adapted to new pathogens.
Although a monovalent H1N1 vaccine was not available before the pandemic peaked in the United States and Europe, it was available soon afterward as a stand-alone vaccine that was eventually incorporated into commercially available seasonal influenza vaccines [@doi:10.1056/NEJMp2005630].
If H1N1 vaccine development provides any indication, considering developing and manufacturing platforms for promising COVID-19 vaccine trials early could hasten the emergence of an effective prophylactic vaccine against SARS-CoV-2.

The first critical step towards developing a vaccine against SARS-CoV-2 was characterizing the target, which fortunately happened early in the COVID-19 outbreak with the sequencing and dissemination of the viral genome [@url:https://www.who.int/csr/don/12-january-2020-novel-coronavirus-china/en/].
The Coalition for Epidemic Preparedness Innovations (CEPI) is coordinating global health agencies and pharmaceutical companies to develop vaccines against SARS-CoV-2.
As of September 2020, there were over 180 vaccine candidates against SARS-CoV-2 in development [@doi:10.1038/s41586-020-2798-3].
Unlike many global vaccine development programs previously, such as with H1N1, the vaccine development landscape for COVID-19 includes vaccines produced by a wide array of technologies.
Experience in the field of oncology is encouraging COVID-19 vaccine developers to use next-generation approaches to vaccine development, which have led to the great diversity of vaccine development programs [@url:https://www.the-scientist.com/news-opinion/newer-vaccine-technologies-deployed-to-develop-covid-19-shot-67152].
These diverse technology platforms include DNA, RNA, virus-like particle, recombinant protein, both replicating and non-replicating viral vectors, live attenuated virus, and inactivated virus approaches (Figure @fig:vaccines).
Given the wide range of vaccines under development, it is possible that some vaccine products may eventually be shown to be more effective in certain subpopulations, such as children, pregnant women, immunocompromised patients, the elderly, etc.
The requirements for a successful vaccine trial and deployment are complex and may require coordination between government, industry, academia, and philanthropic entities [@doi:10.1126/science.abc5312].
While little is currently known about immunity to SARS-CoV-2, vaccine development typically tests for serum neutralizing activity, as this has been established as a biomarker for adaptive immunity in other respiratory illnesses [@doi:10.1056/NEJMoa2022483].

![
**Vaccine Development Strategies.**
Several different strategies can and are being employed for the development of vaccines.
Each approach capitalizes on different features of the SARS-CoV-2 virus and delivery through a different platform.
](images/N002-Vaccines.png){#fig:vaccines secno=1}

###### DNA Vaccines

This vaccination method involves the direct introduction of a plasmid containing a DNA sequence encoding the antigen(s) against which an immune response is sought into appropriate tissues [@url:https://www.who.int/biologicals/areas/vaccines/dna/en/].
This approach may offer several advantages over traditional vaccination approaches, such as the stimulation of both B- as well as T-cell responses and the absence of any infectious agent.
Currently, a Phase I safety and immunogenicity clinical trial of INO-4800, a prophylactic vaccine against SARS-CoV-2, is underway [@clinicaltrials:NCT04336410].
The vaccine developer Inovio Pharmaceuticals Technology is overseeing administration of INO-4800 by intradermal injection followed by electroporation with the CELLECTRA® device to healthy volunteers.
Electroporation is the application of brief electric pulses to tissues in order to permeabilize cell membranes in a transient and reversible manner.
It has been shown that electroporation can enhance vaccine efficacy by up to 100-fold, as measured by increases in antigen-specific antibody titers [@doi:10.1016/j.coi.2011.03.008].
The safety of the CELLECTRA® device has been studied for over seven years, and these studies support the further development of electroporation as a safe vaccine delivery method [@doi:10.4161/hv.24702].
The temporary formation of pores through electroporation facilitates the successful transportation of macromolecules into cells, allowing cells to robustly take up INO-4800 for the production of an antibody response.
Approved by the U.S. FDA on April 6, 2020, the Phase I study is enrolling up to 40 healthy adult volunteers in Philadelphia, PA at the Perelman School of Medicine and at the Center for Pharmaceutical Research in Kansas City, MO.
The trial has two experimental arms corresponding to the two locations.
Participants in Experimental Group 1 will receive one intradermal injection of 1.0 milligram (mg) of INO-4800 followed by electroporation using the CELLECTRA® 2000 device twice, administered at Day 0 and Week 4.
Participants in Experimental Group 2 will receive two intradermal injections of 1.0 mg (total 2.0 mg per dosing visit) of INO-4800 followed by electroporation using the CELLECTRA® 2000 device, administered at Day 0 and Week 4.
Safety data and the initial immune responses of participants from the trial are expected by the end of the summer of 2021.
The development of a DNA vaccine against SARS-CoV-2 by Inovio could be an important step forward in the world's search for a COVID-19 vaccine.
Although exciting, the cost of vaccine manufacturing and electroporation may make scaling the use of this technology for prophylactic use for the general public difficult.

###### RNA Vaccines

RNA vaccines are nucleic-acid based modalities that code for viral antigens against which the human body elicits a humoral and cellular immune response.
The mRNA technology is transcribed _in vitro_ and delivered to cells via lipid nanoparticles (LNP) [@doi:10.1002/eji.1830230749].
They are recognized by ribosomes _in vivo_ and then translated and modified into functional proteins [@doi:10.3389/fimmu.2019.00594].
The resulting intracellular viral proteins are displayed on surface MHC proteins, provoking a strong CD8+ T cell response as well as a CD4+ T cell and B cell-associated antibody responses [@doi:10.3389/fimmu.2019.00594].
Naturally, mRNA is not very stable and can degrade quickly in the extracellular environment or the cytoplasm.
The LNP covering protects the mRNA from enzymatic degradation outside of the cell [@doi:10.4155/tde-2016-0006].
Codon optimization to prevent secondary structure formation and modifications of the poly-A tail as well as the 5’ untranslated region to promote ribosomal complex binding can increase mRNA expression in cells.
Furthermore, purifying out double-stranded RNA and immature RNA with FPLC (fast performance liquid chromatography) and HPLC (high performance liquid chromatography) technology will improve translation of the mRNA in the cell [@doi:10.3389/fimmu.2019.00594; @doi:10.1080/14760584.2017.1355245].
Vaccines based on mRNA delivery confer many advantages over traditional viral vectored vaccines and DNA vaccines.
In comparison to live attenuated viruses, mRNA vaccines are non-infectious and can be synthetically produced in an egg-free, cell-free environment, thereby reducing the risk of a detrimental immune response in the host [@doi:10.1016/j.immuni.2020.03.007].
Unlike DNA vaccines, mRNA technologies are naturally degradable and non-integrating, and they do not need to cross the nuclear membrane in addition to the plasma membrane for their effects to be seen [@doi:10.3389/fimmu.2019.00594].
Furthermore, mRNA vaccines are easily, affordably, and rapidly scalable.

Although mRNA vaccines have been developed for therapeutic and prophylactic purposes, none have previously been licensed or commercialized.
Nevertheless, they have shown promise in animal models and preliminary clinical trials for several indications, including rabies, coronavirus, influenza, and cytomegalovirus [@clinicaltrials:NCT01669096].
Preclinical data previously identified effective antibody generation against full-length FPLC-purified influenza hemagglutinin stalk-encoding mRNA in mice, rabbits, and ferrets [@doi:10.1038/s41467-018-05482-0].
Similar immunological responses for mRNA vaccines were observed in humans in Phase I and II clinical trials operated by the pharmaceutical-development companies Curevac and Moderna for rabies, flu, and zika [@doi:10.1080/14760584.2017.1355245].
Positively charged bilayer LNPs carrying the mRNA attract negatively charged cell membranes, endocytose into the cytoplasm [@doi:10.4155/tde-2016-0006], and facilitate endosomal escape.
LNPs can be coated with modalities recognized and engulfed by specific cell types, and LNPs that are 150 nm or less effectively enter into lymphatic vessels [@doi:10.4155/tde-2016-0006; @doi:10.1038/s41467-018-06936-1].
Therefore, this technology holds great potential for targeted delivery of modified mRNA.

There are three types of RNA vaccines: non-replicating, _in vivo_ self-replicating, and _in vitro_ dendritic cell non-replicating [@url:https://www.phgfoundation.org/briefing/rna-vaccines].
Non-replicating mRNA vaccines consist of a simple open reading frame (ORF) for the viral antigen flanked by the 5’ UTR and 3’ poly-A tail.
_In vivo_ self-replicating vaccines encode a modified viral genome derived from single-stranded, positive sense RNA alphaviruses [@doi:10.3389/fimmu.2019.00594; @doi:10.1080/14760584.2017.1355245].
The RNA genome encodes the viral antigen along with proteins of the genome replication machinery, including an RNA polymerase.
Structural proteins required for viral assembly are not included in the engineered genome [@doi:10.3389/fimmu.2019.00594].
Self-replicating vaccines produce more viral antigens over a longer period of time, thereby evoking a more robust immune response [@url:https://www.phgfoundation.org/briefing/rna-vaccines].
Finally, _in vitro_ dendritic cell non-replicating RNA vaccines limit transfection to dendritic cells.
Dendritic cells are potent antigen-presenting immune cells that easily take up mRNA and present fragments of the translated peptide on their MHC proteins, which can then interact with T cell receptors.
Ultimately, primed T follicular helper cells can stimulate germinal center B cells that also present the viral antigen to produce antibodies against the virus [@doi:10.1016/j.immuni.2014.10.004].
These cells are isolated from the patient, grown and transfected _ex vivo_, and reintroduced to the patient [@doi:10.1038/nrd.2017.243].

<<<<<<< HEAD
Given the potential for this technology to be quickly adapted for a new pathogen, it has held significant interest for the treatment of COVID-19.
In the vaccines developed under this approach, the spike protein, which is immunogenic [@doi:10.1016/j.immuni.2020.05.002], can be furnished to the immune system in order to train its repsonse.
The vaccine candidates developed against SARS-CoV-2 using mRNA vectors utilize similar principles and technologies, although there are slight differences in implementation among candidates such as the formulation of the platform and the specific components of the spike protein encapsulated (e.g., the full Spike protein vs. the RBD alone) [@doi:10.3389/fphar.2020.00937].
The results of the interim analyses of two mRNA vaccine candidates became available at the end of 2020 and provided strong support for this emerging approach to vaccination.
Below we describe the results available as of February 2021 for two such candidates, mRNA-1273 produced by ModernaTX and BNT162b2 produced by Pfizer, Inc. and BioNTech.

####### ModernaTX mRNA Vaccine
=======
####### ModernaTX mRNA Vaccine

mRNA-1273 was the first COVID-19 vaccine to enter a phase I clinical in the United States.
ModernaTX, Inc. is currently spearheading an investigation on the immunogenicity and reactogenicity of mRNA-1273, a conventional lipid nanoparticle encapsulated RNA encoding a full-length prefusion stabilized spike (S) protein for SARS-CoV-2 [@clinicaltrials:NCT04283461].
In a study that is ongoing, forty-five participants were enrolled and given intramuscular injections of mRNA-1273 in their deltoid muscle on day 1 and day 29, and then followed for the next twelve months.
Healthy males and non-pregnant females aged 18-55 years were recruited for this study and divided into three groups receiving 25, 100, or 250 micrograms (&mu;g) of mRNA-1273.
IgG ELISA assays on patient serology samples are being used to examine the immunogenicity of the vaccine [@clinicaltrials:NCT04283461].
>>>>>>> 99e58711

ModernaTX's mRNA-1273 vaccine, which is an  was the first COVID-19 vaccine to enter a phase I clinical trial in the United States.
In this trial, Moderna spearheaded an investigation on the immunogenicity and reactogenicity of mRNA-1273, a conventional lipid nanoparticle encapsulated RNA encoding a full-length prefusion stabilized S protein for SARS-CoV-2 [@clinicaltrials:NCT04283461].
An initial report described the results of enrolling forty-five participants who were administered intramuscular injections of mRNA-1273 in their deltoid muscle on day 1 and day 29, and then followed for the next twelve months [@doi:10.1056/NEJMoa2022483].
Healthy males and non-pregnant females aged 18-55 years were recruited for this study and divided into three groups receiving 25, 100, or 250 micrograms (&mu;g) of mRNA-1273.
IgG ELISA assays on patient serology samples were used to examine the immunogenicity of the vaccine [@clinicaltrials:NCT04283461].
Binding antibodies were observed at two weeks after the first dose at all concentrations.
At the time point one week after the second dose was administered on day 29, the pseudotyped lentivirus reporter single-round-of-infection neutralization assay (PsVNA), which was used to assess neutralizing activity, reached a median level similar to the median observed in convalescent plasma samples.
Participants reported mild and moderate systemic adverse events after the day 1 injection, and one severe local event was observed in each of the two highest dose levels.
The second injection led to severe systemic adverse events for three of the participants at the highest dose levels, with one participant in the group being evaluated at an urgent care center on the day after the second dose.
The reported localized adverse events from the second dose were similar to those from the first.

<<<<<<< HEAD
Several months later, a press release from ModernaTX described the results of the first interim analysis of the vaccine [@url:https://investors.modernatx.com/news-releases/news-release-details/modernas-covid-19-vaccine-candidate-meets-its-primary-efficacy].
On November 16, 2020, a report was released describing the initial results from Phase III testing, corresponding to the first 95 cases of COVID-19 in the 30,000 enrolled participants [@url:https://investors.modernatx.com/news-releases/news-release-details/modernas-covid-19-vaccine-candidate-meets-its-primary-efficacy], with additional data released to the FDA on December 17, 2020 [@url:https://www.fda.gov/advisory-committees/advisory-committee-calendar/vaccines-and-related-biological-products-advisory-committee-december-17-2020-meeting-announcement#event-materials].
These results were subsequently published in a peer-reviewed journal (_The New England Journal of Medicine_) on December 30, 2020 [@doi:10.1056/NEJMoa2035389].
The first group of 30,420 study participants were randomized to receive the vaccine or a placebo at a ratio of 1:1 [@doi:10.1056/NEJMoa2035389].
Administration occurred at 99 sites within the United States in two sessions, spaced 28 days apart [@url:https://www.fda.gov/media/144434/download; @doi:10.1056/NEJMoa2035389].
Patients reporting COVID-19 symptoms upon follow-up were tested for SARS-CoV-2 using a nasopharyngeal swab that was evaluated with RT-PCR [@url:https://www.fda.gov/media/144434/download].
The initial preliminary analysis reported the results of the cases observed up until a cut-off date of November 11, 2020.
Of these first 95 cases reported, 90 occurred in participants receiving the placebo compared to 5 cases in the group receiving the vaccine [@url:https://investors.modernatx.com/news-releases/news-release-details/modernas-covid-19-vaccine-candidate-meets-its-primary-efficacy].
These results suggested the vaccine is 94.5% effective in preventing COVID-19.
Additionally, eleven severe cases of COVID-19 were observed, and all eleven occurred in participants receiving the placebo.
The publication reported the results through an extended cut-off date of November 21, 2020, corresponding to 196 cases [@doi:10.1056/NEJMoa2035389].
Of these, 11 occurred in the vaccine group and 185 in the placebo group, corresponding to an efficacy of 94.1%.
Once again, all of the severe cases of COVID-19 observed (n=30) occurred in the placebo group, including one death.
Thus, as more cases are reported, the efficacy of the vaccine has remained above 90%, and no cases of severe COVID-19 have yet been reported in participants receiving the vaccine.

These findings suggest the possibility that the vaccine might bolster immune defenses even for subjects who do still develop a SARS-CoV-2 infection.
The study was designed with an explicit goal of including individuals at high risk for COVID-19, including older adults, people with underlying health conditions, and people of color [@url:https://investors.modernatx.com/news-releases/news-release-details/moderna-has-completed-case-accrual-first-planned-interim].
The Phase III trial population was comprised by approximately 25.3% adults over age 65 in the initial report and 24.8% in the publication [@url:https://www.fda.gov/media/144434/download]. 
Among the cases reported by both interim analyses, 16-17% occurred in older adults [@url:https://investors.modernatx.com/news-releases/news-release-details/modernas-covid-19-vaccine-candidate-meets-its-primary-efficacy; @doi:10.1056/NEJMoa2035389]..
Additionally, approximately 10% of participants identified a Black or African-American background and 20% identified Hispanic or Latino ethnicity [@url:https://www.fda.gov/media/144434/download; @doi:10.1056/NEJMoa2035389].
Among the first 95 cases, 12.6% occurred in participants identifying a Hispanic or Latino background and 4% in participants reporting a Black or African-American background [@url:https://investors.modernatx.com/news-releases/news-release-details/modernas-covid-19-vaccine-candidate-meets-its-primary-efficacy]; in the publication, they indicated only that 41 of the cases reported in the placebo group and 1 case in the treatment group occurred in "communities of color", corresponding to 21.4% of all cases [@doi:10.1056/NEJMoa2035389].
While the sample size in both analyses is small relative to the study population of over 30,000, these results suggest that the vaccine is likely to be effective in people from a variety of backgrounds.
By all indications, this vaccine is likely to be highly useful in mitigating the damage of SARS-CoV-2.

In-depth safety data was released by ModernaTX as part of their application for an EUA from the FDA and summarized in the associated publication [@doi:10.1056/NEJMoa2035389; @url:https://www.fda.gov/media/144434/download].
Because the detail provided in the report is greater than that provided in the publication, here we emphasize the results observed at the time of the first analysis.
Overall, a large percentage of participants reported adverse effects when solicited, and these reports were higher in the vaccine group than in the placebo group (94.5% versus 59.5%, respectively, at the time of the initial analysis) [@url:https://www.fda.gov/media/144434/download].
Some of these events met the criteria for grade 3 (local or systemic) or grade 4 (systemic only) toxicity [@url:https://www.fda.gov/media/144434/download], but most were grade 1 or grade 2 and lasted 2-3 days [@doi:10.1056/NEJMoa2035389].
The most common local adverse reaction was pain at the injection site, reported by 83.7% of participants receiving the first dose of the vaccine and 88.4% upon receiving the second dose, compared to 19.8% and 19.8% and 17.0%, respectively, of patients in the placebo condition [@url:https://www.fda.gov/media/144434/download].
Fewer than 5% of vaccine recipients reported grade 3 pain at either administration.
Other frequent local reactions included erythema, swelling, and lymphadenopathy [@url:https://www.fda.gov/media/144434/download].
For systemic adverse reactions, fatigue was the most common [@url:https://www.fda.gov/media/144434/download].
Among participants receiving either dose of the vaccine, 68.5% reported fatigue compared to 36.1% participants receiving the placebo [@url:https://www.fda.gov/media/144434/download].
The level of fatigue experienced was usually fairly mild, with only 9.6% and 1.3% of participants in the vaccine and placebo conditions, respectively, reporting grade 3 fatigue [@url:https://www.fda.gov/media/144434/download], which corresponds to significant interference with daily activity [@url:https://www.fda.gov/media/73679/download].
Based on the results of the report, an EUA was issued on December 18, 2020 to allow distribution of this vaccine in the United States [@url:https://www.cdc.gov/mmwr/volumes/69/wr/mm695152e1.htm], and it was shortly followed by an Interim Order authorizing distribution of the vaccine in Canada [@url:https://investors.modernatx.com/news-releases/news-release-details/health-canada-authorizes-moderna-covid-19-vaccine-canada] and a conditional marketing authorization by the European Medicines Agency to facilitate distribution in the European Union [@url:https://www.ema.europa.eu/en/news/ema-recommends-covid-19-vaccine-moderna-authorisation-eu].
 
##### Adjuvants for Vaccines
=======
###### BNT162b2 from Pfizer and BioNTech

ModernaTX was, in fact, the second company to release news of a successful interim analysis of an mRNA vaccine and recieve an EUA.
The first report came from Pfizer and BioNTech's mRNA vaccine BNT162b2 on November 9, 2020 [@url:https://www.pfizer.com/news/press-release/press-release-detail/pfizer-and-biontech-announce-vaccine-candidate-against], and a preliminary report was published in the _New England Journal of Medicine_ one month later [@doi:10.1056/NEJMoa2034577].
The vaccine candidate is contains the full prefusion stabilized, membrane-anchored SARS-CoV-2 spike protein in a vaccine formulation based on modified mRNA (modRNA) technology [@doi:10.1101/cshperspect.a014035; @url:https://www.pfizer.com/news/press-release/press-release-detail/pfizer-and-biontech-announce-early-positive-data-ongoing-0].
This vaccine candidate should not be confused with a similar candidate from Pfizer/BioNTech, BNT162b1, that delivered only the RBD of the spike protein [@doi:10.1038/s41586-020-2639-4; @doi:10.1038/s41586-020-2814-7], which was not advanced to a stage III trial because of the improved reactogenicity/immunogenicy profile of BNT162b2 [@doi:10.1056/NEJMoa2027906].

During the Phase III trial of BNT162b2, 43,538 participants were enrolled 1:1 in the placebo and the vaccine candidate and received two 30-μg doses 21 days apart [@doi:10.1056/NEJMoa2034577].
Of these enrolled participants, 21,720 received BNT162b2 and 21,728 received a placebo [@doi:10.1056/NEJMoa2034577].
Recruitment occurred at 135 sites across six countries: Argentina, Brazil, Germany, South Africa, Turkey, and the United States.
An initial press release described the first 94 cases, which were consistent with 90% efficacy of the vaccine at 7 days following the second dose [@url:https://www.pfizer.com/news/press-release/press-release-detail/pfizer-and-biontech-announce-vaccine-candidate-against].
The release of the full trial information covered a longer priod and analyzed the first 170 cases occurring at least 7 days after the second dose, 8 of which occurred in patients who had received BNT162b2.
The press release characterized the study population as diverse, reporting that 42% of the participants worldwide came from non-white backgrounds, including 10% Black and 26% Hispanic or Latino [@url:https://www.pfizer.com/science/coronavirus/vaccine].
Within the United States, 10% and 13% of participants, respectively, identified themselves as having Black or Hispanic/Latino backgrounds [@url:https://www.pfizer.com/science/coronavirus/vaccine].
Additionally, 41% of participants worldwide were 56 years of age or older [@url:https://www.pfizer.com/science/coronavirus/vaccine], and they reported that the efficacy of the vaccine in adults over 65 was 94% [@url:https://www.pfizer.com/news/press-release/press-release-detail/pfizer-and-biontech-conclude-phase-3-study-covid-19-vaccine].
The primary efficacy analysis of the Phase III study was concluded on November 18, 2020 [@url:https://www.pfizer.com/news/press-release/press-release-detail/pfizer-and-biontech-conclude-phase-3-study-covid-19-vaccine], and the final results indicted 94.6% efficacy of the vaccine [@doi:10.1056/NEJMoa2034577]v.

The safety profile of the vaccine was also assessed [@doi:10.1056/NEJMoa2034577].
A subset of patients were followed for reactogenicity using electronic diaries, with the data collected from these 8,183 participants comprising the solicited safety events analyzed.
Much like those who received the ModernaTX vaccine candidate, a large proportion of participants reported experiencing site injection pain within 7 days of vaccination.
While percentages are broken down by age group in the publication, these proportions correspond to approximately 78% and 73% of all participants after the first and second doses, respectively, overall.
Only a small percentage of these events (less than 1%) were rated as serious, with the rest being mild or moderate, and none reached grade 4.
Some participants also reported redness or swelling, and the publication indicates that in most cases, such events resolved within 1 to 2 days.
Participants also experienced systemic effects, including fever (in most cases lower than 38.9°C and more common after dose 2), fatigue (25-50% of participants depending on age group and dose), headache (25-50% of participants depending on age group and dose), chills, and muscle or joint pain; more rarely, patients could experience gastrointestinal effects such as vomiting or diarrhea.
As with the local events, these events were almost always grade I or II.
While some events were reported by the placebo groups, these events were much rarer than in the treatment group even though compliance was similar.
Based on the efficacy and safety information released, the vaccine was approved in early December by the United Kingdom's Medicines and Healthcare Products Regulatory Agency with administration outside of a clinical trial beginning on December 8, 2020 [@doi:10.1136/bmj.m4714; @url:https://www.bbc.com/news/uk-55227325].
As of December 11, 2020, the United States FDA approved this vaccine under an emergency use authorization [@url:https://www.fda.gov/news-events/press-announcements/fda-takes-key-action-fight-against-covid-19-issuing-emergency-use-authorization-first-covid-19].

###### Pfizer/BioNTech BNT162b2

###### Viral Vector Vaccines

####### COVID-19 Vaccine AstraZeneca

####### Sputnik-V

####### Janssen’s Ad26.COV2-S

###### Inactivated Whole Virus Vaccines

<!--Rephrase to match figure? Or rephrase figure?-->

####### SinoVac's CoronaVac
<!--https://www.thelancet.com/journals/laninf/article/PIIS1473-3099(20)30843-4/fulltext-->

####### Sinopharm (2 candidates)

###### Protein Subunit Vaccines

<!--Do we need to add this to the figure? Or does it fall in one of the other categories?-->

####### Novavax NVX-CoV2373

###### Vaccine Development Summary

##### Complementary Approaches to Vaccine Development

###### Adjuvants for Vaccines
>>>>>>> 99e58711

Adjuvants include a variety of molecules or larger microbial-related products that have an effect on the immune system or an immune response of interest.
They can either be comprised of or contain immunostimulants or immunomodulators.
Adjuvants are sometimes included within vaccines, especially vaccines other than live-attenuated and inactivated viruses, in order to enhance the immune response.
A review on the development of SARS-CoV-2 vaccines [@doi:10.3390/vaccines8020153] also included a brief summary of the potential of adjuvants for these vaccines, including a brief description of some already commonly used adjuvants.
Different adjuvants can regulate different types of immune responses, so the type or combination of adjuvants used in a vaccine will depend on both the type of vaccine and concern related to efficacy and safety.
A variety of possible mechanisms for adjuvants have been researched [@doi:10.1038/nri2510; @doi:10.3389/fimmu.2018.02619; @doi:10.3390/vaccines8010128], including the following: induction of DAMPs that can be recognized by certain PRRs of the innate immune system; functioning as PAMP that can also be recognized by certain PRRs; and more generally enhancing the humoral or cellular immune responses.
Selection of one or more adjuvants requires considering how to promote the advantageous effects of the components and/or immune response and, likewise, to inhibit possible deleterious effects.
There are also considerations related to the method of delivering (or co-delivering) the adjuvant and antigen components of a vaccine.

###### Trained Immunity

Another approach that is being investigated explores the potential for vaccines that are not made from the SARS-CoV-2 virus to confer what has been termed trained immunity. 
In a recent review [@doi:10.1038/s41577-020-0285-6], trained immunity was defined as forms of memory that are temporary (e.g., months or years) and reversible. 
It is induced by exposure to whole-microorganism vaccines or other microbial stimuli that generates heterologous protective effects.
Trained immunity can be displayed by innate immune cells or innate immune features of other cells, and it is characterized by alterations to immune responsiveness to future immune challenges due to epigenetic and metabolic mechanisms.
These alterations can take the form of either an increased or decreased response to immune challenge by a pathogen.
Trained immunity elicited by non-SARS-CoV-2 whole-microorganism vaccines could potentially improve SARS-CoV-2 susceptibility or severity [@doi:10.1016/j.cell.2020.04.042].

One type of stimulus which research indicates can induce trained immunity is bacillus Calmette-Guerin (BCG) vaccination.
BCG is an attenuated form of bacteria _Mycobacterium bovis_.
The vaccine is most commonly administered for the prevention of tuberculosis in humans.
Clinical trials in non-SARS-CoV-2-infected adults have been designed to assess whether BCG vaccination could have prophylactic effects against SARS-CoV-2 by reducing susceptibility, preventing infection, or reducing disease severity. 
A number of trials are now evaluating the effects of the BCG vaccine or the related vaccine VPM1002 [@doi:10.1016/j.cell.2020.04.042; @clinicaltrials:NCT04327206; @clinicaltrials:NCT04328441; @clinicaltrials:NCT04348370; @clinicaltrials:NCT04350931; @clinicaltrials:NCT04362124; @clinicaltrials:NCT04369794; @clinicaltrials:NCT04373291; @clinicaltrials:NCT04379336; @clinicaltrials:NCT04384549; @clinicaltrials:NCT04387409; @clinicaltrials:NCT04414267; @clinicaltrials:NCT04417335; @clinicaltrials:NCT04435379; @clinicaltrials:NCT04439045].

The ongoing trials are using a number of different approaches.
Some trials enroll healthcare workers, other trials hospitalized elderly adults without immunosuppression who get vaccinated with placebo or BCG at hospital discharge, and yet another set of trials older adults (>50 years) under chronic care for conditions like hypertension and diabetes.
One set of trials, for example, uses time until first infection as the primary study endpoint; more generally, outcomes measured in some of these trials are related to incidence of disease and disease severity or symptoms.
Some analyses have suggested a possible correlation at the country level between the frequency of BCG vaccination (or BCG vaccination policies) and the severity of COVID-19 [@doi:10.1016/j.cell.2020.04.042].
Currently it is unclear whether this correlation has any connection to trained immunity.
Many possible confounding factors are also likely to vary among countries, such as age distribution, detection efficiency, stochastic epidemic dynamic effects, differences in healthcare capacity over time in relation to epidemic dynamics, and these have not been adequately accounted for in current analyses. <!-- TO DO: add in study that debunks this-->
It is unclear whether there is an effect of the timing of BCG vaccination, both during an individual's life cycle and relative to the COVID-19 pandemic.
Additionally, given that severe SARS-CoV-2 may be associated with a dysregulated immune response, it is unclear what alterations to the immune response would be most likely to be protective versus pathogenic (e.g., [@doi:10.1016/j.chom.2020.04.009; @doi:10.1016/j.chom.2020.05.009; @doi:10.1016/j.cell.2020.04.042; @doi:10.1016/j.chom.2020.05.008]).
The article [@doi:10.1016/j.cell.2020.04.042] proposes that trained immunity might lead to an earlier and stronger response, which could in turn reduce viremia and the risk of later, detrimental immunopathology.
While trained immunity is an interesting possible avenue to complement vaccine development efforts through the use of an existing vaccine, additional research is required to assess whether the BCG vaccine is likely to confer trained immunity in the case of SARS-CoV-2.

### Discussion

With the emergence of the COVID-19 pandemic caused by the coronavirus SARS-CoV-2, the development and/or identification of therapeutic and prophylactic interventions became an issue of international urgency.
In previous outbreaks of HCoV, namely SARS and MERS, the development of these interventions was very limited.
As research has progressed, several potential approaches to treatment have emerged (Figure @fig:therapeutics)..
Most notably, remdesivir has been approved by the FDA for the treatment of COVID-19, and dexamethasone, which was approved by the FDA in 1958, has been found to improve outcomes for patients with severe COVID-19.
Other potential therapies are being still being explored and require additional data (Figure @fig:ebm-trials).
Additionally, major advances in vaccines using mRNA and adenoviruses that have led to three vaccines becoming available or close to becoming available in late 2020 (Figure @fig:therapeutics). <!-- Update depending on where this goes and specify countries etc.-->
As more evidence becomes available, the potential for existing and novel therapies to improve outcomes for COVID-19 patients will become better understood.

![
**Mechanism of Action for Potential Therapeutics**
Potential therapeutics currently being studied target the SARS-CoV-2 or modify the host environment through many different mechanisms.
Here, the relationship between the virus and several therapeutics described above are visualized.
](images/N001-LifeCyclePlusDrugs.png){#fig:therapeutics secno=1}

Insights into the pathogenesis and immune response to SARS-CoV-2 have also provided some insights into prophylactics [cite therapeutics].
Though some concerns remain about the duration of sustained immunity for convalescents, vaccine development efforts are ongoing and show initial promising results.
<!-- TO DO: Needs to be updated with vaccine info about duration, this is changing rapidly so leaving for now-->
The Moderna trial, for example, reported that the neutralizing activity in participants who received two doses of the vaccine was similar to that observed in convalescent plasma.
Insights from the immune response to SARS-CoV-2 have also guided the identification of potential therapeutics.
As cases have become better characterized, it has become evident that many patients experience an initial immune response to the virus that is typically characterized by fever, cough, dyspnea, and related symptoms.
However, the most serious concern is cytokine release syndrome, when the body's immune response becomes dysregulated, resulting in an extreme inflammatory response.
The RECOVERY trial, a large-scale, multi-arm trial enrolling about 15% of all COVID-19 patients in the United Kingdom, was the first to identify that the widely available steroid dexamethasone seems to be beneficial for patients suffering from this immune dysregulation [@doi:10.1101/2020.06.22.20137273].
The results of efforts to identify therapeutic treatments to treat patients early in the course of infection have been more ambiguous.
Early interest in the drugs hydroxychloroquine and chloroquine yielded no promising results from studies with robust experimental designs.
On the other hand, the experimental drug remdesivir, which was developed for Ebola, has received enough support from early analyses to receive FDA approval, but results have been mixed.
The potential for other drugs, such as tocilizumab, to reduce recovery time remains unclear, but some early results were promising.

One concern is that the presentation of COVID-19 appears to be heterogeneous across the lifespan.
Many adult cases, especially in younger adults, present with mild symptoms or even asymptomatically, while others, especially in older adults, can be severe or fatal.
In children, the SARS-CoV-2 virus can present as two distinct diseases, COVID-19 or MIS-C.
The therapeutics and prophylactics discussed here were all tested in adults.
One of the two mRNA vaccines, Pfizer and BioNTech's BNT162b2, has been issued an EUA for patients as young as 16 [@url:https://www.pfizer.com/news/press-release/press-release-detail/pfizer-and-biontech-submit-emergency-use-authorization], while ModernaTX has begun a clinical trial to assess its mRNA vaccine in adolescents ages 12 to 18 [@url:https://investors.modernatx.com/news-releases/news-release-details/moderna-announces-first-participants-dosed-phase-23-study-covid].
However, additional research is needed to identify therapeutics that address the symptoms characteristic of pediatric COVID-19 and MIS-C cases.

#### Potential Avenues of Interest for Therapeutic Development

Given what is currently known about these therapeutics for COVID-19, a number of related therapies beyond those explored above may also prove to be of interest.
For example, the demonstrated benefit of dexamethasone and the ongoing potential of tocilizumab for treatment of COVID-19 suggests that other anti-inflammatory agents might also hold value for the treatment of COVID-19.
Given that current evidence about treating COVID-19 with dexamethasone suggests that the need to curtail the cytokine storm inflammatory response to the virus can transcend the risks of immunosuppression, exploration of more anti-inflammatory agents may be warranted.
While dexamethasone is considered widely available and generally affordable, the high costs of biologics such as tocilizumab therapy may present obstacles to wide-scale distribution of this drug if it proves of value.
At the doses used for rheumatoid arthritis patients, the cost for tocilizumab ranges from $179.20 to $896 per dose for the IV form and $355 for the pre-filled syringe [@url:https://www.ncbi.nlm.nih.gov/books/NBK349513/table/T43/].
There are several anti-inflammatory agents used for the treatment of autoimmune diseases that may also be able to counter the effects of the cytokine storm induced by the virus, some of which, such as cyclosporine, are likely to be more cost-effective and readily available than biologics [@url:https://escholarship.umassmed.edu/meyers_pp/385].
While tocilizumab targets IL-6, several other inflammatory markers could be potential targets, including TNF-alpha.
Inhibition of TNF-alpha by an inhibitor such as Etanercept has been previously suggested for treatment of SARS-CoV-1 [@doi:10.1185/030079903125002757] and may be relevant for SARS-CoV-2 as well.
Another anti-IL-6 antibody, sarilumab, is also being investigated [@url:http://www.news.sanofi.us/2020-03-16-Sanofi-and-Regeneron-begin-global-Kevzara-R-sarilumab-clinical-trial-program-in-patients-with-severe-COVID-19; @clinicaltrials:NCT04327388].
Baricitinib and other small molecule inhibitors of the Janus-activated kinase pathway also curtail the inflammatory response and have been suggested as potential options for SARS-CoV-2 infections [@doi:10/dph5].
Baricitinib in particular may be able to reduce the ability of SARS-CoV-2 to infect lung cells [@doi:10/ggnrsx].
Clinical trials studying baricitinib in COVID-19 have already begun in the US and in Italy [@url:https://investor.lilly.com/news-releases/news-release-details/lilly-begins-clinical-testing-therapies-covid-19; @clinicaltrials:NCT04320277].
Identification and targeting of further inflammatory markers that are relevant in SARS-CoV-2 infection may be of value for curtailing the inflammatory response and lung damage.

In addition to immunosuppressive treatments that are most beneficial late in disease progression, much research is focused on identifying treatments would be likely to benefit early-stage patients.
For example, although studies of hydroxychloroquine have not supported the early theory-driven interest in this antiviral treatment, alternative compounds with related mechanisms may still have potential.
Hydroxyferroquine derivatives of HCQ have been described as a class of bioorganometallic compounds that exert antiviral effects with some selectivity for SARS-CoV-1 _in vitro_ [@doi:10.1021/jm0601856].
Future work could explore whether such compounds exert antiviral effects against SARS-CoV-2 and whether they would be safer for use in COVID-19.
Another potential approach is the development of antivirals, which could be broad-spectrum, specific to coronaviruses, or targeted to SARS-CoV-2.
Development of new antivirals is complicated by the fact that none have yet been approved for human coronaviruses.
Intriguing new options are emerging, however.
Beta-D-N4-hydroxycytidine (NHC) is an orally bioavailable ribonucleotide analog showing broad-spectrum activity against RNA viruses, which may inhibit SARS-CoV-2 replication _in vitro_ and _in vivo_ in mouse models of HCoVs [@doi:10.1126/scitranslmed.abb5883].
A range of other antivirals are also in development.
Development of antivirals will be further facilitated as research reveals more information about the interaction of SARS-CoV-2 with the host cell and host cell genome, mechanisms of viral replication, mechanisms of viral assembly, and mechanisms of viral release to other cells; this can allow researchers to target specific stages and structures of the viral life cycle.
Finally, antibodies against viruses, also known as antiviral monoclonal antibodies, could be an alternative as well and are described in detail in an above section.
The goal of antiviral antibodies is to neutralize viruses through either cell-killing activity or blocking of viral replication [@doi:10.1016/j.tim.2015.07.005].
They may also engage the host immune response, encouraging the immune system to hone in on the virus.
Given the cytokine storm that results from immune system activation in response to the virus, which has been implicated in worsening of the disease, a neutralizing antibody (nAb) may be preferable.
Upcoming work may explore the specificity of nAbs for their target, mechanisms by which the nAbs impede the virus, and improvements to antibody structure that may enhance the ability of the antibody to block viral activity.

Some research is also investigating potential therapeutics and prophylactics that would interact with components of the innate immune response.
For example, there are a variety of TLRs, PRRs that recognize PAMPs and DAMPs.
TLRs form a part of innate immune recognition and can more generally contribute to promoting both innate and adaptive responses [@ISBN:9780815332183].
In mouse models, poly(I:C) and CpG, which are agonists of toll-like receptors TLR3 and TLR9, respectively, showed protective effects when administered prior to SARS-CoV-1 infection [@doi:10.1128/JVI.01410-12].
Therefore, TLR agonists hold some potential for broad-spectrum prophylaxis.

Given that a large number of clinical trials are currently in progress, more information about the potential of these and other therapeutics should become available over time.
This information, combined with advances in understanding the molecular structure and viral pathogenesis of SARS-CoV-2, may lead to a more complete understanding of how the virus affects the human host and what strategies can improve outcomes.
To date, investigations of potential therapeutics for COVID-19 have focused primarily on repurposing existing drugs.
This approach is necessary given the urgency of the situation as well as the extensive time required for developing and testing new therapies.
However, in the long-term, new drugs specific for treatment of COVID-19 may also enter development.
Development of novel drugs is likely to be guided by what is known about the pathogenesis and molecular structure of SARS-CoV-2.
For example, understanding the various structural components of SARS-CoV-2 may allow for the development of small molecule inhibitors of those components.
Currently, crystal structures of the SARS-CoV-2 main protease have recently been resolved [@doi:10.1038/s41586-020-2223-y; @url:https://www.diamond.ac.uk/covid-19/for-scientists/Main-protease-structure-and-XChem.html], and efforts are already in place to perform screens for small molecule inhibitors of the main protease, which have yielded potential hits [@doi:10.1038/s41586-020-2223-y].
Much work remains to be done to determine further crystal structures of other viral components, understand the relative utility of targeting different viral components, perform additional small molecule inhibitor screens, and determine the safety and efficacy of the potential inhibitors.
While still nascent, work in this area is promising.
Over the longer term, this approach and others may lead to the development of novel therapeutics specifically for COVID-19 and SARS-CoV-2.

#### Conclusions of the Present Analysis

Due to the large number of clinical trials currently under examination (Figure @fig:ebm-trials), not all candidates are examined here.
Instead, this review seeks to provide an overview of the range of mechanisms that have been explored and to examine some prominent candidates in the context of the pathogenesis of and immune response to SARS-CoV-2.
As more research becomes available, this review will be updated to include additional therapeutics that emerge and to include new findings that are released about those discussed here.
While no therapeutics or vaccines were developed for SARS-CoV-1 or MERS-CoV, the current state of COVID-19 research suggests that the body of literature produced before and after the emergence of these viruses has prepared the biomedical community for a rapid response to novel HCoV like SARS-CoV-2.
At present, two pharmaceutical therapeutics and one vaccine have been authorized for the treatment and prevention, respectively, of COVID-19.
As the COVID-19 pandemic continues to be a topic of significant worldwide concern, more information is expected to become available about pharmaceutical mechanisms that can be used to combat this, and possibly other, HCoV.
These advances therefore not only benefit the international community's ability to respond to the current crisis, but are also likely to shape responses to future viral threats.<|MERGE_RESOLUTION|>--- conflicted
+++ resolved
@@ -790,7 +790,6 @@
 Ultimately, primed T follicular helper cells can stimulate germinal center B cells that also present the viral antigen to produce antibodies against the virus [@doi:10.1016/j.immuni.2014.10.004].
 These cells are isolated from the patient, grown and transfected _ex vivo_, and reintroduced to the patient [@doi:10.1038/nrd.2017.243].
 
-<<<<<<< HEAD
 Given the potential for this technology to be quickly adapted for a new pathogen, it has held significant interest for the treatment of COVID-19.
 In the vaccines developed under this approach, the spike protein, which is immunogenic [@doi:10.1016/j.immuni.2020.05.002], can be furnished to the immune system in order to train its repsonse.
 The vaccine candidates developed against SARS-CoV-2 using mRNA vectors utilize similar principles and technologies, although there are slight differences in implementation among candidates such as the formulation of the platform and the specific components of the spike protein encapsulated (e.g., the full Spike protein vs. the RBD alone) [@doi:10.3389/fphar.2020.00937].
@@ -798,15 +797,6 @@
 Below we describe the results available as of February 2021 for two such candidates, mRNA-1273 produced by ModernaTX and BNT162b2 produced by Pfizer, Inc. and BioNTech.
 
 ####### ModernaTX mRNA Vaccine
-=======
-####### ModernaTX mRNA Vaccine
-
-mRNA-1273 was the first COVID-19 vaccine to enter a phase I clinical in the United States.
-ModernaTX, Inc. is currently spearheading an investigation on the immunogenicity and reactogenicity of mRNA-1273, a conventional lipid nanoparticle encapsulated RNA encoding a full-length prefusion stabilized spike (S) protein for SARS-CoV-2 [@clinicaltrials:NCT04283461].
-In a study that is ongoing, forty-five participants were enrolled and given intramuscular injections of mRNA-1273 in their deltoid muscle on day 1 and day 29, and then followed for the next twelve months.
-Healthy males and non-pregnant females aged 18-55 years were recruited for this study and divided into three groups receiving 25, 100, or 250 micrograms (&mu;g) of mRNA-1273.
-IgG ELISA assays on patient serology samples are being used to examine the immunogenicity of the vaccine [@clinicaltrials:NCT04283461].
->>>>>>> 99e58711
 
 ModernaTX's mRNA-1273 vaccine, which is an  was the first COVID-19 vaccine to enter a phase I clinical trial in the United States.
 In this trial, Moderna spearheaded an investigation on the immunogenicity and reactogenicity of mRNA-1273, a conventional lipid nanoparticle encapsulated RNA encoding a full-length prefusion stabilized S protein for SARS-CoV-2 [@clinicaltrials:NCT04283461].
@@ -819,7 +809,6 @@
 The second injection led to severe systemic adverse events for three of the participants at the highest dose levels, with one participant in the group being evaluated at an urgent care center on the day after the second dose.
 The reported localized adverse events from the second dose were similar to those from the first.
 
-<<<<<<< HEAD
 Several months later, a press release from ModernaTX described the results of the first interim analysis of the vaccine [@url:https://investors.modernatx.com/news-releases/news-release-details/modernas-covid-19-vaccine-candidate-meets-its-primary-efficacy].
 On November 16, 2020, a report was released describing the initial results from Phase III testing, corresponding to the first 95 cases of COVID-19 in the 30,000 enrolled participants [@url:https://investors.modernatx.com/news-releases/news-release-details/modernas-covid-19-vaccine-candidate-meets-its-primary-efficacy], with additional data released to the FDA on December 17, 2020 [@url:https://www.fda.gov/advisory-committees/advisory-committee-calendar/vaccines-and-related-biological-products-advisory-committee-december-17-2020-meeting-announcement#event-materials].
 These results were subsequently published in a peer-reviewed journal (_The New England Journal of Medicine_) on December 30, 2020 [@doi:10.1056/NEJMoa2035389].
@@ -856,8 +845,6 @@
 The level of fatigue experienced was usually fairly mild, with only 9.6% and 1.3% of participants in the vaccine and placebo conditions, respectively, reporting grade 3 fatigue [@url:https://www.fda.gov/media/144434/download], which corresponds to significant interference with daily activity [@url:https://www.fda.gov/media/73679/download].
 Based on the results of the report, an EUA was issued on December 18, 2020 to allow distribution of this vaccine in the United States [@url:https://www.cdc.gov/mmwr/volumes/69/wr/mm695152e1.htm], and it was shortly followed by an Interim Order authorizing distribution of the vaccine in Canada [@url:https://investors.modernatx.com/news-releases/news-release-details/health-canada-authorizes-moderna-covid-19-vaccine-canada] and a conditional marketing authorization by the European Medicines Agency to facilitate distribution in the European Union [@url:https://www.ema.europa.eu/en/news/ema-recommends-covid-19-vaccine-moderna-authorisation-eu].
  
-##### Adjuvants for Vaccines
-=======
 ###### BNT162b2 from Pfizer and BioNTech
 
 ModernaTX was, in fact, the second company to release news of a successful interim analysis of an mRNA vaccine and recieve an EUA.
@@ -917,7 +904,6 @@
 ##### Complementary Approaches to Vaccine Development
 
 ###### Adjuvants for Vaccines
->>>>>>> 99e58711
 
 Adjuvants include a variety of molecules or larger microbial-related products that have an effect on the immune system or an immune response of interest.
 They can either be comprised of or contain immunostimulants or immunomodulators.
