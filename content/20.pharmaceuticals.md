## Identification and Development of Therapeutics for COVID-19

### Abstract

### Importance

### Introduction

The novel coronavirus _Severe acute respiratory syndrome-related coronavirus 2_ (SARS-CoV-2) emerged in late 2019 and quickly precipitated the worldwide spread of novel coronavirus disease 2019 (COVID-19).
<<<<<<< HEAD
COVID-19 is associated with symptoms ranging from mild or even asymptomatic to severe, and approximately 2% of patients die from COVID-19-related complications such as acute respiratory disease syndrome (ARDS) [@individual-pathogenesis].
As a result, public health guidelines have been critical to efforts to control the spread of the virus.
However, as of early 2021, COVID-19 remains a significant worldwide concern (Figure @fig:csse-deaths), with cases in some places surging far above the numbers reported during the initial outbreak in early 2020.
Due to the continued threat of the virus and the severity of the disease, the identification and development of therapeutic interventions have emerged as significant international priorities.
Prior developments during other recent outbreaks of emerging diseases, especially those caused by human coronaviruses (HCoV), have provided a number of hypotheses guiding a biomedical approach to the behavior and treatment of this novel coronavirus infection.
However, previous emerging disease threats have been controlled much more quickly than SARS-CoV-2 through public health efforts (Figure @fig:csse-deaths), which has made the repurposing and development of pharmaceuticals uniquely important in the face of this crisis.
=======
COVID-19 is associated with symptoms ranging from mild or even asymptomatic to severe, and up to 2% of patients with known COVID-19 cases die from COVID-19-related complications such as acute respiratory disease syndrome (ARDS) [@individual-pathogenesis].
As a result, public health efforts have been critical to mitigating the spread of the virus.
However, as of mid-2021, COVID-19 remains a significant worldwide concern (Figure @fig:csse-deaths), with 2021 cases in some regions surging far above the numbers reported during the initial outbreak in early 2020.
While a number of vaccines have been developed and approved in different countries starting in December 2020 [@individual-vaccines], vaccination efforts have not proceeded at the same pace throughout the world and are not yet close to ending the pandemic.
Due to the continued threat of the virus and the severity of the disease, the identification and development of therapeutic interventions have emerged as significant international priorities.
Prior developments during other recent outbreaks of emerging diseases, especially those caused by human coronaviruses (HCoV), have provided a number of hypotheses guiding a biomedical approach to the behavior and treatment of this novel coronavirus infection.
However, previous emerging HCoV-related disease threats have been controlled much more quickly than SARS-CoV-2 through public health efforts (Figure @fig:csse-deaths), which has made the repurposing and development of pharmaceuticals uniquely important in the face of this crisis.
>>>>>>> 886199c2

#### Lessons from Prior HCoV Outbreaks

<!--To Do: Update this figure in line with #736 and 10.3390/ijerph17113973 (which explains why the SARS data don't start until March)-->
![
**Cumulative global COVID-19 deaths since January 22, 2020.**
{{csse_deaths}} COVID-19 deaths had been reported worldwide as of {{csse_date_pretty}} (Figure @fig:csse-deaths).
Data are from the COVID-19 Data Repository by the Center for Systems Science and Engineering at Johns Hopkins University [@https://github.com/CSSEGISandData/COVID-19/tree/master/csse_covid_19_data/csse_covid_19_time_series].
Previous emergent viral threats had a much lower death toll that was not felt on a such a global scale, and in most cases were controlled much more quickly.
For example, SARS-CoV-1 was controlled within 9 months of its appearance, whereas SARS-CoV-2 remains a significant global threat almost 1.5 years later.
]({{csse_deaths_figure}} "Global COVID-19 deaths"){#fig:csse-deaths secno=1}

<<<<<<< HEAD
SARS-CoV-2's rapid shift from an unknown virus to a significant worldwide threat closely parallels the emergence of _Severe acute respiratory syndrome-related coronavirus_ (SARS-CoV-1).
The first documented case of COVID-19 was reported in Wuhan, China in November 2019, and the disease quickly spread worldwide during the early months of 2020.
The first case of SARS was reported in November 2002 in the Guangdong Province of China, and it spread within China and then into several countries across continents during the first half of 2003 [@doi:10.1093/ajcp/aqaa029; @doi:10.1038/nrmicro.2016.81; @doi:10.3390/ijerph17113973].
In fact, genome sequencing quickly revealed the virus causing COVID-19 to be a novel betacoronavirus closely related to SARS-CoV-1 [@doi:10.46234/ccdcw2020.017].
While similarities between these two viruses are unsurprising given their close phylogenetic relationship, there are also some differences in how the viruses affect humans.
SARS-CoV-1 infection is severe, with an estimated death rate for SARS of 9.5% [@doi:10.1093/ajcp/aqaa029], while estimates of the death rate associated with COVID-19 are much lower, at approximately 2% [@individual-pathogenesis].
SARS-CoV-1 is highly contagious via droplet transmission and has a basic reproduction number (R~0~) of 4 (i.e., each person infected was estimated to infect four other people) [@doi:10.1093/ajcp/aqaa029].
SARS-CoV-2 also appears to be spread primarily by droplet transmission [@doi:10.1001/jama.2020.12458; @doi:10/gg6br7], and most estimates of its R~0~ fall between 2.5 and 3 [@individual-pathogenesis].
=======
SARS-CoV-2's rapid shift from an unknown virus to a significant worldwide threat initially closely paralleled the emergence of _Severe acute respiratory syndrome-related coronavirus_ (SARS-CoV-1), which was responsible for the 2002 SARS pandemic.
The first documented case of COVID-19 was reported in Wuhan, China in November 2019, and the disease quickly spread worldwide during the early months of 2020.
In comparison, the first case of SARS was reported in November 2002 in the Guangdong Province of China, and it spread within China and then into several countries across continents during the first half of 2003 [@doi:10.1093/ajcp/aqaa029; @doi:10.1038/nrmicro.2016.81; @doi:10.3390/ijerph17113973].
In fact, genome sequencing quickly revealed the virus causing COVID-19 to be a novel betacoronavirus closely related to SARS-CoV-1 [@doi:10.46234/ccdcw2020.017].
While similarities between these two viruses are unsurprising given their close phylogenetic relationship, there are also some differences in how the viruses affect humans.
SARS-CoV-1 infection is severe, with an estimated case fatality rate (CFR) for SARS of 9.5% [@doi:10.1093/ajcp/aqaa029], while estimates of the CFR associated with COVID-19 are much lower, at up to 2% [@individual-pathogenesis].
SARS-CoV-1 is highly contagious and spread primarily by droplet transmission, with a basic reproduction number (R~0~) of 4 (i.e., each person infected was estimated to infect four other people) [@doi:10.1093/ajcp/aqaa029].
SARS-CoV-2 also appears to be spread by droplet transmission [@doi:10.1001/jama.2020.12458; @doi:10/gg6br7] and may be airborne [@doi:10/gjqmvq; @doi:10.1136/bmj.n913], and most estimates of its R~0~ fall between 2.5 and 3 [@individual-pathogenesis].
>>>>>>> 886199c2
Therefore, SARS is thought to be a deadlier and more transmissible disease than COVID-19, but the two viruses followed very different trajectories in their effects on a global scale.

With the 17-year difference between these two outbreaks, there are major differences in the tools available to the international community in organizing a response to SARS-CoV-2.
At the time that SARS-CoV-1 emerged, no new HCoV had been identified in almost 40 years [@doi:10.1038/nrmicro.2016.81].
The identity of the virus underlying the SARS disease remained unknown until April of 2003, when the SARS-CoV-1 virus was characterized through a worldwide scientific effort spearheaded by the World Health Organization (WHO) [@doi:10.1038/nrmicro.2016.81].
In contrast, the SARS-CoV-2 genomic sequence was released on January 3, 2020 [@doi:10.46234/ccdcw2020.017], only days after the international community became aware of the novel pneumonia-like illness now known as COVID-19.
While SARS-CoV-1 belonged to a distinct lineage from the two other HCoVs known at the time of its discovery [@doi:10.1093/ajcp/aqaa029], SARS-CoV-2 is closely related to SARS-CoV-1 and a more distant relative of another HCoV characterized in 2012, _Middle East respiratory syndrome-related coronavirus_ [@doi:10/ggjr43; @doi:10.1056/NEJMoa1211721].
<<<<<<< HEAD
During the 21st century, significant efforts has been devoted to characterizing these two devastating HCoV in order to better understand how they interact with human hosts.
Therefore, SARS-CoV-2 emerged under very different circumstances than SARS-CoV-1 in terms of scientific knowledge about HCoVs and the tools available to characterize them.

Despite the apparent advantages for responding to SARS-CoV-2, the trajectories of the pandemics associated with each of the viruses have also diverged significantly (Figure @fig:csse-deaths).
By July 2003, the SARS outbreak was officially determined to be under control, with the success credited to infection management practices such as mask wearing [@doi:10.1038/nrmicro.2016.81].
Middle East respiratory syndrome (MERS) is still circulating and remains a concern; although the fatality rate is very high at almost 35%, the disease is much less easily transmitted, as its R~0~ has been estimated to be 1 [@doi:10.1093/ajcp/aqaa029].
=======
During the 21st century, significant efforts has been devoted to characterizing these two devastating HCoVs in order to better understand how they interact with human hosts.
Therefore, SARS-CoV-2 emerged under very different circumstances than SARS-CoV-1 in terms of scientific knowledge about HCoVs and the tools available to characterize them.

Despite the apparent advantages for responding to SARS-CoV-2 infections, the trajectory of COVID-19 has led to a much larger number of deaths than that of SARS (Figure @fig:csse-deaths).
By July 2003, the SARS outbreak was officially determined to be under control, with the success credited to infection management practices such as mask wearing [@doi:10.1038/nrmicro.2016.81].
MERS-CoV is still circulating and remains a concern; although the fatality rate is very high at almost 35%, the disease is much less easily transmitted, as its R~0~ has been estimated to be 1 [@doi:10.1093/ajcp/aqaa029].
>>>>>>> 886199c2
The low R~0~ in combination with public health practices allowed for its spread to be contained [@doi:10.1093/ajcp/aqaa029].
Neither of these trajectories are comparable to that of SARS-CoV-2, which remains a serious threat worldwide almost a year and a half after the first cases of COVID-19 emerged.

### Potential Approaches to the Treatment of COVID-19

Today, many different approaches are available for identifying existing pharmaceuticals or candidate compounds that might be useful in mitigating the effects of a viral infection.
Two common therapeutic strategies are to either reduce the symptoms that are harmful to patients or hinder the spread of infection by targeting a virus directly.
The goal of the former is to reduce the severity and risks of an active infection, while for the latter, it is to inhibit the replication of the virus once an individual is infected, potentially freezing disease progression.
The identification of potential therapeutics against an emerging disease or a novel virus can proceed through either drug repurposing or drug development.
Drug repurposing involves identifying an existing compound that may provide benefits in the context of interest [@doi:10.1038/nrd.2018.168].
This strategy can focus on either approved or investigational drugs, for which there may be applicable preclinical or safety information [@doi:10.1038/nrd.2018.168].
Drug development, on the other hand, provides an opportunity to identify or develop a compound specifically relevant to a particular need, but it is often a lengthy and expensive process characterized by repeated failure [@doi:10.1016/j.trci.2017.10.005].
Drug repurposing therefore tends to be emphasized in a situation like the COVID-19 pandemic due to the potential for a more rapid response.

Even from the early months of the pandemic, studies began releasing results of analyzing approved and investigational drugs in the context of COVID-19.
The rapid timescale of this response meant that, initially, most evidence came from observational studies, which compare groups of patients who did and did not receive a treatment to determine whether it may have an effect.
This type of study can be conducted rapidly but is subject to confounding.
Instead, randomized controlled trials are the gold-standard method for assessing the effects of an intervention.
Here, patients are prospectively and randomly assigned to treatment or control conditions, allowing for much stronger interpretations to be drawn; however, data from these trials takes much longer to collect.
Both sources have proven to be important sources of information to the development of a rapid response to the COVID-19 crisis, but as the pandemic draws on and more results become available from randomized controlled trials, more definitive answers are becoming available about proposed therapeutics.
Interventional clinical trials are currently investigating or have investigated a large number of possible therapeutics and combinations of therapeutics for the treatment of COVID-19 (Figure @fig:ebm-trials).

![
**COVID-19 clinical trials.**
There are {{ebm_all_trials}} COVID-19 clinical trials of which {{ebm_interv_trials}} are interventional.
The study types include only types used in at least five trials.
Interventional trials only are analyzed in the figures depicting status, phase, and intervention.
Of the interventional trials, {{ebm_trials_results}} trials had reported results as of {{ebm_date_pretty}}.
Recruitment status and trial phase are shown only for interventional trials in which the status or phase is recorded.
The common interventions are all interventions used in at least ten trials.
Combinations of interventions, such as Hydroxychloroquine + Azithromycin, are tallied separately from the individual interventions.
Trials data are from the University of Oxford Evidence-Based Medicine Data Lab's COVID-19 TrialsTracker [@doi:10.5281/zenodo.3732709].
]({{ebm_trials_figure}} "COVID-19 clinical trials"){#fig:ebm-trials secno=1}

The purpose of this review is to provide an evolving resource tracking the status of efforts to repurpose and develop drugs for the treatment of COVID-19. 
We highlight four strategies that provide different paradigms for the identification of potential pharmaceutical treatments.
As results become available from additional clinical trials, we will continue to update this manuscript to keep pace with the current understanding of which therapeutics may be effective against SARS-CoV-2 or COVID-19.
 
### Small Molecule Drugs and Clinical Responses to COVID-19

A variety of symptom profiles with a range of severity are associated with COVID-19, many of which are not life-threatening.
A study of COVID-19 patients in a hospital in Berlin, Germany reported that the highest risk of death was associated with infection-related symptoms, such as sepsis, respiratory symptoms such as ARDS, and cardiovascular failure or pulmonary embolism [@doi:10.1101/2020.06.15.20131540].
Similarly, an analysis in Wuhan, China reported that respiratory failure (associated with ARDS) and sepsis/multi-organ failure accounted for 69.5% and 28.0% of deaths, respectively, among the 82 deceased patients studied [@doi:10.1371/journal.pone.0235458].
<<<<<<< HEAD
<!-- To Do: one-sentence mention of cytokine storm-->
Therapeutics to treat the most severe cases of COVID-19 are therefore urgently needed, and identifying strategies for treating patients is a priority for clinicians.
In the case of SARS and MERS, <!--To Do: Steroids?-->
In the early days of the COVID-19 pandemic, physicians sought to identify potential treatments that could benefit patients, and in some cases shared their experiences and advice with the medical community on social media sites such as Twitter [@doi:10.7759/cureus.13594].
These on-the-ground treatment strategies could then be analyzed retrospectively in observational studies or investigated in an interventional paradigm through randomized control studies.

In addition to non-pharmaceutical interventions such as encouraging non-intubated patients to adopt a prone position [@doi:10.1001/jamainternmed.2020.3030], knowledge about how HCoV interact with the human body led to the suggestion that a number of common drugs might provide benefits for COVID-19 patients.
=======
COVID-19 is characterized by a cytokine storm, whereby excessive production of cytokines floods into circulation leading to systemic inflammation, immune dysregulation, and multiorgan dysfunction that can cause multiorgan failure and death if untreated [@doi:10.1056/NEJMra2026131].
Cytokine dysregulation was also identified in patients with SARS [@doi:10/c8mmbg; @doi:10.1186/cc2452].
Therapeutics to treat the most severe cases of COVID-19 are therefore urgently needed, and identifying strategies for treating patients is a priority for clinicians.
In the early days of the COVID-19 pandemic, physicians sought to identify potential treatments that could benefit patients, and in some cases shared their experiences and advice with the medical community on social media sites such as Twitter [@doi:10.7759/cureus.13594].
These on-the-ground treatment strategies could then be analyzed retrospectively in observational studies or investigated in an interventional paradigm through randomized control studies.

In addition to non-pharmaceutical interventions such as encouraging non-intubated patients to adopt a prone position [@doi:10.1001/jamainternmed.2020.3030], knowledge about interactions between HCoV and the human body, many of which did emerge from SARS and MERS research, led to the suggestion that a number of common drugs might provide benefits for COVID-19 patients.
>>>>>>> 886199c2
The administration and assessment of such treatments on a rapid time course was feasible because they are often either available in hospitals, or in some cases may also be prescribed to a large number of out-patients.
One of the other advantages is that these well-established compounds, if found to be beneficial, tend to be more widely available than boutique experimental drugs.
In some cases, prior data was available from experiments examining the response of other HCoV or HCoV infections to a candidate drug.
The first year of the COVID-19 pandemic has demonstrated that there are several different trajectories that these clinically identified candidate treatments can follow when assessed for a novel threat.
The three HCoV that have emerged in the past twenty years have presented serious threats, and therefore, clinical and pharmaceutical advancements in treating them have been of significant interest.
Prior analyses of the virological and pathogenic properties of SARS-CoV-1 and _Middle East respiratory syndrome-related coronavirus_ (MERS-CoV) have provided a strong foundation for the development of hypotheses about SARS-CoV-2 that offered insight into potential therapeutic approaches.
Because the SARS-CoV-2 pandemic follows on the heels of two prior HCoV outbreaks, efforts to repurpose drugs can, in theory, benefit from insights gained during these pandemics.
However, the short duration and low case numbers of prior outbreaks were less well-suited to the large-scale study of clinical applications than the COVID-19 pandemic is.
As a result, COVID-19 has presented the opportunity to robustly evaluate treatments that were common during prior HCoV outbreaks to determine their clinical efficacy.

Care for SARS and MERS patients prioritized supportive care and symptom management [@doi:10.1093/ajcp/aqaa029].
<<<<<<< HEAD
<!--To Do: Steroids for SARS? long-SARS patients have damage from high doses of steroids so there must have been some use of steroids...-->
While clinical treatments for SARS and MERS were explored, there was generally a lack of evidence indicating whether they were effective.
=======
Interest in the possible utility of antivirals and monoclonal antibodies to reduce infection was never realized [@doi:10.1093/infdis/jiw080; doi:10.1016/j.antiviral.2017.03.025].
Among the clinical treatments for SARS and MERS that were explored, there was generally a lack of evidence indicating whether they were effective.
Most of the supportive treatments for SARS were found inconclusive in by meta-analysis [@doi:10.1371/journal.pmed.0030343], and a 2004 review reported that not enough evidence was available to make conclusions about most treatments [@doi:10.1007/s10156-003-0296-9].
>>>>>>> 886199c2
For example, ribavirin is an antiviral drug effective against other viral infections that was often used in combination with corticosteroids and sometimes interferon (IFN) medications to treat SARS and MERS [@doi:10.1038/nrmicro.2016.81].
However, analyses of its effects in retrospective and _in vitro_ analyses of SARS and the SARS-CoV-1 virus, respectively, have been inconclusive [@doi:10.1038/nrmicro.2016.81], and while IFNs and ribavirin have shown promise in _in vitro_ analyses of MERS, their clinical effectiveness remains unknown [@doi:10.1038/nrmicro.2016.81].
Similarly, this medication was pursued for COVID-19, but a retrospective cohort study, comparing patients who did and did not receive ribivarin, revealed no effect on the mortality rate [@doi:10.1016/j.ijantimicag.2020.106114].
Therefore, experience with prior severe threats from HCoV provided some ideas of how to approach the treatment of COVID-19, but it was not clear how effective these measures would be.

<<<<<<< HEAD
However, one treatment adapted from prior HCoV outbreaks is currently the best known defense against death from COVID-19.
<!--To Do: look into exactly which steroids were used, why, when in illness course, and to what extent this included dexa-->
=======
However, one treatment adapted from prior HCoV outbreaks is currently the best-known treatment for severe cases of COVID-19.
Corticosteroids are a well-known, widely available treatment for pneumonia [@doi:10.1002/14651858.CD007720.pub3; @doi:10.1002/14651858.CD007720.pub2; @doi: 10.1183/09031936.00154107; @doi:10.1007/s00408-007-9020-3; @doi:10.1371/journal.pone.0047926; @doi:10.1186/cc10103] that have also been debated as a possible treatment for ARDS [@doi:10/ggpxzc; @doi:10/gcv2; @doi:10.1378/chest.06-1743; @doi:10.1378/chest.07-0714; @doi:10.1056/NEJMoa051693; @doi:10.1136/bmj.39537.939039.BE].
Corticosteroids were also used and subsequently evaluated as possible supportive care for SARS and MERS.
In general, studies and meta-analyses have not found strong support for efficacy of corticosteroids against mortality in these HCoV infections [@doi:10.1136/thx.2003.017665; @doi:10.1016/j.jinf.2006.01.005; @doi:10.1136/thx.2003.017665; @doi:10.1038/s41375-020-0848-3]; however, others did find that the treatments showed some potential and suggested that greater effects might be revealed by refining treatment protocols, such as dosage and timing [@doi:10.1007/s10156-003-0296-9].
While much of the information available about the corticosteroid treatment of SARS focuses on methylprednisone and hydrocortisone, availability issues for these drugs at the time led to dexamethasone also being used in North America [@doi:10.1056/NEJMp030072].
>>>>>>> 886199c2
Dexamethasone (9&alpha;-fluoro-16&alpha;-methylprednisolone) is a synthetic corticosteroid that binds to glucocorticoid receptors [@doi:10.1021/cr068203e; @url:https://www.cebm.net/covid-19/dexamethasone/].
It functions as an anti-inflammatory agent by binding to glucocorticoid receptors with higher affinity than endogenous cortisol [@doi:10.1016/B978-0-323-48110-6.00034-X].
Dexamethasone and other steroids are widely available and affordable, and they are often used to treat community-acquired pneumonia [@doi:10.1038/s41392-020-0127-9].
Immunosuppressive drugs such as steroids are typically contraindicated in the setting of infection [@doi:10.1177/2040622313485275], but because COVID-19 results in hyperinflammation that appears to contribute to mortality via lung damage, immunosuppression may be a helpful approach to treatment [@doi:10/ggnzmc].
A clinical trial that began in 2012 recently reported that dexamethasone may improve outcomes for patients with ARDS [@doi:10/ggpxzc], but a meta-analysis of a small amount of available data about dexamethasone as a treatment for SARS suggested that it may, in fact, be associated with patient harm [@doi:10/ggks86].
However, the findings in SARS may have been biased by the fact that all of the studies examined were observational and a large number of inconclusive studies were not included [@doi:10/ggq356].
<<<<<<< HEAD
The questions of whether and when to counter hyperinflammation with immunosuppression in the setting of COVID-19 was an area of intense debate, as the risks of inhibiting antiviral immunity needed to be weighed against the beneficial anti-inflammatory effects [@doi:10/ggq8hs].
As a result, guidelines early in the pandemic typically recommended avoiding treating COVID-19 patients with corticosteroids such as dexamethasone [@doi:10/ggks86].

Despite this initial concern, dexamethasone was evaluated as part of the multi-site RECOVERY trial in the United Kingdom [@doi:10.1101/2020.06.22.20137273].
This study found that the 28-day mortality rate was lower in patients receiving dexamethasone than in those receiving SOC.
=======
The questions of whether and when to counter hyperinflammation with immunosuppression in the setting of COVID-19 (as in SARS [@doi:10.1186/cc2452]) was an area of intense debate, as the risks of inhibiting antiviral immunity needed to be weighed against the beneficial anti-inflammatory effects [@doi:10/ggq8hs].
As a result, guidelines early in the pandemic typically recommended avoiding treating COVID-19 patients with corticosteroids such as dexamethasone [@doi:10/ggks86].

Despite this initial concern, dexamethasone was evaluated as part of the multi-site Randomized Evaluation of COVID-19 Therapy (RECOVERY) trial in the United Kingdom [@doi:10.1101/2020.06.22.20137273].
This study found that the 28-day mortality rate was lower in patients receiving dexamethasone than in those receiving standard of care (SOC).
>>>>>>> 886199c2
However, this finding was driven by differences in mortality among patients who were receiving mechanical ventilation or supplementary oxygen at the start of the study.
The report indicated that dexamethasone reduced 28-day mortality relative to SOC in patients who were ventilated (29.3% versus 41.4%) and among those who were receiving oxygen supplementation (23.3% versus 26.2%) at randomization, but not in patients who were breathing independently (17.8% versus 14.0%).
These findings also suggested that dexamethasone may have reduced progression to mechanical ventilation, especially among patients who were receiving oxygen support at randomization.
Other analyses have supported the importance of disease course in determining the efficacy of dexamethasone: additional results suggest greater potential for patients who have experienced symptoms for at least seven days and patients who were not breathing independently [@doi:10.1056/NEJMoa2021436].
A meta-analysis that evaluated the results of the RECOVERY trial alongside trials of other corticosteroids, such as hydrocortisone, similarly concluded that corticosteroids may be beneficial to patients with severe COVID-19 who are receiving oxygen supplementation [@doi:10.1053/j.jvca.2020.11.057].
Thus, it seems likely that dexamethasone is useful for treating inflammation associated with immunopathy or cytokine release syndrome (CRS), which is a condition caused by detrimental overactivation of the immune system [@individual-pathogenesis].
In fact, corticosteroids such as dexamethasone are sometimes used to treat CRS [@doi:10.1182/blood-2014-05-552729].
This affordable and widely available treatment has since become a valuable tool against COVID-19,and <!--To Do: some stats on usage since RECOVERY came out-->.

One of the most widely publicized analyses of whether a well-known medication could provide benefits to COVID-19 patients came from the assessment of chloroquine (CQ) and hydroxychloroquine (HCQ), which are used for the treatment and prophylaxis of malaria, as well as the treatment of lupus erythematosus and rheumatoid arthritis in adults [@dailymed-hcq].
These drugs are lysosomotropic agents, meaning they are weak bases that can pass through the plasma membrane, and it was thought that they might provide benefits against SARS-CoV-2 by interfering with the digestion of antigens within the lysosome and inhibiting CD4 T-cell stimulation while promoting the stimulation of CD8 T-cells [@doi:10.1111/j.1529-8019.2007.00131.x].
These compounds also have anti-inflammatory [@doi:10.1111/j.1529-8019.2007.00131.x] and can decrease the production of certain key cytokines involved in the immune response, including interleukin-6 (IL-6), and inhibit the stimulation of Toll-like receptors (TLR) and TLR signaling [@doi:10.1111/j.1529-8019.2007.00131.x].
_In vitro_ analyses reported that CQ inhibited cell entry of SARS-CoV-1 [@doi:10.1186/1743-422X-2-69] and that both CQ and HCQ inhibited viral replication within cultured cells [@doi:10.1093/cid/ciaa237], leading to early hope that it might provide similar therapeutic or protective effects in patients.
However, while the first publication on the clinical application of these compounds to the inpatient treatment of COVID-19 was very positive [@doi:10.1016/j.ijantimicag.2020.105949], it was quickly discredited [@url:https://www.isac.world/news-and-publications/official-isac-statement].
Over the following months, extensive evidence emerged demonstrating that CQ and HCQ offered no benefits for COVID-19 patients and, in fact, carried the risk of dangerous side effects (see Appendix XX).
The nail in the coffin came when findings from the large-scale RECOVERY trial were released on October 8, 2020.
<<<<<<< HEAD
This study enrolled 11,197 hospitalized patients whose physicians believed it would not harm them to participate and used a randomized, open-label design to study the effects of HCQ compared to standard of care (SOC) at 176 hospitals in the United Kingdom [@doi:10.1056/NEJMoa2022926].
=======
This study enrolled 11,197 hospitalized patients whose physicians believed it would not harm them to participate and used a randomized, open-label design to study the effects of HCQ compared to SOC at 176 hospitals in the United Kingdom [@doi:10.1056/NEJMoa2022926].
>>>>>>> 886199c2
Rates of COVID-19-related mortality did not differ between the control and HCQ arms, but patients receiving HCQ were slightly more likely to die due to cardiac events.
Patients who received HCQ also had a longer duration of hospitalization than patients receiving usual care and were more likely to progress to mechanical ventilation or death (as a combined outcome).
As a result, enrollment in the HCQ arm of the RECOVERY trial was terminated early [@url:https://www.recoverytrial.net/news/statement-from-the-chief-investigators-of-the-randomised-evaluation-of-covid-19-therapy-recovery-trial-on-hydroxychloroquine-5-june-2020-no-clinical-benefit-from-use-of-hydroxychloroquine-in-hospitalised-patients-with-covid-19].
The story of CQ/HCQ therefore illustrates how initial promising _in vitro_ analyses can fail to translate to a useful clinical approach, even for a drug that has been on the market for many years.

While CQ/HCQ are well-known medications that have long been prescribed in certain contexts, investigation of another well-established type of pharmaceutical was facilitated by the fact that it was already being taken by a large number of COVID-19 patients.
<<<<<<< HEAD
Angiotensin-converting enzyme (ACE) inhibitors and angiotensin II receptor blockers (ARBs) are among today's most commonly prescribed medications, often being used to control blood pressure [@url:https://clincalc.com/DrugStats/Drugs/Lisinopril; @doi:10.1056/NEJMp1901657].
In the United States, for example, they are prescribed well over 100,000,000 times annually [@doi:10.18553/jmcp.2010.16.9.671].
<!-- To Do: check ARBs/ACEIs and SARS/MERS and add a sentence if that was explored-->
Data from some animal models suggest that several, but not all, ACE inhibitors (ACEIs) and several ARBs increase ACE2 expression in the cells of some organs [@doi:10.1093/cvr/cvaa097], but clinical studies have not established whether plasma ACE2 expression is increased in humans treated with these medications [@doi:10.1093/europace/euw246].
=======
Angiotensin-converting enzyme inhibitors (ACEIs) and angiotensin II receptor blockers (ARBs) are among today's most commonly prescribed medications, often being used to control blood pressure [@url:https://clincalc.com/DrugStats/Drugs/Lisinopril; @doi:10.1056/NEJMp1901657].
In the United States, for example, they are prescribed well over 100,000,000 times annually [@doi:10.18553/jmcp.2010.16.9.671].
Prior to the COVID-19 pandemic, the relationship between ACE2, ACEIs, and SARS had been considered as possible evidence that ACE2 could serve as a therapeutic target [@doi:10.1016/j.tips.2004.04.001], and the connection had been explored through _in vitro_ and molecular docking analysis [@doi:10.1161/01.HYP.0000146120.29648.36] but ultimately was not pursued clinically [@doi:10/d85vmw].
Data from some animal models suggest that several, but not all, ACEIs and several ARBs increase ACE2 expression in the cells of some organs [@doi:10.1093/cvr/cvaa097], but clinical studies have not established whether plasma ACE2 expression is increased in humans treated with these medications [@doi:10.1093/europace/euw246].
>>>>>>> 886199c2
In this case, rather than introducing ARBs/ACEIs, a number of analyses have investigated whether discontinuing use affects COVID-19 outcomes.
An initial observational study of the association of exposure to ACEIs or ARBs with outcomes in COVID-19 was retracted from the _New England Journal of Medicine_ [@doi:10.1056/NEJMoa2007621] due to concerns related to data availability [@doi:10.1056/nejmc2021225].
As randomized trials have become available, they have demonstrated no effect of continuing versus discontinuing ARBs/ACEIs on patient outcomes [@doi:10/fvgt; @doi:10.1001/jama.2020.25864] (Appendix XX).
Thus, once again, despite a potential mechanistic association with the pathology of SARS-CoV-2 infection, these medications were not found to influence the trajectory of COVID-19 illness.
However, because the medications were so widespread, clinical research was able to evaluate their efficacy very quickly.

### Manipulating the Immune Response with Biologics

In addition to clinical efforts to manage SARS and MERS, researchers have also made significant strides towards understanding SARS-CoV-1 and MERS-CoV from a fundamental biological perspective.
<!--To Do: Synopsis of evolution of HCoV research from 2000 to 2020, possibly based on data from CoronaCentral?-->

Biologics are a particularly important class of drugs for efforts to address HCoV through this paradigm.
They are produced from components of living organisms or viruses and were historically produced primarily from animal tissues [@doi:10.1016/j.copbio.2009.10.006].
Biologics have become increasingly feasible to produce as recombinant DNA technologies have advanced [@doi:10.1016/j.copbio.2009.10.006].
Often, they are glycoproteins or peptides [@doi:10.2174/138920006774832604], but whole viruses can also be used therapeutically or prophylactically, not only for vaccines but also as vectors for gene therapy or therapeutic proteins or for oncolytic virotherapy [@doi:10.3390/jcm9040972].
They are typically catabolized by the body to their amino acid components [@doi:10.2174/138920006774832604].

There are many differences on the development side between biologics and synthesized pharmaceuticals, such as small molecule drugs.
Biologics are typically orders of magnitude larger than small molecule drugs, and their physiochemical properties are often much less understood [@doi:10.2174/138920006774832604].
They are often heat sensitive, and their toxicity can vary, as it is not directly associated with the primary effects of the drug [@doi:10.2174/138920006774832604].
However, this class includes some extremely significant medical breakthroughs, including insulin for the management of diabetes and the smallpox vaccine.
As a result, biologics offer an important avenue through which the pharmacological management of SARS-CoV-2 infection can be approached.

Treatments based on understanding a virus and/or how a virus interacts with the human immune system can fall into two categories: they can interact with the innate immune response, which is likely to be a similar response across viruses, or they can be specifically designed to imitate the adaptive immune response to a particular virus.
In the latter case, it can also be explored whether conservation of structure/behavior across viruses can allow for drugs developed for one virus to be useful in treating another.
During the COVID-19 pandemic, a number of candidate therapeutics have been explored in these categories, with varied success.

#### Biologics and the Innate Immune Response

Deaths from COVID-19 often occur when inflammation becomes dysregulated following an immune response to the SARS-CoV-2 virus.
Therefore, one potential approach to reducing COVID-19 mortality rates is to manage the inflammatory response in severely ill patients. 
One candidate therapeutic identified that uses this mechanism is tocilizumab (TCZ).
TCZ is a receptor antibody that was developed to manage chronic inflammation caused by the continuous synthesis of the cytokine IL-6 [@doi:10.1101/cshperspect.a016295].
IL-6 is a pro-inflammatory cytokine belonging to the interleukin family, which is comprised by immune system regulators that are primarily responsible for immune cell differentiation.
Often used to treat chronic inflammatory conditions such as rheumatoid arthritis [@doi:10.1101/cshperspect.a016295], TCZ has become a pharmaceutical of interest for the treatment of COVID-19 because of the role IL-6 plays in this disease.
It has also been approved to treat CRS caused by CAR-T treatments [@dailymed-tocilizumab].
While secretion of IL-6 can be associated with chronic conditions, it is a key player in the innate immune response and is secreted by macrophages in response to the detection of pathogen-associated molecular patterns and damage-associated molecular patterns [@doi:10.1101/cshperspect.a016295].
An analysis of 191 in-patients at two Wuhan hospitals revealed that blood concentrations of IL-6 differed between patients who did and did not recover from COVID-19, and patients who ultimately died had higher IL-6 levels at admission than those who recovered [@doi:10/ggnxb3].
Additionally, IL-6 levels remained higher throughout the course of hospitalization in the patients who ultimately died [@doi:10/ggnxb3].

Currently, TCZ is being administered either as an intervention or as concomitant medication in {{ebm_tocilizumab_ct}} interventional COVID-19 clinical trials (Figure @fig:ebm-trials).
<<<<<<< HEAD
A number of retrospective studies have been conducted in several countries [@doi:10/d2pk; @doi:10.1016/j.chest.2020.06.006; @doi:10.1016/j.ejim.2020.05.009; @doi:10.1016/j.medmal.2020.05.001; @doi:10.1093/qjmed/hcaa206; 10.1073/pnas.2005615117], and, in general, these studies have reported a positive effect of TCZ on reducing mortality in COVID-19 patients, although due to their retrospective designs, significant limitations are present in all of them (see Appendix XX).
=======
A number of retrospective studies have been conducted in several countries [@doi:10/d2pk; @doi:10.1016/j.chest.2020.06.006; @doi:10.1016/j.ejim.2020.05.009; @doi:10.1016/j.medmal.2020.05.001; @doi:10.1093/qjmed/hcaa206; 10.1073/pnas.2005615117], and, in general, these studies have reported a positive effect of TCZ on reducing mortality in COVID-19 patients, although due to their restrospective designs, significant limitations are present in all of them (see Appendix XX).
>>>>>>> 886199c2
It wasn't until February 11, 2021 that a preprint describing the first randomized control trial of TCZ was released as part of the RECOVERY trial [@doi:10.1101/2021.02.11.21249258].
The first randomized control trial of TCZ to report results was the RECOVERY trial [@doi:10.1101/2021.02.11.21249258], where, 2,022 hospitalized patients in the U.K. were randomized to receive TCZ and 2,094 were randomized to SOC, with 79% of patients in each group available for analysis at the time that the initial report was released.
TCZ was found to reduce 28-day mortality, from 33% in patients receiving SOC alone to 29% in those receiving TCZ.
Combining the RECOVERY trial data with data from seven smaller randomized control trials indicates that TCZ is associated with a 13% reduction in 28-day mortality (rate ratio 0.87, 95% CI 0.79-0.96, _p_ = 0·005) [@doi:10.1101/2021.02.11.21249258].
While this initial report did not include the full results expected from the RECOVERY trial, this large-scale, randomized controlled trial therefore offers strong evidence that TCZ may offer benefits for COVID-19 patients, even at this initial stage of analysis.
However, the fact that TCZ suppresses the immune response means that it does carry risks for patients, especially a potential risk of secondary infection (see Appendix XX).

TCZ is just one example of a candidate drug targeting the host immune response, and specifically excessive inflammation.
For example, interferons (IFNs) have also been investigated; these are a family of cytokines critical to activating the innate immune response against viral infections.
Synairgen has been investigating a candidate drug, SNG001, which is an IFN-𝛽-1a formulation to be delivered to the lungs via inhalation [@clinicaltrials:NCT04385095] that they reported reduced progression to ventilation in a double-blind, placebo-controlled, multi-center study of 101 patients with an average age in the late 50s [@synairgen-SNG001-July-2020; @doi:10/ghjzm4].
However, these findings were not supported by the large-scale WHO Solidarity trial, which reported no significant effect of IFN-𝛽1a on patient survival during hospitalization [@doi:10.1056/NEJMoa2023184], although differences in the designs of the two studies, and specifically the severity of illness among enrolled patients, may have influenced their divergent outcomes (see Appendix XX).
Other drugs influencing inflammation are also being explored (see Appendix XX).<!-- To Do: Figure out what to cite from drugs in the potential alternate section-->
It is also important that studies focused on inflammation as a possible therapeutic target consider the potential differences in baseline inflammation among patients from different backgrounds and with differing life experiences (see [@individual-inequality]).

#### Biologics and the Adaptive Immune Response

One of the most positive revelations of the COVID-19 pandemic has been how much progress has been made towards a rapid scientific response to an emerging threat (see also [@individual-vaccines]).
In particular, monoclonal antibodies (mAbs) have revolutionized the way we treat human diseases.
They have become some of the best-selling drugs in the pharmaceutical market in recent years [@doi:10.1186/s12929-019-0592-z].
There are currently 79 FDA approved mAbs on the market, including antibodies for viral infections (e.g. Ibalizumab for HIV and Palivizumab for RSV) [@doi:10.1186/s12929-019-0592-z; @doi:10.1146/annurev-immunol-032712-095916].
Virus-specific neutralizing antibodies commonly target viral surface glycoproteins or host structures, thereby inhibiting viral entry through receptor binding interference [@doi:10.3389/fmicb.2017.02323; @doi:10.1080/21645515.2017.1337614].
This interference is predicted to reduce the viral load, mitigate disease, and reduce overall hospitalization.
mAbs can be designed for a particular virus, and significant advances have been made in the speed at which new mAbs can be identified and produced.

mAbs are, once again, an example of how scientific advances during the SARS epidemic have played a role in shaping the scientific response to COVID-19.
<<<<<<< HEAD
During the first SARS epidemic in 2002, nAbs were found in SARS-CoV-1-infected patients [@doi:10.1111/j.1469-0691.2004.01009.x; @doi:10.1086/423286].
=======
During the first SARS epidemic in 2002, neutralizing antibodies (nAbs) were found in SARS-CoV-1-infected patients [@doi:10.1111/j.1469-0691.2004.01009.x; @doi:10.1086/423286].
>>>>>>> 886199c2
Several studies following up on these findings identified various S-glycoprotein epitopes as the major targets of nAbs against SARS-CoV-1 [@doi:10.1517/14712590902763755].
Coronaviruses use trimeric spike (S) glycoproteins on their surface to bind to the host cell, allowing for cell entry [@doi:10.1016/j.cell.2020.02.052; @doi:10.1016/j.cell.2020.02.058].
Each S glycoprotein protomer is comprised of an S1 domain, also called the RBD, and an S2 domain.
The S1 domain binds to the host cell while the S2 domain facilitates the fusion between the viral envelope and host cell membranes [@doi:10.1517/14712590902763755].
The genomic identity between the RBD of SARS-CoV-1 and SARS-CoV-2 is around 74% [@doi:10.1101/2020.02.16.951723].
Due to this high degree of similarity, preexisting antibodies against SARS-CoV-1 were initially considered candidates for neutralizing activity against SARS-CoV-2.
While some antibodies developed against the SARS-CoV-1 spike protein showed cross-neutralization activity with SARS-CoV-2 [@doi:10.1016/j.tips.2020.07.004; @doi:10.1038/s41586-020-2349-y], others failed to bind to SARS-CoV-2 spike protein at relevant concentrations [@doi:10.1126/science.abb2507].
Cross-neutralizing activities were dependent on whether the epitope recognized by the antibodies were conserved between SARS-CoV-1 and SARS-CoV-2 [@doi:10.1016/j.tips.2020.07.004].

Technological advances in antibody drug design as well as in structural biology massively accelerated the discovery of novel antibody candidates and the mechanisms by which they interact with the target structure.
In just under a year since the structure of the SARS-CoV-2 spike protein was first published, an impressive pipeline of monoclonal antibodies targeting SARS-CoV-2 has entered clinical trials, with hundreds more candidates in preclinical stages.
The first human monoclonal neutralizing antibody specifically against the SARS-CoV-2 S glycoprotein was developed using hybridoma technology [@doi:10.1101/2020.03.11.987958], where antibody-producing B-cells developed by mice are inserted into myeloma cells to produce a hybrid cell line (the hybridoma) that is grown in culture.
The 47D11 antibody clone was able to cross-neutralize SARS-CoV-1 and SARS-CoV-2.
This antibody (now ABVV-47D11) has recently entered clinical trials in collaboration with AbbVie.
Additionally, an extensive monoclonal neutralizing antibody pipeline has been developed to combat the ongoing pandemic, with over 50 different antibodies in clinical trials [@doi:10.1016/j.bsheal.2021.02.001].
Thus far, two antibody cocktails (REGN-COV2 and LY-CoV555/LY-COV016) have been granted emergency use authorization by the FDA.

One treatment protocol is comprised of the mAbs bamlanivimab and estesevimab.
<<<<<<< HEAD
Bamlanivimab is a human monoclonal antibody that was derived from convalescent plasma donated by recovered COVID-19 patient, evaluated in research by the National Institute of Allergy and Infectious Diseases (NIAID), and subsequently developed by AbCellera and Eli Lilly.
=======
Bamlanivimab is a human monoclonal antibody that was derived from convalescent plasma donated by a recovered COVID-19 patient, evaluated in research by the National Institute of Allergy and Infectious Diseases (NIAID), and subsequently developed by AbCellera and Eli Lilly.
>>>>>>> 886199c2
The neutralizing activity of bamlanivimab was initially demonstrated _in vivo_ using a nonhuman primate model [@doi:10.1101/2020.09.30.318972].
In these studies, prophylactic Ly-CoV555 infusions protected rhesus macaques from SARS-CoV-2 infection.
Based on the positive preclinical data, Eli Lilly initiated the first human clinical trial for a monoclonal antibody against SARS-CoV-2.
The phase 1 trial, which was conducted in hospitalized COVID-19 patients, was completed in August 2020 [@clinicaltrials:NCT04411628].
Estesevimab (LY-CoV016 or JS-016) is also a monoclonal neutralizing antibody against the spike protein of SARS-CoV-2.
It was initially developed by Junshi Biosciences and later licensed and developed through Eli Lilly.
A phase 1 clinical trial to assess the safety of etesevimab was completed in October 2020 [@clinicaltrials:NCT04441931].
Etesevimab was shown to bind a different epitope on the spike protein than bamlanivimab, suggesting that the two antibodies used as a combination therapy would further enhance their clinical use compared to a monotherapy [@doi:10.1001/jama.2021.0202].
To assess the efficacy and safety of bamlanivimab alone or in combination with etesevimab for the treatment of COVID-19, a phase 2/3 trial (BLAZE-1) [@clinicaltrials:NCT04427501] was initiated.
The interim analysis of the phase 2 portion suggested that bamlanivimab alone was able to reduce accelerate the reduction in viral load [@doi:10.1056/NEJMoa2029849].
However, more recent data suggests that only the bamlanivimab/etesevimab combination therapy is able to reduce viral load in COVID-19 patients [@doi:10.1001/jama.2021.0202].
<<<<<<< HEAD
Based on this data, the combination therapy received emergency use authorization for COVID-19 from the FDA in February of 2021.
=======
Based on this data, the combination therapy received emergency use authorization for COVID-19 from the FDA in February of 2021 [@url:https://www.fda.gov/media/145801/download].
>>>>>>> 886199c2

A second therapy is comprised of casirivimab and imdevimab (REGN-COV2).
Casirivimab (REGN10933) and imdevimab (REGN10987) are two monoclonal antibodies against the SARS-CoV-2 spike protein.
They were both developed by Regeneron in a parallel high-throughput screen to identify neutralizing antibodies from either humanized mice or patient-derived convalescent plasma [@doi:10.1126/science.abd0827].
In these efforts, multiple antibodies were characterized for their ability to bind and neutralize the SARS-CoV-2 spike protein.
The authors hypothesized that an antibody cocktail, rather than each individual antibody, could increase the therapeutic efficacy while minimizing the risk for virus escape.
Therefore, the authors tested pairs of individual antibodies for their ability to simultaneously bind the RBD of the spike protein.
Based on this data, casirivimab and imdevimab were identified as the lead antibody pair, resulting in the initiation of two clinical trials [@clinicaltrials:NCT04426695; @clinicaltrials:NCT04425629].
Data from this phase 1-3 trial published in the _New England Journal of Medicine_ shows that the REGN-COV2 antibody cocktail reduced viral load, particularly in patients with high viral load or whose endogenous immune response had not yet been initiated [@doi:10.1056/NEJMoa2035002].
However, in patients who already initiated an immune response, exogenous addition of REGN-COV2 did not improve the endogenous immune response.
Both doses were well tolerated with no serious events related to the antibody cocktail.
<<<<<<< HEAD
Based on this data, the FDA granted emergency use authorization for REGN-COV2 in patients with mild to moderate COVID-19 who are at risk of developing severe disease.
=======
Based on this data, the FDA granted emergency use authorization for REGN-COV2 in patients with mild to moderate COVID-19 who are at risk of developing severe disease [@url:https://www.fda.gov/news-events/press-announcements/coronavirus-covid-19-update-fda-authorizes-monoclonal-antibodies-treatment-covid-19].
>>>>>>> 886199c2
Ongoing efforts are trying to evaluate the efficacy of REGN-COV2 to improve clinical outcomes in hospitalized patients [@clinicaltrials:NCT04426695].

Several potential limitations remain in the application of mAbs to the treatment of COVID-19.
One of the biggest challenges is identifying antibodies that not only bind to their target, but also prove to be beneficial for disease management.
<<<<<<< HEAD
Currently, use of mAbs is limited to people with mild to moderate disease that are not hospitalized, and it has yet to be determined whether monoclonal antibodies can be used as a successful treatment option for severe COVID patients.
=======
Currently, use of mAbs is limited to people with mild to moderate disease that are not hospitalized, and it has yet to be determined whether monoclonal antibodies can be used as a successful treatment option for severe COVID-19 patients.
>>>>>>> 886199c2
While preventing people from developing severe illness provides significant benefits, patients with severe illness are at the greatest risk of death, and therefore therapeutics that provide benefits against severe illness are particularly desirable. 
It remains to be seen whether mAbs confer any benefits for patients in this category.

Another concern about therapeutics designed to amplify the response to a specific viral target is that they may need to be modified as the virus evolves.
With the ongoing global spread of new SARS-CoV-2 variants, there is a growing concern that mutations in SARS-CoV-2 spike protein could escape antibody neutralization, thereby reducing the efficacy of monoclonal antibody therapeutics and vaccines.
A comprehensive mutagenesis screen recently identified several amino acid substitutions in the SARS-CoV-2 spike protein that can prevent antibody neutralization [@doi:10.1016/j.chom.2021.01.014].
While some mutations result in resistance to only one antibody, others confer broad resistance to multiple monoclonal antibodies as well as polyclonal human sera, suggesting that some amino acids are “hotspots” for antibody resistance.
However, it was not investigated whether the resistant mutations identified result in a fitness advantage.
Accordingly, an impact on neutralizing efficiency has been reported for the emerging UK (B.1.1.7) and South Africa (B.1.351) variants [@doi:10.21203/rs.3.rs-228079/v1; @doi:10.1101/2021.02.03.429355; @doi:10.1101/2021.01.25.428137].
While the reported impact on antibody neutralization needs to be confirmed _in vivo_, it suggests that some adjustments to therapeutic antibody treatments may be necessary to maintain the efficacy that was reported in previous clinical trials.
Several strategies have been employed to try to mitigate this risk.
Antibody cocktails such as REGN-COV2, CT-P59, and AZD7442 have been developed to overcome the risk for attenuation of neutralizing activity of a single monoclonal antibody.
These cocktails consist of antibodies that recognize different epitopes on the spike protein, decreasing the likelihood that a single amino acid change can cause resistance to all antibodies in the cocktail.
However, neutralizing resistance can emerge even against an antibody cocktail if the individual antibodies target subdominant epitopes [@doi:10.1101/2021.02.03.429355].
Another strategy is to develop broadly neutralizing antibodies that target structures that are highly conserved, as these are less likely to mutate [@doi:10.1016/j.immuni.2007.11.018; @doi:10.1126/science.1171491] or to target epitopes that are insensitive to mutations [@doi:10.1016/j.vaccine.2006.04.054].
One such antibody (ADG-2) has recently been reported [@doi:10.1126/science.abf4830].
This antibody targets a highly conserved epitope that overlaps the hACE2 binding site of all clade 1 sarbecoviruses.
Prophylactic administration of ADG-2 in an immunocompetent mouse model of COVID-19 resulted in protection against viral replication in the lungs and respiratory burden.
Since the epitope targeted by ADG-2 represents an Achilles’ heel for clade 1 sarbecoviruses, this antibody might be a promising candidate against all circulating variants as well as emerging SARS-related coronaviruses.

Thus, the development of mAbs against SARS-CoV-2 has made it clear that this technology is rapidly adaptable and offers great potential in responding to emerging viral threats.
However, additional investigation may be needed to adapt mAb treatments to SARS-CoV-2 as it evolves and potentially to pursue designs that confer benefits for patients at the greatest risk of death.
<<<<<<< HEAD
=======
While polyclonal antibodies from convalescent plasma have been evaluated as a treatment for COVID-19, these studies have suggested fewer potential benefits against SARS-CoV-2 than mAbs (excellent reviews regarding convalescent plasma therapy can be found here [@doi:10/ggqr7s; @doi:10.1001/jama.2020.4940]). 
>>>>>>> 886199c2
<!--To Do: clean up summary-->

### Small-Molecule Drugs Targeting Viral Structure and Behavior

Therapeutics that directly target the virus itself hold the potential to prevent people infected with SARS-CoV-2 from developing potentially damaging symptoms.
Such drugs typically fall into the broad category of antivirals.
Antiviral therapies hinder the spread of a virus within the host, rather than destroying existing copies of the virus, and these drugs can vary in their specificity to a narrow or broad range of viral targets.
This process requires inhibiting the replication cycle of a virus by disrupting one of six fundamental steps [@isbn:978-1405136457] (Figure @fig:therapeutics).
In the first of these steps, the virus attaches to and enters the host cell through endocytosis.
Then the virus undergoes uncoating, which is classically defined as the release of viral contents into the host cell.
Next, the viral genetic material enters the nucleus where it gets replicated during the biosynthesis stage.
During the assembly stage, viral proteins are translated, allowing new viral particles to be assembled.
In the final step new viruses are released into the extracellular environment.
Many antiviral drugs are designed to inhibit the replication of viral genetic material during the biosynthesis step.
Unlike DNA viruses, which can use the host enzymes to propagate themselves, RNA viruses like SARS-CoV-2 depend on their own polymerase, the RNA-dependent RNA polymerase (RdRP), for replication [@doi:10.1007/978-1-4939-2438-7; @doi:10.1002/jmv.25761].
Targeting the RdRP is therefore an effective strategy for antivirals against RNA viruses and is the proposed mechanism underlying the treatment of SARS and MERS with Ribavirin [@doi:10.1080/17460441.2019.1581171].
However, although antivirals are designed to target a virus, they can also impact other processes in the host and may have unintended effects.
Therefore, these therapeutics must be evaluated for both efficacy and safety.
As the technology to respond to emerging viral threats has also evolved over the past two decades, a number of candidate treatments have been identified for prior viruses that may be relevant to the treatment of COVID-19.

Nucleotides and nucleosides are the natural building blocks for RNA synthesis, and nucleoside and nucleotide analogs have been explored in the past for their potential to inhibit viral replication.
Analogs containing modifications to nucleotides or nucleosides can disrupt key processes including replication [@doi:10.1016/j.antiviral.2018.04.004].
A single incorporation does not influence RNA transcription; however, multiple events of incorporation lead to the arrest of RNA synthesis [@doi:10.1371/journal.pone.0068347].
One candidate antiviral considered for the treatment of COVID-19 is favipiravir (Avigan), also known as T-705, which was discovered by Toyama Chemical Co., Ltd. [@url:https://www.drugbank.ca/drugs/DB12466].
It was previously found to be effective at blocking viral amplification in several influenza subtypes as well as other RNA viruses, such as _Flaviviridae_ and _Picornaviridae_, through a reduction in plaque formation [@doi:10.1128/AAC.46.4.977-981.2002] and viral replication in Madin-Darby canine kidney cells [@doi:10.1128/AAC.01051-06].
Favipiravir (6-fluoro-3-hydroxy-2-pyrazinecarboxamide) acts as a purine and purine nucleoside analogue that inhibits viral RNA polymerase in a dose-dependent manner across a range of RNA viruses, including influenza viruses [@doi:10.1128/AAC.49.3.981-986.2005; @doi:10.1128/AAC.01074-08; @doi:10.1128/AAC.00356-07; @doi:10.1016/j.bbrc.2012.07.034; @doi:10.1128/AAC.01219-10].
Biochemical experiments showed that favipiravir was recognized as a purine nucleoside analogue and incorporated into the viral RNA template.
In 2014, the drug was approved in Japan for the treatment of influenza that was resistant to conventional treatments like neuraminidase inhibitors [@doi:10.2183/pjab.93.027].
Though initial analyses of favipiravir in observational studies of its effects on COVID-19 patients were promising, recent results of two small randomized control trials suggest that it is unlikely to affect COVID-19 outcomes (Appendix XX).
In contrast, sufficient evidence is has been identified in favor of another nucleoside analog, remdesivir, that it is one of the few treatments that has received FDA approval.
Remdesivir (GS-5734) is an intravenous antiviral that was proposed by Gilead Sciences as a possible treatment for Ebola virus disease (EVD).
It is metabolized to GS-441524, an adenosine analog that inhibits a broad range of polymerases and then evades exonuclease repair, causing chain termination [@doi:10.1074/jbc.AC120.013056; @doi:10.1128/mBio.00221-18; @doi:10.1038/s41422-020-0282-0].
Gilead received an EUA for remdesivir from the FDA early in the pandemic (May 2020) based on the results of two clinical trials [@clinicaltrials:NCT04292899; @clinicaltrials:NCT04280705; @doi:10.1056/NEJMoa2007764; @doi:10.1056/NEJMoa2007016] and was later found to reduce mortality and recovery time in a double-blind, placebo-controlled, phase III clinical trial performed at 60 trial sites, 45 of which were in the United States [@doi:10.1056/NEJMoa2007764; @clinicaltrials:NCT04280705].
Subsequently, the WHO Solidarity trial, a large-scale, open-label trial enrolling 11,330 adult in-patients at 405 hospitals in 30 countries around the world reported no effect of remdesivir on in-hospital mortality, duration of hospitalization, or progression to mechanical ventilation [@doi:10.1056/NEJMoa2023184].
Therefore, additional clinical trials of remdesivir in different patient pools and in combination with other therapies may be needed to refine its use in the clinic and determine the forces driving these differing results.
Remdesivir is therefore thought to provide proof of principle that SARS-CoV-2 can be targeted at the level of viral replication, since remdesivir targets the viral RNA polymerase at high potency.
However, the relative success of remdesivir compared to favipiravir underscores the fact that drugs with similar mechanisms will not always produce similar results in clinical trials.

### Computational Approaches to Designing or Identifying Therapeutics

As illustrated by the difference in the current status of remdesivir and favipiravir as treatments for COVID-19, identifying specific compounds that will produce a desired interaction with a virus is challenging.
<!-- To Do: 1 paragraph background on how computational prediction works and why it's feasible now than in 2002 or 2011-->
<!-- To Do: Is this primarily small molecule or also biologics? Need to be explicit about this-->

In the current COVID-19 pandemic, computational efforts to screen or produce compounds have been applied to a few different challenges.
One builds on the same concept as the antivirals described above: several studies have shown that viral proteases play an important role in the life cycle of viruses, including coronaviruses, by modulating the cleavage of viral polyprotein precursors [@doi:10.2174/138161207780162971].
Serine protease inhibitors were previously suggested for the treatment of SARS and MERS viruses [@doi:10.1016/j.antiviral.2015.01.011].
Recently, a study [@doi:10.1016/j.cell.2020.02.052] suggested that camostat mesylate, an FDA-approved protease inhibitor, could block the entry of SARS-CoV-2 into lung cells _in vitro_.
Computer-aided design allowed for the development of a Michael acceptor inhibitor, now known as N3, to target a protease critical to SARS-CoV-2 replication.
Discovery of the N3 mechanism arose from interest in the two polyproteins encoded by the SARS-CoV-2 replicase gene, pp1a and pp1ab, that are critical for viral replication and transcription [@doi:10.1038/s41586-020-2223-y].
These polyproteins must undergo proteolytic processing.
This processing is usually conducted by Mpro, a 33.8-kDa SARS-CoV-2 protease that is therefore fundamental to viral replication and transcription.
N3 was designed computationally [@doi:10.1371/journal.pbio.0030324] to bind in the substrate binding pocket of the Mpro protease of SARS-like coronaviruses [@doi:10.1007/s13238-013-2841-3], therefore inhibiting proteolytic processing.
Subsequently, the structure of N3-bound SARS-CoV-2 Mpro was solved [@doi:10.1038/s41586-020-2223-y], confirming the computational prediction.
N3 was tested _in vitro_ on SARS-CoV-2-infected Vero cells, which belong to a line of cells established from the kidney epithelial cells of an African green monkey, and was found to inhibit SARS-CoV-2 [@doi:10.1038/s41586-020-2223-y].
After the design and confirmation of N3 as a highly potent Michael acceptor inhibitor and the identification of Mpro's structure [@doi:10.1038/s41586-020-2223-y; @doi:10.1126/science.abb3405], 10,000 compounds were screened for their _in vitro_ anti-Mpro activity.
Six leads were identified, and _in vitro_ analysis revealed that ebselen, an organoselenium compound with anti-inflammatory and antioxidant properties [@doi:10.1007/s11033-014-3417-x], had the strongest potency in reducing the viral load in SARS-CoV-2-infected Vero cells [@doi:10.1038/s41586-020-2223-y].
Ebselen is an organoselenium compound with anti-inflammatory and antioxidant properties [@doi:10.1007/s11033-014-3417-x]; however, it is likely to be a promiscuous binder, which could diminish its therapeutic potential [@doi:10.1038/s41586-020-2223-y].
While there is clear computational and _in vitro_ support for ebselen's potential as a COVID-19 therapeutic, results from clinical trials are not yet available for this compound.

<<<<<<< HEAD
<!--To Do: add paragraph about phospholipidosis story, which is screening-based and has more established results, and ask James Fraser to review. He suggested this paper: https://www.biorxiv.org/content/10.1101/2021.03.23.436648v1-->
=======
<!--To Do: add paragraph about phospholipidosis story, which is screening-based and has more established results, and ask James Fraser to review. He suggested this paper: https://www.biorxiv.org/content/10.1101/2021.03.23.436648v1
To Do: from @rlordan: Autopsy case study wonders whether HCQ caused renal phospholipidosis - https://pubmed.ncbi.nlm.nih.gov/33274661/-->
>>>>>>> 886199c2

### Considerations in Balancing Different Approaches

<!-- To Do: This is a very rough sketch-->
The four approaches described here can all offer advantages in the development of a response to a novel viral threat.

Building on information gained in the clinic in treating related diseases provides an opportunity to mount a response with the intention of saving the lives of patients already infected.
Oftentimes, the pharmaceutical agents that fall into this category are small-molecule, broad-spectrum pharmaceuticals that are widely available and affordable to produce.
Small molecules are synthesized compounds of low molecular weight, typically less than 1 kilodalton (kDa) [@url:https://www.nuventra.com/resources/blog/small-molecules-versus-biologics/].
Small-molecule pharmaceutical agents have been a backbone of drug development since the discovery of penicillin in the early twentieth century [@doi:10.1126/science.287.5460.1960].
It and other antibiotics have long been among the best known applications of small molecules to therapeutics, but biotechnological developments such as the prediction of protein-protein interactions have facilitated advances in precise targeting of specific structures using small molecules [@doi:10.1126/science.287.5460.1960].
Small molecule drugs today encompass a wide range of therapeutics beyond antibiotics, including antivirals, protein inhibitors, and many broad-spectrum pharmaceuticals.
Broad-spectrum treatments are not specifically targeted at a virus or at particular host receptors, but rather induce broad shifts in host biology that are hypothesized to be potential inhibitors of the virus.
Instead, when a virus enters a host, the host becomes the virus's environment, and, therefore, the state of the host can also influence the virus's ability to replicate and spread.
In most cases, interest in particular candidate medications arises because they are already available for other purposes and clinicians are able to administer them to patients quickly.
However, the fact that the targets of these agents are non-specific means that the mechanism of action can appear to be relevant to COVID-19 without a therapeutic or prophylactic effect being observed in clinical trials.
Over the last year, dexamethasone has emerged as the strongest treatment against severe COVID-19, but ARBs/ACEis have not borne out early hopes in their potential.
Given that it is used to treat ARDS, the clinical relevance of this drug to the COVID-19 symptomatology is clear.
The dexamethasone story clearly illustrates how clinical context can be a valuable approach through which to identify candidate therapeutics.

An alternative strategy in the COVID-19 pandemic has been to identify candidate pharmaceuticals based on information gained in research on prior HCoV. 
These approaches often involve biologics that have been developed to imitate the function of endogenous compounds.
To date, biologics have been explored that imitate IL-6 and <!--To Do: finish summary-->
Once again, this approach does not require the development of compounds specifically designed for the emergent viral threat.
However, once again, these compounds have shown varying success.
<!--To Do: Summarize 2 & 3-->

Finally, computational approaches can allow for the rapid screening of a large number of compounds to identify those most likely to display a desired behavior or function.
However, this approach focuses on modeling interactions between a compound and a virus rather than their observed interactions.
These compounds also may lack some of the benefits of other categories; for example, computationally designed compounds typically lack safety information, whereas for more established therapeutics,  a general understanding of the drug's safety in other contexts may be available prior to the beginning of clinical trials.

The all-hands-on-deck approach that the scientific community has taken towards the COVID-19 pandemic has facilitated an unprecedented breadth of research into an emerging viral threat.
Experience gained through prior outbreaks of HCoV combined with recent scientific advances in other fields ranging from <!--To Do: OK I can actually only think of examples from vaccines?--> to high-performance computing have enabled the rapid assessment of candidate drugs using a number of different approaches.
<<<<<<< HEAD
The combination of these approaches is likely to provide additional benefits beyond those apparent in trials of single drugs.
=======
The combination of these approaches in addition to the benefits provided by vaccines [@individual-vaccines] is likely to provide additional benefits beyond those apparent in trials of single drugs.
>>>>>>> 886199c2
For example, traditionally, viral targets have been favored for pharmaceutical interventions because altering host processes is likely to be less specific than targeting the virus directly [@doi:10.1016/j.antiviral.2013.03.020]; but on the other hand, targeting the host offers potential for a complementary strategy to antivirals that could broadly limit the ability of viruses to replicate [@doi:10.1016/j.antiviral.2013.03.020].
As more clinical trials become available, greater insights into which drugs are particularly suited to COVID-19 will become more clear.
However, the current crisis has underscored how different areas of biomedical research working in concert can produce a multi-pronged approach to tackling an emergent viral threat.<|MERGE_RESOLUTION|>--- conflicted
+++ resolved
@@ -7,14 +7,6 @@
 ### Introduction
 
 The novel coronavirus _Severe acute respiratory syndrome-related coronavirus 2_ (SARS-CoV-2) emerged in late 2019 and quickly precipitated the worldwide spread of novel coronavirus disease 2019 (COVID-19).
-<<<<<<< HEAD
-COVID-19 is associated with symptoms ranging from mild or even asymptomatic to severe, and approximately 2% of patients die from COVID-19-related complications such as acute respiratory disease syndrome (ARDS) [@individual-pathogenesis].
-As a result, public health guidelines have been critical to efforts to control the spread of the virus.
-However, as of early 2021, COVID-19 remains a significant worldwide concern (Figure @fig:csse-deaths), with cases in some places surging far above the numbers reported during the initial outbreak in early 2020.
-Due to the continued threat of the virus and the severity of the disease, the identification and development of therapeutic interventions have emerged as significant international priorities.
-Prior developments during other recent outbreaks of emerging diseases, especially those caused by human coronaviruses (HCoV), have provided a number of hypotheses guiding a biomedical approach to the behavior and treatment of this novel coronavirus infection.
-However, previous emerging disease threats have been controlled much more quickly than SARS-CoV-2 through public health efforts (Figure @fig:csse-deaths), which has made the repurposing and development of pharmaceuticals uniquely important in the face of this crisis.
-=======
 COVID-19 is associated with symptoms ranging from mild or even asymptomatic to severe, and up to 2% of patients with known COVID-19 cases die from COVID-19-related complications such as acute respiratory disease syndrome (ARDS) [@individual-pathogenesis].
 As a result, public health efforts have been critical to mitigating the spread of the virus.
 However, as of mid-2021, COVID-19 remains a significant worldwide concern (Figure @fig:csse-deaths), with 2021 cases in some regions surging far above the numbers reported during the initial outbreak in early 2020.
@@ -22,7 +14,6 @@
 Due to the continued threat of the virus and the severity of the disease, the identification and development of therapeutic interventions have emerged as significant international priorities.
 Prior developments during other recent outbreaks of emerging diseases, especially those caused by human coronaviruses (HCoV), have provided a number of hypotheses guiding a biomedical approach to the behavior and treatment of this novel coronavirus infection.
 However, previous emerging HCoV-related disease threats have been controlled much more quickly than SARS-CoV-2 through public health efforts (Figure @fig:csse-deaths), which has made the repurposing and development of pharmaceuticals uniquely important in the face of this crisis.
->>>>>>> 886199c2
 
 #### Lessons from Prior HCoV Outbreaks
 
@@ -35,16 +26,6 @@
 For example, SARS-CoV-1 was controlled within 9 months of its appearance, whereas SARS-CoV-2 remains a significant global threat almost 1.5 years later.
 ]({{csse_deaths_figure}} "Global COVID-19 deaths"){#fig:csse-deaths secno=1}
 
-<<<<<<< HEAD
-SARS-CoV-2's rapid shift from an unknown virus to a significant worldwide threat closely parallels the emergence of _Severe acute respiratory syndrome-related coronavirus_ (SARS-CoV-1).
-The first documented case of COVID-19 was reported in Wuhan, China in November 2019, and the disease quickly spread worldwide during the early months of 2020.
-The first case of SARS was reported in November 2002 in the Guangdong Province of China, and it spread within China and then into several countries across continents during the first half of 2003 [@doi:10.1093/ajcp/aqaa029; @doi:10.1038/nrmicro.2016.81; @doi:10.3390/ijerph17113973].
-In fact, genome sequencing quickly revealed the virus causing COVID-19 to be a novel betacoronavirus closely related to SARS-CoV-1 [@doi:10.46234/ccdcw2020.017].
-While similarities between these two viruses are unsurprising given their close phylogenetic relationship, there are also some differences in how the viruses affect humans.
-SARS-CoV-1 infection is severe, with an estimated death rate for SARS of 9.5% [@doi:10.1093/ajcp/aqaa029], while estimates of the death rate associated with COVID-19 are much lower, at approximately 2% [@individual-pathogenesis].
-SARS-CoV-1 is highly contagious via droplet transmission and has a basic reproduction number (R~0~) of 4 (i.e., each person infected was estimated to infect four other people) [@doi:10.1093/ajcp/aqaa029].
-SARS-CoV-2 also appears to be spread primarily by droplet transmission [@doi:10.1001/jama.2020.12458; @doi:10/gg6br7], and most estimates of its R~0~ fall between 2.5 and 3 [@individual-pathogenesis].
-=======
 SARS-CoV-2's rapid shift from an unknown virus to a significant worldwide threat initially closely paralleled the emergence of _Severe acute respiratory syndrome-related coronavirus_ (SARS-CoV-1), which was responsible for the 2002 SARS pandemic.
 The first documented case of COVID-19 was reported in Wuhan, China in November 2019, and the disease quickly spread worldwide during the early months of 2020.
 In comparison, the first case of SARS was reported in November 2002 in the Guangdong Province of China, and it spread within China and then into several countries across continents during the first half of 2003 [@doi:10.1093/ajcp/aqaa029; @doi:10.1038/nrmicro.2016.81; @doi:10.3390/ijerph17113973].
@@ -53,7 +34,6 @@
 SARS-CoV-1 infection is severe, with an estimated case fatality rate (CFR) for SARS of 9.5% [@doi:10.1093/ajcp/aqaa029], while estimates of the CFR associated with COVID-19 are much lower, at up to 2% [@individual-pathogenesis].
 SARS-CoV-1 is highly contagious and spread primarily by droplet transmission, with a basic reproduction number (R~0~) of 4 (i.e., each person infected was estimated to infect four other people) [@doi:10.1093/ajcp/aqaa029].
 SARS-CoV-2 also appears to be spread by droplet transmission [@doi:10.1001/jama.2020.12458; @doi:10/gg6br7] and may be airborne [@doi:10/gjqmvq; @doi:10.1136/bmj.n913], and most estimates of its R~0~ fall between 2.5 and 3 [@individual-pathogenesis].
->>>>>>> 886199c2
 Therefore, SARS is thought to be a deadlier and more transmissible disease than COVID-19, but the two viruses followed very different trajectories in their effects on a global scale.
 
 With the 17-year difference between these two outbreaks, there are major differences in the tools available to the international community in organizing a response to SARS-CoV-2.
@@ -61,21 +41,12 @@
 The identity of the virus underlying the SARS disease remained unknown until April of 2003, when the SARS-CoV-1 virus was characterized through a worldwide scientific effort spearheaded by the World Health Organization (WHO) [@doi:10.1038/nrmicro.2016.81].
 In contrast, the SARS-CoV-2 genomic sequence was released on January 3, 2020 [@doi:10.46234/ccdcw2020.017], only days after the international community became aware of the novel pneumonia-like illness now known as COVID-19.
 While SARS-CoV-1 belonged to a distinct lineage from the two other HCoVs known at the time of its discovery [@doi:10.1093/ajcp/aqaa029], SARS-CoV-2 is closely related to SARS-CoV-1 and a more distant relative of another HCoV characterized in 2012, _Middle East respiratory syndrome-related coronavirus_ [@doi:10/ggjr43; @doi:10.1056/NEJMoa1211721].
-<<<<<<< HEAD
-During the 21st century, significant efforts has been devoted to characterizing these two devastating HCoV in order to better understand how they interact with human hosts.
-Therefore, SARS-CoV-2 emerged under very different circumstances than SARS-CoV-1 in terms of scientific knowledge about HCoVs and the tools available to characterize them.
-
-Despite the apparent advantages for responding to SARS-CoV-2, the trajectories of the pandemics associated with each of the viruses have also diverged significantly (Figure @fig:csse-deaths).
-By July 2003, the SARS outbreak was officially determined to be under control, with the success credited to infection management practices such as mask wearing [@doi:10.1038/nrmicro.2016.81].
-Middle East respiratory syndrome (MERS) is still circulating and remains a concern; although the fatality rate is very high at almost 35%, the disease is much less easily transmitted, as its R~0~ has been estimated to be 1 [@doi:10.1093/ajcp/aqaa029].
-=======
 During the 21st century, significant efforts has been devoted to characterizing these two devastating HCoVs in order to better understand how they interact with human hosts.
 Therefore, SARS-CoV-2 emerged under very different circumstances than SARS-CoV-1 in terms of scientific knowledge about HCoVs and the tools available to characterize them.
 
 Despite the apparent advantages for responding to SARS-CoV-2 infections, the trajectory of COVID-19 has led to a much larger number of deaths than that of SARS (Figure @fig:csse-deaths).
 By July 2003, the SARS outbreak was officially determined to be under control, with the success credited to infection management practices such as mask wearing [@doi:10.1038/nrmicro.2016.81].
 MERS-CoV is still circulating and remains a concern; although the fatality rate is very high at almost 35%, the disease is much less easily transmitted, as its R~0~ has been estimated to be 1 [@doi:10.1093/ajcp/aqaa029].
->>>>>>> 886199c2
 The low R~0~ in combination with public health practices allowed for its spread to be contained [@doi:10.1093/ajcp/aqaa029].
 Neither of these trajectories are comparable to that of SARS-CoV-2, which remains a serious threat worldwide almost a year and a half after the first cases of COVID-19 emerged.
 
@@ -119,15 +90,6 @@
 A variety of symptom profiles with a range of severity are associated with COVID-19, many of which are not life-threatening.
 A study of COVID-19 patients in a hospital in Berlin, Germany reported that the highest risk of death was associated with infection-related symptoms, such as sepsis, respiratory symptoms such as ARDS, and cardiovascular failure or pulmonary embolism [@doi:10.1101/2020.06.15.20131540].
 Similarly, an analysis in Wuhan, China reported that respiratory failure (associated with ARDS) and sepsis/multi-organ failure accounted for 69.5% and 28.0% of deaths, respectively, among the 82 deceased patients studied [@doi:10.1371/journal.pone.0235458].
-<<<<<<< HEAD
-<!-- To Do: one-sentence mention of cytokine storm-->
-Therapeutics to treat the most severe cases of COVID-19 are therefore urgently needed, and identifying strategies for treating patients is a priority for clinicians.
-In the case of SARS and MERS, <!--To Do: Steroids?-->
-In the early days of the COVID-19 pandemic, physicians sought to identify potential treatments that could benefit patients, and in some cases shared their experiences and advice with the medical community on social media sites such as Twitter [@doi:10.7759/cureus.13594].
-These on-the-ground treatment strategies could then be analyzed retrospectively in observational studies or investigated in an interventional paradigm through randomized control studies.
-
-In addition to non-pharmaceutical interventions such as encouraging non-intubated patients to adopt a prone position [@doi:10.1001/jamainternmed.2020.3030], knowledge about how HCoV interact with the human body led to the suggestion that a number of common drugs might provide benefits for COVID-19 patients.
-=======
 COVID-19 is characterized by a cytokine storm, whereby excessive production of cytokines floods into circulation leading to systemic inflammation, immune dysregulation, and multiorgan dysfunction that can cause multiorgan failure and death if untreated [@doi:10.1056/NEJMra2026131].
 Cytokine dysregulation was also identified in patients with SARS [@doi:10/c8mmbg; @doi:10.1186/cc2452].
 Therapeutics to treat the most severe cases of COVID-19 are therefore urgently needed, and identifying strategies for treating patients is a priority for clinicians.
@@ -135,7 +97,6 @@
 These on-the-ground treatment strategies could then be analyzed retrospectively in observational studies or investigated in an interventional paradigm through randomized control studies.
 
 In addition to non-pharmaceutical interventions such as encouraging non-intubated patients to adopt a prone position [@doi:10.1001/jamainternmed.2020.3030], knowledge about interactions between HCoV and the human body, many of which did emerge from SARS and MERS research, led to the suggestion that a number of common drugs might provide benefits for COVID-19 patients.
->>>>>>> 886199c2
 The administration and assessment of such treatments on a rapid time course was feasible because they are often either available in hospitals, or in some cases may also be prescribed to a large number of out-patients.
 One of the other advantages is that these well-established compounds, if found to be beneficial, tend to be more widely available than boutique experimental drugs.
 In some cases, prior data was available from experiments examining the response of other HCoV or HCoV infections to a candidate drug.
@@ -147,48 +108,30 @@
 As a result, COVID-19 has presented the opportunity to robustly evaluate treatments that were common during prior HCoV outbreaks to determine their clinical efficacy.
 
 Care for SARS and MERS patients prioritized supportive care and symptom management [@doi:10.1093/ajcp/aqaa029].
-<<<<<<< HEAD
-<!--To Do: Steroids for SARS? long-SARS patients have damage from high doses of steroids so there must have been some use of steroids...-->
-While clinical treatments for SARS and MERS were explored, there was generally a lack of evidence indicating whether they were effective.
-=======
 Interest in the possible utility of antivirals and monoclonal antibodies to reduce infection was never realized [@doi:10.1093/infdis/jiw080; doi:10.1016/j.antiviral.2017.03.025].
 Among the clinical treatments for SARS and MERS that were explored, there was generally a lack of evidence indicating whether they were effective.
 Most of the supportive treatments for SARS were found inconclusive in by meta-analysis [@doi:10.1371/journal.pmed.0030343], and a 2004 review reported that not enough evidence was available to make conclusions about most treatments [@doi:10.1007/s10156-003-0296-9].
->>>>>>> 886199c2
 For example, ribavirin is an antiviral drug effective against other viral infections that was often used in combination with corticosteroids and sometimes interferon (IFN) medications to treat SARS and MERS [@doi:10.1038/nrmicro.2016.81].
 However, analyses of its effects in retrospective and _in vitro_ analyses of SARS and the SARS-CoV-1 virus, respectively, have been inconclusive [@doi:10.1038/nrmicro.2016.81], and while IFNs and ribavirin have shown promise in _in vitro_ analyses of MERS, their clinical effectiveness remains unknown [@doi:10.1038/nrmicro.2016.81].
 Similarly, this medication was pursued for COVID-19, but a retrospective cohort study, comparing patients who did and did not receive ribivarin, revealed no effect on the mortality rate [@doi:10.1016/j.ijantimicag.2020.106114].
 Therefore, experience with prior severe threats from HCoV provided some ideas of how to approach the treatment of COVID-19, but it was not clear how effective these measures would be.
 
-<<<<<<< HEAD
-However, one treatment adapted from prior HCoV outbreaks is currently the best known defense against death from COVID-19.
-<!--To Do: look into exactly which steroids were used, why, when in illness course, and to what extent this included dexa-->
-=======
 However, one treatment adapted from prior HCoV outbreaks is currently the best-known treatment for severe cases of COVID-19.
 Corticosteroids are a well-known, widely available treatment for pneumonia [@doi:10.1002/14651858.CD007720.pub3; @doi:10.1002/14651858.CD007720.pub2; @doi: 10.1183/09031936.00154107; @doi:10.1007/s00408-007-9020-3; @doi:10.1371/journal.pone.0047926; @doi:10.1186/cc10103] that have also been debated as a possible treatment for ARDS [@doi:10/ggpxzc; @doi:10/gcv2; @doi:10.1378/chest.06-1743; @doi:10.1378/chest.07-0714; @doi:10.1056/NEJMoa051693; @doi:10.1136/bmj.39537.939039.BE].
 Corticosteroids were also used and subsequently evaluated as possible supportive care for SARS and MERS.
 In general, studies and meta-analyses have not found strong support for efficacy of corticosteroids against mortality in these HCoV infections [@doi:10.1136/thx.2003.017665; @doi:10.1016/j.jinf.2006.01.005; @doi:10.1136/thx.2003.017665; @doi:10.1038/s41375-020-0848-3]; however, others did find that the treatments showed some potential and suggested that greater effects might be revealed by refining treatment protocols, such as dosage and timing [@doi:10.1007/s10156-003-0296-9].
 While much of the information available about the corticosteroid treatment of SARS focuses on methylprednisone and hydrocortisone, availability issues for these drugs at the time led to dexamethasone also being used in North America [@doi:10.1056/NEJMp030072].
->>>>>>> 886199c2
 Dexamethasone (9&alpha;-fluoro-16&alpha;-methylprednisolone) is a synthetic corticosteroid that binds to glucocorticoid receptors [@doi:10.1021/cr068203e; @url:https://www.cebm.net/covid-19/dexamethasone/].
 It functions as an anti-inflammatory agent by binding to glucocorticoid receptors with higher affinity than endogenous cortisol [@doi:10.1016/B978-0-323-48110-6.00034-X].
 Dexamethasone and other steroids are widely available and affordable, and they are often used to treat community-acquired pneumonia [@doi:10.1038/s41392-020-0127-9].
 Immunosuppressive drugs such as steroids are typically contraindicated in the setting of infection [@doi:10.1177/2040622313485275], but because COVID-19 results in hyperinflammation that appears to contribute to mortality via lung damage, immunosuppression may be a helpful approach to treatment [@doi:10/ggnzmc].
 A clinical trial that began in 2012 recently reported that dexamethasone may improve outcomes for patients with ARDS [@doi:10/ggpxzc], but a meta-analysis of a small amount of available data about dexamethasone as a treatment for SARS suggested that it may, in fact, be associated with patient harm [@doi:10/ggks86].
 However, the findings in SARS may have been biased by the fact that all of the studies examined were observational and a large number of inconclusive studies were not included [@doi:10/ggq356].
-<<<<<<< HEAD
-The questions of whether and when to counter hyperinflammation with immunosuppression in the setting of COVID-19 was an area of intense debate, as the risks of inhibiting antiviral immunity needed to be weighed against the beneficial anti-inflammatory effects [@doi:10/ggq8hs].
-As a result, guidelines early in the pandemic typically recommended avoiding treating COVID-19 patients with corticosteroids such as dexamethasone [@doi:10/ggks86].
-
-Despite this initial concern, dexamethasone was evaluated as part of the multi-site RECOVERY trial in the United Kingdom [@doi:10.1101/2020.06.22.20137273].
-This study found that the 28-day mortality rate was lower in patients receiving dexamethasone than in those receiving SOC.
-=======
 The questions of whether and when to counter hyperinflammation with immunosuppression in the setting of COVID-19 (as in SARS [@doi:10.1186/cc2452]) was an area of intense debate, as the risks of inhibiting antiviral immunity needed to be weighed against the beneficial anti-inflammatory effects [@doi:10/ggq8hs].
 As a result, guidelines early in the pandemic typically recommended avoiding treating COVID-19 patients with corticosteroids such as dexamethasone [@doi:10/ggks86].
 
 Despite this initial concern, dexamethasone was evaluated as part of the multi-site Randomized Evaluation of COVID-19 Therapy (RECOVERY) trial in the United Kingdom [@doi:10.1101/2020.06.22.20137273].
 This study found that the 28-day mortality rate was lower in patients receiving dexamethasone than in those receiving standard of care (SOC).
->>>>>>> 886199c2
 However, this finding was driven by differences in mortality among patients who were receiving mechanical ventilation or supplementary oxygen at the start of the study.
 The report indicated that dexamethasone reduced 28-day mortality relative to SOC in patients who were ventilated (29.3% versus 41.4%) and among those who were receiving oxygen supplementation (23.3% versus 26.2%) at randomization, but not in patients who were breathing independently (17.8% versus 14.0%).
 These findings also suggested that dexamethasone may have reduced progression to mechanical ventilation, especially among patients who were receiving oxygen support at randomization.
@@ -205,28 +148,17 @@
 However, while the first publication on the clinical application of these compounds to the inpatient treatment of COVID-19 was very positive [@doi:10.1016/j.ijantimicag.2020.105949], it was quickly discredited [@url:https://www.isac.world/news-and-publications/official-isac-statement].
 Over the following months, extensive evidence emerged demonstrating that CQ and HCQ offered no benefits for COVID-19 patients and, in fact, carried the risk of dangerous side effects (see Appendix XX).
 The nail in the coffin came when findings from the large-scale RECOVERY trial were released on October 8, 2020.
-<<<<<<< HEAD
-This study enrolled 11,197 hospitalized patients whose physicians believed it would not harm them to participate and used a randomized, open-label design to study the effects of HCQ compared to standard of care (SOC) at 176 hospitals in the United Kingdom [@doi:10.1056/NEJMoa2022926].
-=======
 This study enrolled 11,197 hospitalized patients whose physicians believed it would not harm them to participate and used a randomized, open-label design to study the effects of HCQ compared to SOC at 176 hospitals in the United Kingdom [@doi:10.1056/NEJMoa2022926].
->>>>>>> 886199c2
 Rates of COVID-19-related mortality did not differ between the control and HCQ arms, but patients receiving HCQ were slightly more likely to die due to cardiac events.
 Patients who received HCQ also had a longer duration of hospitalization than patients receiving usual care and were more likely to progress to mechanical ventilation or death (as a combined outcome).
 As a result, enrollment in the HCQ arm of the RECOVERY trial was terminated early [@url:https://www.recoverytrial.net/news/statement-from-the-chief-investigators-of-the-randomised-evaluation-of-covid-19-therapy-recovery-trial-on-hydroxychloroquine-5-june-2020-no-clinical-benefit-from-use-of-hydroxychloroquine-in-hospitalised-patients-with-covid-19].
 The story of CQ/HCQ therefore illustrates how initial promising _in vitro_ analyses can fail to translate to a useful clinical approach, even for a drug that has been on the market for many years.
 
 While CQ/HCQ are well-known medications that have long been prescribed in certain contexts, investigation of another well-established type of pharmaceutical was facilitated by the fact that it was already being taken by a large number of COVID-19 patients.
-<<<<<<< HEAD
-Angiotensin-converting enzyme (ACE) inhibitors and angiotensin II receptor blockers (ARBs) are among today's most commonly prescribed medications, often being used to control blood pressure [@url:https://clincalc.com/DrugStats/Drugs/Lisinopril; @doi:10.1056/NEJMp1901657].
-In the United States, for example, they are prescribed well over 100,000,000 times annually [@doi:10.18553/jmcp.2010.16.9.671].
-<!-- To Do: check ARBs/ACEIs and SARS/MERS and add a sentence if that was explored-->
-Data from some animal models suggest that several, but not all, ACE inhibitors (ACEIs) and several ARBs increase ACE2 expression in the cells of some organs [@doi:10.1093/cvr/cvaa097], but clinical studies have not established whether plasma ACE2 expression is increased in humans treated with these medications [@doi:10.1093/europace/euw246].
-=======
 Angiotensin-converting enzyme inhibitors (ACEIs) and angiotensin II receptor blockers (ARBs) are among today's most commonly prescribed medications, often being used to control blood pressure [@url:https://clincalc.com/DrugStats/Drugs/Lisinopril; @doi:10.1056/NEJMp1901657].
 In the United States, for example, they are prescribed well over 100,000,000 times annually [@doi:10.18553/jmcp.2010.16.9.671].
 Prior to the COVID-19 pandemic, the relationship between ACE2, ACEIs, and SARS had been considered as possible evidence that ACE2 could serve as a therapeutic target [@doi:10.1016/j.tips.2004.04.001], and the connection had been explored through _in vitro_ and molecular docking analysis [@doi:10.1161/01.HYP.0000146120.29648.36] but ultimately was not pursued clinically [@doi:10/d85vmw].
 Data from some animal models suggest that several, but not all, ACEIs and several ARBs increase ACE2 expression in the cells of some organs [@doi:10.1093/cvr/cvaa097], but clinical studies have not established whether plasma ACE2 expression is increased in humans treated with these medications [@doi:10.1093/europace/euw246].
->>>>>>> 886199c2
 In this case, rather than introducing ARBs/ACEIs, a number of analyses have investigated whether discontinuing use affects COVID-19 outcomes.
 An initial observational study of the association of exposure to ACEIs or ARBs with outcomes in COVID-19 was retracted from the _New England Journal of Medicine_ [@doi:10.1056/NEJMoa2007621] due to concerns related to data availability [@doi:10.1056/nejmc2021225].
 As randomized trials have become available, they have demonstrated no effect of continuing versus discontinuing ARBs/ACEIs on patient outcomes [@doi:10/fvgt; @doi:10.1001/jama.2020.25864] (Appendix XX).
@@ -268,11 +200,7 @@
 Additionally, IL-6 levels remained higher throughout the course of hospitalization in the patients who ultimately died [@doi:10/ggnxb3].
 
 Currently, TCZ is being administered either as an intervention or as concomitant medication in {{ebm_tocilizumab_ct}} interventional COVID-19 clinical trials (Figure @fig:ebm-trials).
-<<<<<<< HEAD
-A number of retrospective studies have been conducted in several countries [@doi:10/d2pk; @doi:10.1016/j.chest.2020.06.006; @doi:10.1016/j.ejim.2020.05.009; @doi:10.1016/j.medmal.2020.05.001; @doi:10.1093/qjmed/hcaa206; 10.1073/pnas.2005615117], and, in general, these studies have reported a positive effect of TCZ on reducing mortality in COVID-19 patients, although due to their retrospective designs, significant limitations are present in all of them (see Appendix XX).
-=======
 A number of retrospective studies have been conducted in several countries [@doi:10/d2pk; @doi:10.1016/j.chest.2020.06.006; @doi:10.1016/j.ejim.2020.05.009; @doi:10.1016/j.medmal.2020.05.001; @doi:10.1093/qjmed/hcaa206; 10.1073/pnas.2005615117], and, in general, these studies have reported a positive effect of TCZ on reducing mortality in COVID-19 patients, although due to their restrospective designs, significant limitations are present in all of them (see Appendix XX).
->>>>>>> 886199c2
 It wasn't until February 11, 2021 that a preprint describing the first randomized control trial of TCZ was released as part of the RECOVERY trial [@doi:10.1101/2021.02.11.21249258].
 The first randomized control trial of TCZ to report results was the RECOVERY trial [@doi:10.1101/2021.02.11.21249258], where, 2,022 hospitalized patients in the U.K. were randomized to receive TCZ and 2,094 were randomized to SOC, with 79% of patients in each group available for analysis at the time that the initial report was released.
 TCZ was found to reduce 28-day mortality, from 33% in patients receiving SOC alone to 29% in those receiving TCZ.
@@ -298,11 +226,7 @@
 mAbs can be designed for a particular virus, and significant advances have been made in the speed at which new mAbs can be identified and produced.
 
 mAbs are, once again, an example of how scientific advances during the SARS epidemic have played a role in shaping the scientific response to COVID-19.
-<<<<<<< HEAD
-During the first SARS epidemic in 2002, nAbs were found in SARS-CoV-1-infected patients [@doi:10.1111/j.1469-0691.2004.01009.x; @doi:10.1086/423286].
-=======
 During the first SARS epidemic in 2002, neutralizing antibodies (nAbs) were found in SARS-CoV-1-infected patients [@doi:10.1111/j.1469-0691.2004.01009.x; @doi:10.1086/423286].
->>>>>>> 886199c2
 Several studies following up on these findings identified various S-glycoprotein epitopes as the major targets of nAbs against SARS-CoV-1 [@doi:10.1517/14712590902763755].
 Coronaviruses use trimeric spike (S) glycoproteins on their surface to bind to the host cell, allowing for cell entry [@doi:10.1016/j.cell.2020.02.052; @doi:10.1016/j.cell.2020.02.058].
 Each S glycoprotein protomer is comprised of an S1 domain, also called the RBD, and an S2 domain.
@@ -321,11 +245,7 @@
 Thus far, two antibody cocktails (REGN-COV2 and LY-CoV555/LY-COV016) have been granted emergency use authorization by the FDA.
 
 One treatment protocol is comprised of the mAbs bamlanivimab and estesevimab.
-<<<<<<< HEAD
-Bamlanivimab is a human monoclonal antibody that was derived from convalescent plasma donated by recovered COVID-19 patient, evaluated in research by the National Institute of Allergy and Infectious Diseases (NIAID), and subsequently developed by AbCellera and Eli Lilly.
-=======
 Bamlanivimab is a human monoclonal antibody that was derived from convalescent plasma donated by a recovered COVID-19 patient, evaluated in research by the National Institute of Allergy and Infectious Diseases (NIAID), and subsequently developed by AbCellera and Eli Lilly.
->>>>>>> 886199c2
 The neutralizing activity of bamlanivimab was initially demonstrated _in vivo_ using a nonhuman primate model [@doi:10.1101/2020.09.30.318972].
 In these studies, prophylactic Ly-CoV555 infusions protected rhesus macaques from SARS-CoV-2 infection.
 Based on the positive preclinical data, Eli Lilly initiated the first human clinical trial for a monoclonal antibody against SARS-CoV-2.
@@ -337,11 +257,7 @@
 To assess the efficacy and safety of bamlanivimab alone or in combination with etesevimab for the treatment of COVID-19, a phase 2/3 trial (BLAZE-1) [@clinicaltrials:NCT04427501] was initiated.
 The interim analysis of the phase 2 portion suggested that bamlanivimab alone was able to reduce accelerate the reduction in viral load [@doi:10.1056/NEJMoa2029849].
 However, more recent data suggests that only the bamlanivimab/etesevimab combination therapy is able to reduce viral load in COVID-19 patients [@doi:10.1001/jama.2021.0202].
-<<<<<<< HEAD
-Based on this data, the combination therapy received emergency use authorization for COVID-19 from the FDA in February of 2021.
-=======
 Based on this data, the combination therapy received emergency use authorization for COVID-19 from the FDA in February of 2021 [@url:https://www.fda.gov/media/145801/download].
->>>>>>> 886199c2
 
 A second therapy is comprised of casirivimab and imdevimab (REGN-COV2).
 Casirivimab (REGN10933) and imdevimab (REGN10987) are two monoclonal antibodies against the SARS-CoV-2 spike protein.
@@ -353,20 +269,12 @@
 Data from this phase 1-3 trial published in the _New England Journal of Medicine_ shows that the REGN-COV2 antibody cocktail reduced viral load, particularly in patients with high viral load or whose endogenous immune response had not yet been initiated [@doi:10.1056/NEJMoa2035002].
 However, in patients who already initiated an immune response, exogenous addition of REGN-COV2 did not improve the endogenous immune response.
 Both doses were well tolerated with no serious events related to the antibody cocktail.
-<<<<<<< HEAD
-Based on this data, the FDA granted emergency use authorization for REGN-COV2 in patients with mild to moderate COVID-19 who are at risk of developing severe disease.
-=======
 Based on this data, the FDA granted emergency use authorization for REGN-COV2 in patients with mild to moderate COVID-19 who are at risk of developing severe disease [@url:https://www.fda.gov/news-events/press-announcements/coronavirus-covid-19-update-fda-authorizes-monoclonal-antibodies-treatment-covid-19].
->>>>>>> 886199c2
 Ongoing efforts are trying to evaluate the efficacy of REGN-COV2 to improve clinical outcomes in hospitalized patients [@clinicaltrials:NCT04426695].
 
 Several potential limitations remain in the application of mAbs to the treatment of COVID-19.
 One of the biggest challenges is identifying antibodies that not only bind to their target, but also prove to be beneficial for disease management.
-<<<<<<< HEAD
-Currently, use of mAbs is limited to people with mild to moderate disease that are not hospitalized, and it has yet to be determined whether monoclonal antibodies can be used as a successful treatment option for severe COVID patients.
-=======
 Currently, use of mAbs is limited to people with mild to moderate disease that are not hospitalized, and it has yet to be determined whether monoclonal antibodies can be used as a successful treatment option for severe COVID-19 patients.
->>>>>>> 886199c2
 While preventing people from developing severe illness provides significant benefits, patients with severe illness are at the greatest risk of death, and therefore therapeutics that provide benefits against severe illness are particularly desirable. 
 It remains to be seen whether mAbs confer any benefits for patients in this category.
 
@@ -389,10 +297,7 @@
 
 Thus, the development of mAbs against SARS-CoV-2 has made it clear that this technology is rapidly adaptable and offers great potential in responding to emerging viral threats.
 However, additional investigation may be needed to adapt mAb treatments to SARS-CoV-2 as it evolves and potentially to pursue designs that confer benefits for patients at the greatest risk of death.
-<<<<<<< HEAD
-=======
 While polyclonal antibodies from convalescent plasma have been evaluated as a treatment for COVID-19, these studies have suggested fewer potential benefits against SARS-CoV-2 than mAbs (excellent reviews regarding convalescent plasma therapy can be found here [@doi:10/ggqr7s; @doi:10.1001/jama.2020.4940]). 
->>>>>>> 886199c2
 <!--To Do: clean up summary-->
 
 ### Small-Molecule Drugs Targeting Viral Structure and Behavior
@@ -453,12 +358,8 @@
 Ebselen is an organoselenium compound with anti-inflammatory and antioxidant properties [@doi:10.1007/s11033-014-3417-x]; however, it is likely to be a promiscuous binder, which could diminish its therapeutic potential [@doi:10.1038/s41586-020-2223-y].
 While there is clear computational and _in vitro_ support for ebselen's potential as a COVID-19 therapeutic, results from clinical trials are not yet available for this compound.
 
-<<<<<<< HEAD
-<!--To Do: add paragraph about phospholipidosis story, which is screening-based and has more established results, and ask James Fraser to review. He suggested this paper: https://www.biorxiv.org/content/10.1101/2021.03.23.436648v1-->
-=======
 <!--To Do: add paragraph about phospholipidosis story, which is screening-based and has more established results, and ask James Fraser to review. He suggested this paper: https://www.biorxiv.org/content/10.1101/2021.03.23.436648v1
 To Do: from @rlordan: Autopsy case study wonders whether HCQ caused renal phospholipidosis - https://pubmed.ncbi.nlm.nih.gov/33274661/-->
->>>>>>> 886199c2
 
 ### Considerations in Balancing Different Approaches
 
@@ -492,11 +393,7 @@
 
 The all-hands-on-deck approach that the scientific community has taken towards the COVID-19 pandemic has facilitated an unprecedented breadth of research into an emerging viral threat.
 Experience gained through prior outbreaks of HCoV combined with recent scientific advances in other fields ranging from <!--To Do: OK I can actually only think of examples from vaccines?--> to high-performance computing have enabled the rapid assessment of candidate drugs using a number of different approaches.
-<<<<<<< HEAD
-The combination of these approaches is likely to provide additional benefits beyond those apparent in trials of single drugs.
-=======
 The combination of these approaches in addition to the benefits provided by vaccines [@individual-vaccines] is likely to provide additional benefits beyond those apparent in trials of single drugs.
->>>>>>> 886199c2
 For example, traditionally, viral targets have been favored for pharmaceutical interventions because altering host processes is likely to be less specific than targeting the virus directly [@doi:10.1016/j.antiviral.2013.03.020]; but on the other hand, targeting the host offers potential for a complementary strategy to antivirals that could broadly limit the ability of viruses to replicate [@doi:10.1016/j.antiviral.2013.03.020].
 As more clinical trials become available, greater insights into which drugs are particularly suited to COVID-19 will become more clear.
 However, the current crisis has underscored how different areas of biomedical research working in concert can produce a multi-pronged approach to tackling an emergent viral threat.