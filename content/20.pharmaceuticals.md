## Identification and Development of Prophylactics and Therapeutics for COVID-19 

### Abstract

The novel coronavirus SARS-CoV-2 emerged in late 2019 and went on to significantly impact most countries worldwide.
Only a small number of coronaviruses are known to infect humans, and only two are associated with the severe outcomes associated with SARS-CoV-2: SARS-CoV-1, a sister species that emerged in 2002, and MERS-CoV, which emerged in 2012.
Although both of these previous pandemics were rapidly controlled, no vaccines or robust therapeutic interventions were identified.
However, previous insights into the immune response to coronaviruses, many made in the context of better understanding SARS and MERS, have been beneficial in identifying approaches to the treatment and prophylaxis of COVID-19.
A number of potential therapeutics were rapidly identified, leading to a large number of clinical trials investigating a variety of possible therapeutic approaches being initiated early on in the pandemic.
Similarly, previous advances in vaccine development allowed for the rapid design and testing of candidate prophylactics.
As a result, by the end of 2020, a small number of therapeutics and vaccines have been authorized by regulatory agencies such as the Food and Drugs Administration in the United States, and many more continue to be under investigation.
Here, we describe a range of approaches for the treatment and prevention of COVID-19 along with their proposed mechanisms of action and the current status of clinical investigation into each candidate.
The status of these investigations will continue to evolve, and this review will be updated as progress is made.

### Importance 

The COVID-19 pandemic is a rapidly evolving crisis.
When the worldwide scientific community shifted its focus onto the SARS-CoV-2 virus and the disease it causes, a large number of possible pharmaceutical approaches for treatment and prevention were proposed.
What is known about each of these potential interventions has evolved rapidly throughout 2020.
In March 2020, we began monitoring a range of candidates and have continued to update this manuscript as new information became available throughout 2020.
Some have been supported, others have been revealed to be unlikely to have any therapeutic benefits, and most require more data before a conclusion can be drawn.
This rapidly changing area of research provides important insight into how the ongoing pandemic can be managed and also demonstrates the power of interdisciplinary collaboration to rapidly understand a virus and match its characteristics with existing or novel pharmaceuticals.

### Introduction

The novel coronavirus _Severe acute respiratory syndrome-related coronavirus 2_ (SARS-CoV-2) emerged in late 2019 and quickly precipitated the worldwide spread of novel coronavirus disease 2019 (COVID-19), the disease caused by its infection.
COVID-19 is associated with symptoms ranging from none (asymptomatic) to mild to severe, with approximately 2% of patients dying from COVID-19-related complicates such as acute respiratory disease syndrome (ARDS) [cite pathogenesis/transmission].
The virus is likely spread between people primarily by droplets, with the role of contact and aerosol transmission still in question [@doi:10.1001/jama.2020.12458; @doi:10/gg6br7].
As a result, public health guidelines have been critical to efforts to control the spread of the virus.
However, as of December 2020, COVID-19 remains a significant worldwide concern (Figure @fig:csse-deaths), with cases in some places surging far above the numbers reported in early 2020.
Due to the continued threat of the virus and the severity of the disease, the identification and development of prophylactic and therapeutic interventions have emerged as significant international priorities.
Both approaches hold valuable potential for controlling the impact of the disease.
Prophylactics induce immunity to prevent an individual from contracting a disease whereas therapeutics treat a disease in individuals who have already been infected.
For a highly infectious virus like SARS-CoV-2, a vaccine would hold particular value because it could bolster the immune response to the virus of the population broadly, thereby driving a lower rate of infection and likely significantly reducing fatalities.
However, the vaccine development process has historically been slow, and vaccines fail to provide immediate prophylactic protection or treat ongoing infections [@doi:10.3390/v10120680].
Thus, there is also an immediate need for treatments that palliate symptoms and prevent the most severe outcomes from infection.
Fortunately, prior developments during other recent pandemics, especially those caused by human coronaviruses (HCoV), has provided a number of hypotheses guiding a biomedical approach to the novel coronavirus infection.

<!--Possibly swap deaths for cases and compare to SARS cases, then down to Prior HCoV section?-->
{{csse_deaths}} COVID-19 deaths had been reported worldwide as of {{csse_date_pretty}} (Figure @fig:csse-deaths).

![
**Cumulative global COVID-19 deaths since January 22, 2020.**
Data are from the COVID-19 Data Repository by the Center for Systems Science and Engineering at Johns Hopkins University [@https://github.com/CSSEGISandData/COVID-19/tree/master/csse_covid_19_data/csse_covid_19_time_series].
]({{csse_deaths_figure}} "Global COVID-19 deaths"){#fig:csse-deaths secno=1}

#### Lessons from Prior HCoV Outbreaks

SARS-CoV-2's rapid shift from an unknown virus to a significant worldwide threat closely parallels the emergence of _Severe acute respiratory syndrome-related coronavirus_ (SARS-CoV-1).
The first documented case of COVID-19 was reported in Wuhan, China in November 2019, and the disease quickly spread worldwide during the early months of 2020.
Similarly, the first case of SARS was reported in November 2002 in the Guangdong Province of China and spread within China and then into several countries across continents over the following months [@doi:10.1093/ajcp/aqaa029; @doi:10.1038/nrmicro.2016.81].
In fact, the virus causing COVID-19 was quickly identified through genome sequencing as a novel betacoronavirus closely related to SARS-CoV-1 @doi:10.46234/ccdcw2020.017].
There are other similarities but also some differences in characteristics of the two viruses relevant to their spread.
SARS infection is severe, with an estimated death rate of 9.5% [@doi:10.1093/ajcp/aqaa029], while estimates of the death rate associated with COVID-19 are much lower, at approximately 2% [cite pathogenesis/transmission section] .
SARS-CoV-1 is highly contagious via droplet transmission and has a basic reproduction number (R~0~) of 4 (i.e., each person infected was estimated to infect four other people) [@doi:10.1093/ajcp/aqaa029].
SARS-CoV-2 also appears to be spread primarily by droplet transmission [@doi:10.1001/jama.2020.12458; @doi:10/gg6br7], and most estimates of its R~0~ fall between 2.5 and 3 [cite transmission/pathogenesis].
Furthermore, the 17-year difference in the timing of these two outbreaks has led to some major differences in the tools available for the international community's response.
At the time that SARS-CoV-1 emerged, no new HCoV had been identified in almost 40 years [@doi:10.1038/nrmicro.2016.81].
The identity of the virus underlying the SARS disease remained unknown until April of 2003, when the SARS-CoV-1 virus was characterized through a worldwide scientific effort spearheaded by the WHO [@doi:10.1038/nrmicro.2016.81].
In contrast, the SARS-CoV-2 genomic sequence was released on January 3, 2020 [@doi:10.46234/ccdcw2020.017], only days after the international community became aware of the novel pneumonia-like illness now known as COVID-19.
While SARS-CoV-1 belonged to a distinct lineage from the two other HCoV known at the time of its discovery [@doi:10.1093/ajcp/aqaa029], SARS-CoV-2 is closely related to SARS-CoV-1 and a more distant relative of another HCoV characterized in 2012, _Middle East respiratory syndrome-related coronavirus_ [@doi:10/ggjr43; @doi:10.1056/NEJMoa1211721].
Thus, despite their phylogenetic similarity, the viruses have different characteristics relevant to their spread, and the SARS-CoV-2 virus emerged under very different circumstances than SARS-CoV-1 in terms of scientific knowledge about HCoV.

The trajectories of the pandemics associated with each of the viruses have also diverged significantly.
By July 2003, the SARS outbreak was officially determined to be under control, with the success credited to infection management practices such as mask wearing [@doi:10.1038/nrmicro.2016.81].
In contrast, MERS is still circulating and remains a concern because the fatality rate is very high at almost 35%, but the disease is much less easily transmitted, with an R~0~ of 1 [@doi:10.1093/ajcp/aqaa029].
The low R~0~ in combination with public health practices allowed for its spread to be contained [@doi:10.1093/ajcp/aqaa029].
Neither of these trajectories are comparable to that of SARS-CoV-2, which remains a serious threat worldwide a full year after the first known cases of COVID-19.
However, early results suggest that pharmaceutical interventions for COVID-19 may be more successful than previous efforts to develop prophylactics and therapeutics for SARS and MERS.
Vaccines were not used to control either virus, although vaccine development programs were established for SARS-CoV-1 [@doi:10.3390/v11010059].
Care for SARS and MERS patients prioritized supportive care and symptom management [@doi:10.1093/ajcp/aqaa029].
To the extent that clinical treatments for SARS and MERS were explored, there is generally a lack of evidence supporting their efficacy.
For example, Ribavirin is an antiviral that was often used in combination with corticosteroids and sometimes interferon (IFN) medications to treat SARS and MERS [@doi:10.1038/nrmicro.2016.81], but its effects have been found to be inconclusive in retrospective and _in vitro_ analyses of  SARS and the SARS-CoV-1 virus, respectively [@doi:10.1038/nrmicro.2016.81].
IFNs and Ribavirin have shown promise in _in vitro_ analyses of MERS, but their clinical effectiveness remains unknown [@doi:10.1038/nrmicro.2016.81].
Therefore, only limited pharmaceutical advances from prior HCoV outbreaks can be adopted to COVID-19.
Importantly, though, prior analyses of the virological and pathogenic properties of SARS-CoV-1 and MERS-CoV provide a strong foundation for the development of hypotheses about SARS-CoV-2 that have served to accelerated the development and identification of potential prophylactic and therapeutic approaches.

#### Therapeutic Approaches

Therapeutic approaches to the current pandemic can utilize two potential avenues: they can reduce the symptoms that are harmful to COVID-19 patients, or they can directly target the virus to hinder the spread of infection.
The goal of the former is to reduce the severity and risks of an active infection while for the latter, it is to inhibit the development of the virus once an individual is infected.
A variety of symptom profiles with a range of severity are associated with COVID-19, many of which are not life-threatening.
A study of COVID-19 patients in a hospital in Berlin, Germany found that the symptoms associated with the highest risk of death included infection-related symptoms, such as sepsis, respiratory symptoms such as ARDS, and cardiovascular failure or pulmonary embolism [@doi:10.1101/2020.06.15.20131540].
Therefore, therapeutics that reduce risk associated with these severe outcomes are of particular interest to reducing the pandemic death toll.
Therapeutics that directly target the virus itself typically fall into the broad category of antivirals.
Antiviral therapies hinder the spread of a virus within the host, rather than destroying existing copies of the virus, and these drugs can vary in their specificity to a narrow or broad range of viral targets.
For both categories, uncertainty often surrounds treatments' exact mechanisms of action, as most therapies have secondary or off-target effects.

In this review, we describe some treatments and prophylactics that have been considered for COVID-19 and classify them according to their biological properties, specifically whether they are biologics (produced from components of organisms) or small molecules.
Small molecule drugs include drugs targeted at viral particles, drugs targeted at host proteins, and broad spectrum pharmaceuticals, while biologics include antibodies, interferons, and vaccines.
A large number of clinical trials investigating a wide range of possible therapeutics and prophylactics for COVID-19 are currently in progress or have already been completed (Figure @fig:ebm-trials).
The purpose of this review is to critically appraise the literature surrounding a subset of clinical trials and to evaluate a range of approaches to repurpose existing or develop novel approaches to the prevention, mitigation, and treatment of coronavirus infections.
The identity of the virus underlying the SARS disease remained unknown until April of 2003, when the SARS-CoV-1 virus was characterized through a worldwide scientific effort spearheaded by the WHO [@doi:10.1038/nrmicro.2016.81].
In contrast, the SARS-CoV-2 genomic sequence was released on January 3, 2020 [@doi:10.46234/ccdcw2020.017], only days after the international community became aware of the novel pneumonia-like illness now known as COVID-19.
While SARS-CoV-1 belonged to a distinct lineage from the two other HCoV known at the time of its discovery [@doi:10.1093/ajcp/aqaa029], SARS-CoV-2 is closely related to SARS-CoV-1 and a more distant relative of another HCoV characterized in 2012, _Middle East respiratory syndrome-related coronavirus_ [@doi:10/ggjr43; @doi:10.1056/NEJMoa1211721].
Thus, despite their phylogenetic similarity, the viruses have different characteristics relevant to their spread, and the SARS-CoV-2 virus emerged under very different circumstances than SARS-CoV-1 in terms of scientific knowledge about HCoV.

![
**COVID-19 clinical trials.**
There are {{ebm_trials}} COVID-19 clinical trials and {{ebm_trials_results}} trials with results as of {{ebm_date_pretty}}.
The recruitment statuses and trial phases are shown only for trials in which the status or phase is recorded.
The study types include only types used in at least five trials.
The common interventions are all interventions used in at least ten trials.
Combinations of interventions, such as Hydroxychloroquine + Azithromycin, are tallied separately from the individual interventions.
Trials data are from the University of Oxford Evidence-Based Medicine Data Lab's COVID-19 TrialsTracker [@doi:10.5281/zenodo.3732709].
]({{ebm_trials_figure}} "COVID-19 clinical trials"){#fig:ebm-trials secno=1}

<<<<<<< HEAD
A great diversity of symptom profiles has been observed for COVID-19, although a large study from Wuhan, China suggests fever and cough as the two most common symptoms on admission [@doi:10.1056/NEJMoa2002032].
One early retrospective study in China described the clinical presentations of patients infected with SARS-CoV-2 as including lower respiratory tract infection with fever, dry cough, and dyspnea [@doi:10/ggnxb3].
This study [@doi:10/ggnxb3] noted that upper respiratory tract symptoms were less common, which suggests that the virus targets cells located in the lower respiratory tract.
However, data from the New York City region [@doi:10.1001/jama.2020.6775; @doi:10.1056/NEJMc2010419] showed variable rates of fever as a presenting symptom, suggesting that symptoms may not be consistent across samples.
These differences are present when comparing both between institutions in similar locations and between different regions experiencing COVID-19 outbreaks, leading to conflicting reports of the frequency of fever as a presenting symptom for patients upon hospital admission.
For example, even within New York City, one study [@doi:10.1001/jama.2020.6775] identified low oxygen saturation (<90% without the use of supplemental oxygen or ventilation support) in a significant percentage of patients upon presentation, while another study [@doi:10.1056/NEJMc2010419] reported cough, fever, and dyspnea as the most common presenting symptoms.
The variability of both which symptoms present and their severity makes it difficult for public health agencies to provide clear recommendations for citizens regarding what symptoms indicate SARS-CoV-2 infection and should prompt isolation.

At the time that SARS-CoV-1 emerged in the early 2000s, no HCoV had been identified in almost 40 years [@doi:10.1038/nrmicro.2016.81].
The first case of SARS was reported in November 2002 in the Guangdong Province of China, and over the following month, the disease spread more widely within China and then into several countries across multiple continents [@doi:10.1093/ajcp/aqaa029; @doi:10.1038/nrmicro.2016.81].
Unlike previously identified HCoV, SARS was much more severe, with an estimated death rate of 9.5% [@doi:10.1093/ajcp/aqaa029].
It was also highly contagious via droplet transmission, with a basic reproduction number (R~0~) of 4 (i.e., each person infected was estimated to infect four other people) [@doi:10.1093/ajcp/aqaa029].
However, the identity of the virus behind the infection remained unknown until April of 2003, when the SARS-CoV-1 virus was identified through a worldwide scientific effort spearheaded by the WHO [@doi:10.1038/nrmicro.2016.81].
SARS-CoV-1 belonged to a distinct lineage from the two other HCoV known at the time [@doi:10.1093/ajcp/aqaa029].
By July 2003, the SARS outbreak was officially determined to be under control, with the success credited to infection management practices [@doi:10.1038/nrmicro.2016.81].
A decade later, a second outbreak of severe respiratory illness associated with a coronavirus emerged, this time in the Arabian Peninsula.
This disease, known as Middle East respiratory syndrome (MERS), was linked to another novel coronavirus, MERS-CoV.
The fatality rate associated with MERS is much higher than that of SARS, at almost 35%, but the disease is much less easily transmitted, with an R~0~ of 1 [@doi:10.1093/ajcp/aqaa029].
Although MERS is still circulating, its low reproduction number has allowed for its spread to be contained [@doi:10.1093/ajcp/aqaa029].
The COVID-19 pandemic is thus associated with the seventh HCoV to be identified and the fifth since the turn of the millennium, though additional HCoVs may be in circulation but remain undetected.

SARS-CoV-1 and MERS-CoV were ultimately managed largely through infection management practices (e.g., mask wearing) and properties of the virus itself (i.e., low rate of transmission), respectively [@doi:10.1038/nrmicro.2016.81; @doi:10.1093/ajcp/aqaa029].
Vaccines were not used to control either virus, although vaccine development programs were established for SARS-CoV-1 [@doi:10.3390/v11010059].
In general, care for SARS and MERS patients focuses on supportive care and symptom management [@doi:10.1093/ajcp/aqaa029].
Clinical treatments for SARS and MERS developed during the outbreaks generally do not have strong evidence supporting their use.
Common treatments included ribavirin, an antiviral, often in combination with corticosteroids or sometimes interferon (IFN) medications, which would both be expected to have immunomodulatory effects [@doi:10.1038/nrmicro.2016.81].
However, retrospective and _in vitro_ analyses have reported inconclusive results of these treatments on SARS and the SARS-CoV-1 virus, respectively [@doi:10.1038/nrmicro.2016.81].
IFNs and ribavirin have shown promise in _in vitro_ analyses of MERS, but their clinical effectiveness remains unknown [@doi:10.1038/nrmicro.2016.81].
Therefore, only limited strategies for the pharmaceutical management of COVID-19 can be adopted from previous severe HCoV infections.
Research in response to prior outbreaks of HCoV-borne infections, such as SARS and MERS, have, however, provided a strong foundation for hypotheses about the pathogenesis of SARS-CoV-2 as well as potential diagnostic and therapeutic approaches.

=======
>>>>>>> f21bd63b
### Small Molecule Drugs

Small molecules are synthesized compounds of low molecular weight, typically less than 1 kilodalton (kDa) [@url:https://www.nuventra.com/resources/blog/small-molecules-versus-biologics/].
Small-molecule pharmaceutical agents have been a backbone of drug development since the discovery of penicillin in the early twentieth century [@doi:10.1126/science.287.5460.1960].
It and other antibiotics have long been among the best known applications of small molecules to therapeutics, but biotechnological developments such as the prediction of protein-protein interactions have facilitated advances in precise targeting of specific structures using small molecules [@doi:10.1126/science.287.5460.1960].
Small molecule drugs today encompass a wide range of therapeutics beyond antibiotics, including antivirals, protein inhibitors, and many broad-spectrum pharmaceuticals.

#### Small Molecule Antivirals

Antiviral drugs against SARS-CoV-2 are designed to inhibit replication of a virus within an epithelial host cell.
This process requires inhibiting the replication cycle of a virus by disrupting one of six fundamental steps [@isbn:978-1405136457].
In the first step, the virus attaches to the host cell, which it next penetrates through endocytosis.
Then the virus undergoes uncoating, which is classically defined as the release of viral contents into the host cell, and next the viral genetic material enters the nucleus where it gets replicated during the biosynthesis stage.
During the assembly stage, viral proteins are translated, allowing new viral particles to be assembled, and during the final step, release, the new viruses are released into the extracellular environment.
Many antiviral drugs are designed to inhibit the replication of viral genetic material during the biosynthesis step.
Unlike DNA viruses, which can use the host enzymes to propagate themselves, RNA viruses like SARS-CoV-2 depend on their own polymerase, the RNA-dependent RNA polymerase (RdRP), for replication [@doi:10.1007/978-1-4939-2438-7; @doi:10.1002/jmv.25761].
Targeting RdRP is therefore an effective strategy for antivirals against RNA viruses and is the proposed mechanism underlying the treatment of SARS and MERS with Ribavirin [@doi:10.1080/17460441.2019.1581171].
However, although antivirals are designed to target a virus, they can also impact other processes in the host and may have unintended effects.

##### Nucleoside and Nucleotide Analogs

###### Favipiravir

Favipiravir (Avigan), also known as T-705, was discovered by Toyama Chemical Co., Ltd. [@url:https://www.drugbank.ca/drugs/DB12466].
The drug was found to be effective at blocking viral amplification in several influenza subtypes as well as other RNA viruses, such as _Flaviviridae_ and _Picornaviridae_, through a reduction in plaque formation [@doi:10.1128/AAC.46.4.977-981.2002] and viral replication in Madin-Darby Canine Kidney (MDCK) cells [@doi:10.1128/AAC.01051-06].
Furthermore, inoculation of mice with favipiravir was shown to increase survival of influenza infections [@doi:10.1128/AAC.46.4.977-981.2002; @doi:10.1128/AAC.01051-06].
In 2014, the drug was approved in Japan for the treatment of patients infected with influenza that was resistant to conventional treatments like neuraminidase inhibitors [@doi:10.2183/pjab.93.027].
Favipiravir (6-fluoro-3-hydroxy-2-pyrazinecarboxamide) acts as a purine and purine nucleoside analogue that inhibits viral RNA polymerase in a dose-dependent manner across a range of RNA viruses, including Influenza virus [@doi:10.1128/AAC.49.3.981-986.2005; @doi:10.1128/AAC.01074-08; @doi:10.1128/AAC.00356-07; @doi:10.1016/j.bbrc.2012.07.034; @doi:10.1128/AAC.01219-10].
Nucleotides and nucleosides are the natural building blocks for RNA synthesis.
Because of this, modifications to nucleotides and nucleosides can disrupt key processes including replication [@doi:10.1016/j.antiviral.2018.04.004].
Biochemical experiments showed that favipiravir was recognized as a purine nucleoside analogue and incorporated into the viral RNA template.
A single incorporation does not influence RNA transcription; however, multiple events of incorporation lead to the arrest of RNA synthesis [@doi:10.1371/journal.pone.0068347].
Evidence for T-705 inhibiting viral RNA polymerase are based on time-of-drug addition studies that found that viral loads were reduced with the addition of favipiravir in early times post-infection [@doi:10.1128/AAC.49.3.981-986.2005; @doi:10.1016/j.bbrc.2012.07.034; @doi:10.1128/AAC.01219-10].

The effectiveness of favipiravir for treating patients with COVID-19 is currently under investigation.
An open-label, nonrandomized, before-after controlled study was recently conducted [@doi:10.1016/j.eng.2020.03.007].
The study included 80 COVID-19 patients (35 treated with favipiravir, 45 control) from the isolation ward of the National Clinical Research Center for Infectious Diseases (The Third People’s Hospital of Shenzhen), Shenzhen, China.
The patients in the control group were treated with other antivirals, such as lopinavir and ritonavir.
It should be noted that subsequent, large-scale analyses, the WHO Solidarity trial and the RECOVERY trial, identified no effect of lopinavir or of a lopinavir-ritonavir combination, respectively, on the metrics of COVID-19-related mortality that each assessed [@doi:10.1056/NEJMoa2023184; @doi:10/fnx2; @doi:10.1056/NEJMe2034294].
Treatment was applied on days 2-14; treatment stopped either when viral clearance was confirmed or at day 14.
The efficacy of the treatment was measured by 1) the time until viral clearance using Kaplan-Meier survival curves, and 2) the improvement rate of chest computed tomography (CT) scans on day 14 after treatment.
The study found that favipiravir increased the speed of recovery, measured as viral clearance from the patient by RT-PCR, with patients receiving favipiravir recovering in  4 days compared to 11 days for patients receiving antivirals such as lopinavir and ritonavir.
Additionally, the lung CT scans of patients treated with favipiravir showed significantly higher improvement rates (91%) on day 14 compared to control patients (62%).
However, there were adverse side effects in 4 (11%) favipiravir-treated patients and 25 (56%) control patients.
The adverse side effects included diarrhea, vomiting, nausea, rash, and liver and kidney injury.
Overall, despite the study reporting clinical improvement in favipiravir-treated patients, due to some issues with study design, it cannot be determined whether treatment with favipiravir had an effect or whether these patients would have recovered regardless of any treatment.
For example, despite the significant differences observed between the two treatment groups, follow-up analysis is necessary due to the small sample size.
The selection of patients did not take into consideration important factors such as previous clinical conditions or sex, and there was no age categorization.
The study was neither randomized nor blinded, and the baseline control group was another antiviral instead of a placebo.
Therefore, randomized controlled trials are still required.

###### Remdesivir

Remdesivir (GS-5734) is an intravenous antiviral that was developed by Gilead Sciences to treat Ebola Virus Disease (EVD).
At the outset of the COVID-19 pandemic, it did not have any have any FDA-approved use.
However, on May 1, 2020, the FDA issued an Emergency Use Authorization (EUA) for remdesivir for the treatment of hospitalized COVID-19 patients [@url:https://www.fda.gov/media/137564/download].
The EUA was based on information from two clinical trials, NCT04280705 and NCT04292899 [@clinicaltrials:NCT04292899; @clinicaltrials:NCT04280705; @doi:10.1056/NEJMoa2007764; @doi:10.1056/NEJMoa2007016].
Remdesivir is metabolized to GS-441524, an adenosine analog that inhibits a broad range of polymerases and then evades exonuclease repair, causing chain termination [@doi:10.1074/jbc.AC120.013056; @doi:10.1128/mBio.00221-18; @doi:10.1038/s41422-020-0282-0].
A clinical trial in the Democratic Republic of Congo found some evidence of effectiveness against EVD, but two antibody preparations were found to be more effective, and remdesivir was not pursued [@doi:10.1056/NEJMoa1910993].
Although it was developed against EVD, remdesivir also inhibits polymerase and replication of the coronaviruses MERS-CoV and SARS-CoV-1 in cell culture assays with submicromolar IC50s [@doi:10.1126/scitranslmed.aal3653].
It has also been found to inhibit SARS-CoV-2, showing synergy with chloroquine _in vitro_ [@doi:10.1038/s41422-020-0282-0].
The effectiveness of remdesivir for treating patients with COVID-19 is currently under investigation.

Remdesivir was first used on some COVID-19 patients under compassionate use guidelines [@doi:10.1126/science.abb7243, @doi:10.1056/NEJMoa2001191; @doi:10.1101/2020.03.09.20032896].
All were in late stages of COVID-19 infection, and these reports were inconclusive about the drug's efficacy.
Gilead Sciences, the maker of remdesivir, led a recent publication that reported outcomes for compassionate use of the drug in 61 patients hospitalized with confirmed COVID-19.
Here, 200 mg of remdesivir was administered intravenously on day 1, followed by a further 100 mg/day for 9 days [@doi:10.1056/NEJMoa2007016].
There were significant issues with the study design, or lack thereof.
There was no randomized control group.
The inclusion criteria were variable: some patients only required low doses of oxygen, while others required ventilation.
The study included many sites, potentially with variable inclusion criteria and treatment protocols.
The patients analyzed had mixed demographics.
There was a short follow-up period of investigation.
Some patients worsened, some patients died, and eight were excluded from the analysis mainly due to missing post-baseline information; thus, their health is unaccounted for.
Therefore, even though the study reported clinical improvement in 68% of the 53 patients ultimately evaluated, due to the significant issues with study design, it could not be determined whether treatment with remdesivir had an effect or whether these patients would have recovered regardless of treatment.
Another study comparing 5- and 10-day treatment regimens reported similar results but was also limited because of the lack of a placebo control [@doi:10.1056/NEJMoa2015301].
The study did not alter our understanding of the efficacy of remdesivir in treating COVID-19, but the encouraging results provided motivation for placebo-controlled studies.

Remdesivir was later tested in a double-blind placebo-controlled phase 3 clinical trial performed at 60 trial sites, 45 of which were in the United states [@doi:10.1056/NEJMoa2007764; @clinicaltrials:NCT04280705].
The trial recruited 1,062 patients and randomly assigned them to placebo treatment or treatment with remdesivir.
Patients were stratified for randomization based on site and the severity of disease presentation at baseline [@doi:10.1056/NEJMoa2007764].
The treatment was 200 mg on day 1, followed by 100 mg on days 2 through 10.
Data was analyzed from a total of 1,059 patients who completed the 29 day course of the trial (517 assigned to remdesivir and 508 to placebo) [@doi:10.1056/NEJMoa2007764].
The two groups were well matched demographically and clinically at baseline.
Those who received remdesivir had a median recovery time of 10 days, as compared with 15 days in those who received placebo (rate ratio for recovery, 1.29; 95% CI, 1.12 to 1.49; _p_ < 0.001).
The Kaplan-Meier estimates of mortality by 14 days were 6.7% with remdesivir and 11.9% with placebo, with a hazard ratio (HR) for death of 0.55 and a 95% CI of 0.36 to 0.83, and at day 29, remdesivir corresponded to 11.4% and the placebo to 15.2% (HR: 0.73; 95% CI: 0.52 to 1.03).
Serious adverse events were reported in 131 of the 532 patients who received remdesivir (24.6%) and in 163 of the 516 patients in the placebo group (31.6%).
This study also reported an association between remdesivir administration and both clinical improvement and a lack of progression to more invasive respiratory intervention in patients receiving non-invasive and invasive ventilation at randomization [@doi:10.1056/NEJMoa2007764].
Largely on the results of this trial, the FDA issued an Emergency Use Authorization (EUA) for remdesivir for the treatment of hospitalized COVID-19 patients.
Clinical trials are currently underway to evaluate the use of remdesivir to treat COVID-19 patients at both early and late stages of infection and in combinations with other drugs (Figure @fig:ebm-trials).
These trials include [@doi:10.1038/s41422-020-0282-0; @clinicaltrials:NCT04292730; @url:https://www.clinicaltrialsregister.eu/ctr-search/trial/2020-000936-23/FR; @clinicaltrials:NCT04252664; @clinicaltrials:NCT04257656].
As of October 22, 2020, remdesivir received FDA approval based on three clinical trials [@url:https://www.fda.gov/news-events/press-announcements/fda-approves-first-treatment-covid-19].

However, results suggesting no effect of remdesivir on survival were reported by the WHO Solidarity trial [@doi:10.1056/NEJMoa2023184].
This large-scale, open-label trial enrolled 11,330 adult in-patients at 405 hospitals in 30 countries around the world [@doi:10.1056/NEJMoa2023184].
Patients were randomized in equal proportions into four experimental and a control conditions, corresponding to four candidate treatments for COVID-19 and SOC, respectively; no placebo was administered.
The 2750 patients in the remdesivir group were administered 200 mg intravenously on the first day and 100 mg on each subsequent day until day 10 and assess for in-hospital death (primary endpoint), duration of hospitalization, and progression to mechanical ventilation.
There were also 2708 control patients who would have been eligible and able to receive remdesivir were they not assigned to the control group.
A total of 604 patients among these two cohorts deceased during initial hospitalization.
The rate ratio of death between these two groups was therefore not significant (_p_ = 0.50), suggesting that the administration of remdesivir did not affect survival.
The two secondary analyses similarly did not find any effect of remdesivir.
Additionally, the authors compared data from their study with data from three other studies of remdesivir (including [@doi:10.1056/NEJMoa2007764]) stratified by supplemental oxygen status.
The adjusted rate ratio for death based on this meta-analysis was 0.91.
These results thus do not support the previous findings that remdesivir reduced median recovery time and mortality risk in COVID-19 patients.

In response to the results of the Solidarity trial, Gilead, which manufactures remdesivir under the name Veklury^R, released a statement pointing to the fact that the Solidarity trial was not placebo-controlled or double-blind and at the time of the statement had not been peer reviewed [@url:https://www.gilead.com/news-and-press/company-statements/gilead-sciences-statement-on-the-solidarity-trial]; these sentiments have been echoed elsewhere [@doi:10.1093/eurheartj/ehaa934].
Other critiques of this study have noted that antivirals are not typically targeted at patients with severe illness, and therefore remdesivir could be more beneficial for patients with mild rather than severe cases [@url:https://www.sciencemag.org/news/2020/10/very-very-bad-look-remdesivir-first-fda-approved-covid-19-drug; @doi:10.1056/NEJMe2034294].
However, the publication associated with the trial sponsored by Gilead did suggest an effect of remdesivir on patients with severe disease, identifying an 11 versus 18 day recovery period (rate ratio for recovery: 1.31, 95% CI 1.12 to 1.52), although the results of a significance test were not provided [@doi:10.1056/NEJMoa2007764].
Additionally, a smaller analysis comparing treatment with remdesivir to standard of care in patients with moderate COVID-19 reported a small effect size, corresponding to minimal differences between these groups at day 11 [@doi:10.1001/jama.2020.16349].
Therefore, some of the findings from this trial do seem to contradict the findings of the Solidarity trial.
On the other hand, only 62% of patients in the Solidarity trial were randomized on the day of admission or one day afterwards [@doi:10.1056/NEJMoa2023184], and differences in disease progression may influence the effect of remdesivir [@doi:10.1056/NEJMe2034294], so there could be be additional confounding factors in one or both trials.
The broad international nature of the Solidarity clinical trial, which included countries with a wide range of economic profiles and a variety of healthcare systems, provides a much-needed global perspective in a pandemic [@doi:10.1056/NEJMe2034294].
Despite the findings of the Solidarity trial, remdesivir remains available for the treatment of COVID-19 in many places.
Follow-up studies are needed and in many cases are underway to further investigate remdesivir-related outcomes, with possibilities including combinations of remdesivir with other drugs such as baricitinib, which is an inhibitor of Janus kinase 1 and 2 [@doi:10.1056/NEJMoa2031994].
Similarly, the extent to which the remdesivir dosing regimen could influence outcomes is still under consideration.
A randomized, open-label trial compared the effect of remdesivir on 397 patients with severe COVID-19 over 5 versus 10 days [@doi:10.1056/NEJMoa2015301; @ClinicalTrials:NCT04292899].
Patients in the two groups were administered 200 mg of remdesivir intravenously on the first day, followed by 100 mg on the subsequent four or nine days, respectively.
The two groups differed significantly in their clinical status, with patients assigned to the 10-day group having more severe illness.
This study also differed from most because it included not only adults, but also pediatric patients as young as 12 years old.
This study found no significant differences across several outcomes for patients receiving a 5-day or 10-day course, when correcting for baseline clinical status.
They did find evidence suggesting that the 10-day course might reduce mortality in the most severe patients at day 14, but the representation of this group in the study population was too low to justify any conclusions [@doi:10.1056/NEJMoa2015301].
Thus, additional research is also required to determine whether the dosage and duration of remdesivir administration influences outcomes.

In summary, remdesivir is a first in class drug due to its FDA approval.
Early investigations of this drug establish proof of principle that drugs targeting the virus can benefit COVID-19 patients.
It also shows proof of principle that SARS-CoV-2 can be targeted at the level of viral replication, since remdesivir targets the viral RNA polymerase at high potency.
Moreover, one of the most successful strategies for developing therapeutics for viral diseases is to target the viral replication machinery, which are typically virally encoded polymerases.
Small molecule drugs targeting viral polymerases are the backbones of treatments for other viral diseases including HIV and Herpes.
Notably, the HIV and herpes polymerases are a reverse transcriptase and a DNA polymerase, respectively, whereas SARS-CoV-2 encodes an RdRP, so most of the commonly used polymerase inhibitors are not likely to be active against SARS-CoV-2.
In clinical use, polymerase inhibitors show short term benefits for HIV patients but for long term benefits they must be part of combination regimens.
They are typically combined with protease inhibitors, integrase inhibitors, and even other polymerase inhibitors.
Additional clinical trials of remdesivir in different patient pools and in combination with other therapies will refine its use in the clinic.

##### Protease Inhibitors

Several studies showed that viral proteases play an important role in the life cycle of viruses, including coronaviruses, by modulating the cleavage of viral polyprotein precursors [@doi:10.2174/138161207780162971].
Several FDA-approved drugs target proteases, including lopinavir and ritonavir for HIV infection and simeprevir for hepatitis C virus infection.
In particular, serine protease inhibitors were suggested for the treatment of SARS and MERS viruses [@doi:10.1016/j.antiviral.2015.01.011].
Recently, a study [@doi:10.1016/j.cell.2020.02.052] suggested that camostat mesylate, an FDA-approved protease inhibitor (PI) could block the entry of SARS-CoV-2 into lung cells _in vitro_.
However, to test the efficacy of PIs in patients, randomized clinical trials will need to be conducted on patients and healthy volunteers.
Investigation of possible PIs that would work against SARS-CoV-2 has been driven by computational predictions, leading to the computer-aided design of a Michael acceptor inhibitor, N3, to target a protease critical to SARS-CoV-2 replication.

Discovery of the N3 mechanism arose from interest in the two polyproteins encoded by the SARS-CoV-2 replicase gene, pp1a and pp1ab, that are critical for viral replication and transcription [@doi:10.1038/s41586-020-2223-y].
These polyproteins must undergo proteolytic processing. 
This processing is usually conducted by Mpro, a 33.8-kDa SARS-CoV-2 protease that is therefore fundamental to viral replication and transcription.
N3 was designed computationally [@doi:10.1371/journal.pbio.0030324] to bind in the substrate binding pocket of the Mpro protease of SARS-like coronaviruses [@doi:10.1007/s13238-013-2841-3], therefore inhibiting proteolytic processing.
Subsequently, the structure of N3-bound SARS-CoV-2 Mpro was solved [@doi:10.1038/s41586-020-2223-y], confirming the computational prediction.
N3 was tested _in vitro_ on SARS-CoV-2-infected Vero cells, which belong to a line of cells established from the kidney epithelial cells of an African green monkey, and was found to inhibit SARS-CoV-2 [@doi:10.1038/s41586-020-2223-y].

Although N3 is a strong inhibitor of SARS-CoV-2 _in vitro_, its safety and efficacy still need to be tested in healthy volunteers and patients.
After the design and confirmation of N3 as a highly potent Michael acceptor inhibitor and the identification of Mpro's structure [@doi:10.1038/s41586-020-2223-y; @doi:10.1126/science.abb3405], 10,000 compounds were screened for their _in vitro_ anti-Mpro activity.
The six leads that were identified were ebselen, disulfiram, tideglusib, carmofur, and PX-12.
_In vitro_ analysis revealed that Ebselen had the strongest potency in reducing the viral load in SARS-CoV-2-infected Vero cells [@doi:10.1038/s41586-020-2223-y].
Ebselen is an organoselenium compound with anti-inflammatory and antioxidant properties [@doi:10.1007/s11033-014-3417-x] 
It has been proposed as a possible treatment for conditions ranging from bipolar disorder to diabetes to heart disease [@doi:10.1007/s11033-014-3417-x], and a preliminary investigation of ebselen as a treatment for noise-induced hearing loss provided promising reports of its safety [@doi:10/gbwnbv].
For COVID-19, the NSP5 in SARS-CoV-2 contains a cysteine at the active site of Mpro, and ebselen is able to inactivate the protease by bonding covalently with this cysteine to form a selenosulfide [@doi:10.1007/s11033-014-3417-x; @doi:10.1016/j.freeradbiomed.2020.06.032].
Interestingly there has been some argument that selenium deficiency may be associated with more severe COVID-19 outcomes [@doi:10.3390/nu12072098; @doi:10.1017/S0007114520003128; @doi:10.1016/j.redox.2020.101715], possibly indicating that its antioxidative properties are protective [@doi:10.1016/j.freeradbiomed.2020.06.032].
On the other hand, ebselen and the other compounds identified are likely to be promiscuous binders, which could diminish their therapeutic potential [@doi:10.1038/s41586-020-2223-y].
While there is clear computational and _in vitro_ support for ebselen's potential as a COVID-19 therapeutic, results from clinical trials are not yet available for this compound.

In summary, N3 is a computationally designed molecule that inhibits the viral transcription through inhibiting Mpro.
Ebselen is both a strong Mpro inhibitor and strong inhibitor of viral replication _in vitro_ that was found to reduce SARS-CoV-2 viral load even more effectively than N3.
Ebselen is a very promising compound since its safety has been demonstrated in other indications.
However, Ebselen is likely a false positive since it is a promiscuous compound that can have many targets [@doi:10.1039/c8cc04258f].
Therefore, compounds with higher specificity may be required to effectively translate to clinical trials.

<!--##### Molecules Targeting the Viral Envelope-->
#### Broad-Spectrum Pharmaceuticals

When a virus enters a host, the host becomes the virus' environment.
Therefore, the state of the host can also influence the virus's ability to replicate and spread.
Traditionally, viral targets have been favored for pharmaceutical interventions because altering host processes is likely to be less specific than targeting the virus directly [@doi:10.1016/j.antiviral.2013.03.020].
On the other hand, targeting the host offers potential for a complementary strategy to antivirals that could broadly limit the ability of viruses to replicate [@doi:10.1016/j.antiviral.2013.03.020].
As a result, therapeutic approaches that target host proteins have become an area of interest for SARS-CoV-2.
Viral entry receptors in particular have emerged as a target of interest.
Entry of SARS-CoV-2 into the cell depends on binding to the Angiotensin-converting enzyme 2 (ACE2) receptor, which is catalyzed by the enzyme encoded by _TMPRSS2_ [@doi:10.1016/j.cell.2020.02.052].
In principle, drugs that reduce the expression of these proteins or sterically hinder viral interactions with them might reduce viral entry into cells.

Due to the urgent nature of the COVID-19 pandemic, many of the pharmaceutical agents that have been widely publicized as having possible therapeutic or prophylactic effects are broad-spectrum pharmaceuticals that pre-date the COVID-19 pandemic.
These treatments are not specifically targeted at the virus itself or at the host receptors it relies on, but rather induce broad shifts in host biology that are hypothesized to be potential inhibitors of the virus.
In most cases, interest in particular candidate medications arises because they are already available for other purposes.
However, the fact that the targets of these agents are non-specific means that the mechanism of action can appear to be relevant to COVID-19 without a therapeutic or prophylactic effect being observed in rigorous testing.
This category of drugs has also received significant attention from the media and general public, often before rigorous testing has been able to determine their effectiveness against SARS-CoV-2.

##### ACEi and ARB

Angiotensin-converting enzyme (ACE) inhibitors and angiotensin II receptor blockers (ARBs) are among today's most commonly prescribed medications [@url:https://clincalc.com/DrugStats/Drugs/Lisinopril; @doi:10.1056/NEJMp1901657].
In the United States, for example, they are prescribed well over 100,000,000 times annually.
Data from some animal models suggest that several, but not all, ACE inhibitors and several ARBs increase ACE2 expression in the cells of some organs [@doi:10.1093/cvr/cvaa097].
Clinical studies have not established whether plasma ACE2 expression is increased in humans treated with these medications [@doi:10.1093/europace/euw246].
While randomized clinical trials are ongoing, a variety of observational studies have examined the relationship between exposure to ACE inhibitors or ARBs and outcomes in patients with COVID-19.
An observational study of the association of exposure to ACE inhibitors or ARB with outcomes in COVID-19 was retracted from the _New England Journal of Medicine_ [@doi:10.1056/NEJMoa2007621].
Moreover, because observational studies are subject to confounding, randomized controlled trials are the standard means of assessing the effects of medications, and the findings of the various observational studies bearing on this topic cannot be interpreted as indicating a protective effect of the drug [@doi:10.1161/CIRCRESAHA.120.317205; @doi:10.2215/CJN.03530320].
Several clinical trials testing the effects of ACE inhibitors or ARBs on COVID-19 outcomes are ongoing [@clinicaltrials:NCT04338009; @clinicaltrials:NCT04353596; @clinicaltrials:NCT04311177; @clinicaltrials:NCT04312009; @clinicaltrials:NCT04330300; @clinicaltrials:NCT04366050].
These studies of randomized intervention will provide important data for understanding whether exposure to ACEis or ARBs is associated with COVID-19 outcomes.
Additional information about ACE2, observational studies of ACE inhibitors and ARBs in COVID-19, and clinical trials on this topic have been summarized [@url:http://www.nephjc.com/news/covidace2].

##### Hydroxychloroquine and Chloroquine

Chloroquine (CQ) and hydroxychloroquine (HCQ) are lysosomotropic agents, meaning they are weak bases that can pass through the plasma membrane.
Both drugs increase cellular pH by accumulating in their protonated form inside lysosomes [@doi:10.1186/1743-422X-8-163; @doi:10.1111/j.1529-8019.2007.00131.x].
This shift in pH inhibits the breakdown of proteins and peptides by the lysosomes during the process of proteolysis [@doi:10.1111/j.1529-8019.2007.00131.x].
A number of mechanisms have been proposed through which these drugs could influence the immune response to pathogen challenge.
For example, CQ/HCQ can interfere with digestion of antigens within the lysosome and inhibit CD4 T-cell stimulation while promoting the stimulation of CD8 T-cells [@doi:10.1111/j.1529-8019.2007.00131.x].
CQ/HCQ can also decrease the production of certain key cytokines involved in the immune response, including interleukin-6 (IL-6), and inhibit the stimulation of toll-like receptors (TLR) and TLR signaling [@doi:10.1111/j.1529-8019.2007.00131.x].
The drugs also have anti-inflammatory and photoprotective effects and may also affect rates of cell death, blood clotting, glucose tolerance, and cholesterol levels [@doi:10.1111/j.1529-8019.2007.00131.x].

Interest in CQ and HCQ for treating COVID-19 was catalyzed by a mechanism observed in _in vitro_ studies of both SARS-CoV-1 and SARS-CoV-2.
In one study, CQ inhibited viral entry of SARS-CoV-1 into Vero E6 cells, a cell line that was derived from Vero cells in 1968, through the elevation of endosomal pH and the terminal glycosylation of the cellular entry receptor, ACE2 [@doi:10.1186/1743-422X-2-69].
Increased pH within the cell, as discussed above, inhibits proteolysis, and terminal glycosylation of ACE2 is thought to interfere with virus-receptor binding.
An _in vitro_ study of SARS-CoV-2 infection of Vero cells found both HCQ and CQ to be effective in inhibiting viral replication, with HCQ being more potent [@doi:10.1093/cid/ciaa237].
Additionally, an early case study of three COVID-19 patients reported the presence of antiphospholipid antibodies in all three patients [@doi:10.1056/NEJMc2007575].
Antiphospholipid antibodies are central to the diagnosis of the antiphospholipid syndrome, a disorder that HCQ has often been used to treat [@doi:10.1182/blood.V128.22.5023.5023; @doi:10.1016/j.autrev.2014.01.053; @doi:10.1182/asheducation-2016.1.714].
Because the 90% effective concentration (EC~90~) of CQ in Vero E6 cells (6.90 μM) can be achieved in and tolerated by rheumatoid arthritis patients, it was hypothesized that it might also be possible to achieve the effective concentration in COVID-19 patients [@doi:10.1093/jac/dkaa114].
Additionally, HCQ has been found to be effective in treating HIV [@doi:10/cq2hx9] and chronic Hepatitis C [@doi:10.1002/jmv.24575].
Together, these studies triggered initial enthusiasm about the therapeutic potential for HCQ and CQ against COVID-19.
HCQ/CQ has been proposed both as a treatment for COVID-19 and a prophylaxis against SARS-CoV-2 exposure.
HCQ/CQ are sometimes administered with azithromycin (AZ) and/or zinc supplementation.
<!--
rishirajgoel to add text on Azithromycin
https://www.ncbi.nlm.nih.gov/pmc/articles/PMC4262884/
https://www.ncbi.nlm.nih.gov/pmc/articles/PMC5918160/
https://www.ncbi.nlm.nih.gov/pubmed/28099856
https://www.ncbi.nlm.nih.gov/pubmed/27911847
-->

###### Therapeutic Administration of HCQ/CQ

The initial study evaluating HCQ as a treatment for COVID-19 patients was published on March 20, 2020 by Gautret et al. [@doi:10.1016/j.ijantimicag.2020.105949].
This non-randomized, non-blinded, non-placebo clinical trial compared HCQ to standard of care (SOC) in 42 hospitalized patients in southern France.
They reported that patients who received HCQ showed higher rates of virological clearance by nasopharyngeal swab on Days 3-6 when compared to standard care.
This study also treated six patients with both HCQ + AZ and found this combination therapy to be more effective than HCQ alone.
However, the design and analyses used showed weaknesses that severely limit interpretability of results, including the lack of randomization, lack of blinding, lack of placebo, lack of Intention-To-Treat analysis, lack of correction for sequential multiple comparisons, trial arms entirely confounded by hospital, false negatives in outcome measurements, lack of trial pre-registration, and small sample size.
Two of these weaknesses are due to inappropriate data analysis and can therefore be corrected _post hoc_ by recalculating the p-values (lack of Intention-To-Treat analysis and multiple comparisons).
However, all other weaknesses are fundamental design flaws and cannot be corrected for.
Thus, conclusions cannot be generalized outside of the study.
The International Society of Antimicrobial Chemotherapy, the scientific organization that publishes _International Journal of Antimicrobial Agents_ where the article appeared, has announced that the article does not meet its expected standard for publications [@url:https://www.isac.world/news-and-publications/official-isac-statement], although it has not been officially retracted.
Because of the preliminary data presented in this study, the use of HCQ in COVID-19 treatment was subsequently explored by other researchers.
About one week later, a follow-up case study reported that 11 consecutive patients were treated with HCQ + AZ using the same dosing regimen [@doi:10.1016/j.medmal.2020.03.006].
One patient died, two were transferred to the ICU, and one developed a prolonged QT interval, leading to discontinuation of HCQ + AZ.
As in the Gautret et al. study, the outcome assessed was virological clearance at Day 6 post-treatment, as measured in nasopharyngeal swabs.
Of the ten living patients on Day 6, eight remained positive for SARS-CoV-2 RNA.
Like in the original study, interpretability was severely limited by the lack of a comparison group and the small sample size.
However, these results stand in contrast to the claims by Gautret et al. that all six patients treated with HCQ + AZ tested negative for SARS-CoV-2 RNA by Day 6 post-treatment.
This case study illustrated the need for further investigation using robust study design to evaluate the efficacy of HCQ and/or CQ.

On April 10, 2020, a randomized, non-placebo trial of 62 COVID-19 patients at the Renmin Hospital of Wuhan University was released [@doi:10.1101/2020.03.22.20040758].
This study investigated whether HCQ decreased time to fever break or time to cough relief when compared to SOC [@doi:10.1101/2020.03.22.20040758].
This trial found HCQ decreased both average time to fever break and average time to cough relief, defined as mild or no cough.
While this study improved on some of the methodological flaws in Gautret et al. by randomizing patients, it also had several flaws in trial design and data analysis that prevent generalization of the results.
These weaknesses include the lack of placebo, lack of correction for multiple primary outcomes, inappropriate choice of outcomes, lack of sufficient detail to understand analysis, drastic disparities between pre-registration and published protocol, and small sample size.
The choice of outcomes may be inappropriate as both fevers and cough may break periodically without resolution of illness.
Additionally, for these outcomes, the authors reported that 23 of 62 patients did not have a fever and 25 of 62 patients did not have a cough at the start of the study, but the authors failed to describe how these patients were included in a study assessing time to fever break and time to cough relief.
It is important to note here that the authors claimed "neither the research performers nor the patients were aware of the treatment assignments."
This blinding seems impossible in a non-placebo trial because at the very least, providers would know whether they were administering a medication or not, and this knowledge could lead to systematic differences in the administration of care.
Correction for multiple primary outcomes can be adjusted _post hoc_ by recalculating p-values, but all of the other issues were design and statistical weaknesses that cannot be corrected for.
Additionally, the observation of drastic disparities between pre-registration and published protocol could indicate p-hacking [@doi:10.1371/journal.pbio.1002106].
The design limitations mean that the conclusions cannot be generalized outside of the study.
A second randomized trial, conducted by the Shanghai Public Health Clinical Center, analyzed whether HCQ increased rates of virological clearance at day 7 in respiratory pharyngeal swabs compared to standard care [@doi:10/drbx].
This trial was published in Chinese along with an abstract in English, and only the English abstract was read and interpreted for this review.
The trial found comparable outcomes in virological clearance rate, time to virological clearance, and time to body temperature normalization between the treatment and control groups.
A known weakness is small sample size, with only 30 patients enrolled and 15 in each arm.
This problem suggests the study is underpowered to detect potentially useful differences and precludes interpretation of results.
Additionally, because only the abstract could be read, other design and analysis issues could be present.
Thus, though these studies added randomization to their assessment of HCQ, their conclusions should be interpreted very cautiously.
These two studies assessed different outcomes and reached differing conclusions about the efficacy of HCQ for treating COVID-19; the designs of both studies, especially with respect to sample size, meant that no general conclusions can be made about the efficacy of the drug.

Several widely reported studies on HCQ have issues with data integrity and/or provenance.
A Letter to the Editor published in _BioScience Trends_ on March 16, 2020 claimed that numerous clinical trials have shown that HCQ is superior to control treatment in inhibiting the exacerbation of COVID-19 pneumonia [@doi:10.5582/bst.2020.01047].
This letter has been cited by numerous primary literature, review articles, and media alike [@doi:10.7150/ijbs.45498; @doi:10.7150/ijbs.45053].
However, the letter referred to 15 pre-registration identifiers from the Chinese Clinical Trial Registry.
When these identifiers are followed back to the registry, most trials claim they are not yet recruiting patients or are currently recruiting patients.
For all of these 15 identifiers, no data uploads or links to publications could be located on the pre-registrations.
At the very least, the lack of availability of the primary data means the claim that HCQ is efficacious against COVID-19 pneumonia cannot be verified.
Similarly, a recent multinational registry analysis [@doi:10/ggwzsb] analyzed the efficacy of CQ and HCQ with and without a macrolide, which is a class of antibiotics that includes Azithromycin, for the treatment of COVID-19.
The study observed 96,032 patients split into a control and four treatment conditions (CQ with and without a macrolide; HCQ with and without a macrolide).
They concluded that treatment with CQ and HCQ was associated with increased risk of _de novo_ ventricular arrhythmia during hospitalization.
However, this study has since been retracted by _The Lancet_ due to an inability to validate the data used [@doi:10/ggzqng].
These studies demonstrate that increased skepticism in evaluation of the HCQ/CQ and COVID-19 literature may be warranted, possible because of the significant attention HCQ and CQ have received as possible treatments for COVID-19 and the politicization of these drugs.

Despite the fact that the study suggesting that CQ/HCQ increased risk of ventricular arrhythmia in COVID-19 patients has now been retracted, previous studies have identified risks associated with HCQ/CQ.
A patient with systemic lupus erythematosus developed a prolonged QT interval that was likely exacerbated by use of HCQ in combination with renal failure [@doi:10.1155/2016/4626279].
A prolonged QT interval is associated with ventricular arrhythmia [@doi:10.1016/j.hrthm.2008.05.008].
Furthermore, a separate study [@doi:10.1101/2020.04.08.20054551] investigated the safety associated with the use of HCQ with and without macrolides between 2000 and 2020.
The study involved 900,000 cases treated with HCQ and 300,000 cases treated with HCQ + AZ.
The results indicated that short-term use of HCQ was not associated with additional risk, but that HCQ + AZ was associated with an enhanced risk of cardiovascular complications (15-20% increased risk of chest pain) and a two-fold increased risk of mortality.
Therefore, whether studies utilize HCQ alone or HCQ in combination with a macrolide may be an important consideration in assessing risk.
As results from initial investigations of these drug combinations have emerged, concerns about the efficacy and risks of treating COVID-19 with HCQ and CQ has led to the removal of CQ/HCQ from SOC practices in several countries [@doi:10.1101/2020.04.07.20056424; @url:https://www.cnn.com/2020/04/13/health/chloroquine-risks-coronavirus-treatment-trials-study/index.html].
As of May 25, 2020, WHO had suspended administration of HCQ as part of the worldwide Solidarity Trial [@raw:WHO_briefing_2020_5_25], and later the final results of this large-scale trial that compared 947 patients administered HCQ to 906 controls revealed no effect on the primary outcome, mortality during hospitalization (rate ratio: 1.19; P=0.23)

As additional research has emerged, HCQ/CQ have increasingly been demonstrated to be ineffective against COVID-19 and to carry a number of significant side effects.
A randomized, open-label, non-placebo trial of 150 COVID-19 patients was conducted in parallel at 16 government-designated COVID-19 centers in China to assess the safety and efficacy of HCQ [@doi:10.1101/2020.04.10.20060558].
The trial compared treatment with HCQ in conjunction with SOC to SOC alone in 150 infected patients who were assigned randomly to the two groups (75 per group).
The primary endpoint of the study was the negative conversion rate of SARS-CoV-2 in 28 days, and the investigators found no difference in this parameter between the groups.
The secondary endpoints were an amelioration of the symptoms of the disease such as axillary temperature ≤36.6°C, SpO2 >94% on room air, and disappearance of symptoms like shortness of breath, cough, and sore throat.
The median time to symptom alleviation was similar across different conditions (19 days in HCQ+SOC vs. 21 days in SOC).
Additionally, 30% of the patients receiving SOC+HCQ reported adverse outcomes compared to 8.8% of patients receiving only SOC, with the most common adverse outcome in the SOC+HCQ group being diarrhea (10% vs. 0% in the SOC group, p=0.004).
However, there are several factors that limit the interpretability of this study.
Most of the enrolled patients had mild-to-moderate symptoms (98%), and the average age was 46.
SOC in this study included the use of antivirals (Lopinavir-Ritonavir, Arbidol, Oseltamivir, Virazole, Entecavir, Ganciclovir, and Interferon alfa), which appeared to introduce confounding effects.
Thus, to isolate the effect of HCQ, SOC would need to exclude the use of antivirals.
In this trial, the samples used to test for the presence of the SARS-CoV-2 virus were collected from the upper respiratory tract, and the authors indicated that the use of upper respiratory samples may have introduced false negatives (e.g., [@doi:10.1001/jama.2020.3786]).
Another limitation of the study that the authors acknowledge was that the HCQ treatment began, on average, at a 16-day delay from the symptom onset.
The fact that this study was open-label and lacked a placebo limits interpretation, and additional analysis is required to determine whether HCQ reduces inflammatory response.
Therefore, despite some potential areas of investigation identified in _post hoc_ analysis, this study cannot be interpreted as providing support for HCQ as a therapeutic against COVID-19.

Additional evidence comes from a retrospective analysis [@doi:10.1101/2020.04.16.20065920] that examined data from 368 COVID-19 patients across all United States Veteran Health Administration medical centers.
The study retrospectively investigated the effect of the administration of HCQ (n=97), HCQ + AZ (n=113), and no HCQ (n=158) on 368 patients.
The primary outcomes assessed were death and the need for mechanical ventilation.
Standard supportive care was rendered to all patients.
Due to the low representation of women (N=17) in the available data, the study included only men, and the median age was 65 years.
The rate of death in the HCQ-only treatment condition was 27.8% and in the HCQ + AZ treatment condition, it was 22.1%.
In comparison to the 14.1% rate of death in the no-HCQ cohort, these data indicated a statistically significant elevation in the risk of death for the HCQ-only group compared to the no-HCQ group (adjusted HR: 2.61, p=0.03), but not for the HCQ + AZ group compared to the no-HCQ group (adjusted HR: 1.14; p=0.72).
Further, the risk of ventilation was similar across all three groups (adjusted HR: 1.43, p=0.48 (HCQ) and 0.43, p=0.09 (HCQ + AZ) compared to no HCQ).
The study thus showed evidence of an association between increased mortality and HCQ in this cohort of COVID-19 patients but no change in rates of mechanical ventilation among the treatment conditions.
The study had a few limitations: it was not randomized, and the baseline vital signs, laboratory tests, and prescription drug use were significantly different among the three groups.
All of these factors could potentially influence treatment outcome.
Furthermore, the authors acknowledge that the effect of the drugs might be different in females and pediatric subjects, since these subjects were not part of the study.
The reported result that HCQ + AZ is safer than HCQ contradicts the findings of the previous large-scale analysis of twenty years of records that found HCQ + AZ to be more frequently associated with cardiac arrhythmia than HCQ alone [@doi:10.1101/2020.04.08.20054551]; whether this discrepancy is caused by the pathology of COVID-19, is influenced by age or sex, or is a statistical artifact is not presently known.

Finally, findings from the Randomized Evaluation of COVID-19 Therapy (RECOVERY) trial were released on October 8, 2020.
This study used a randomized, open-label design to study the effects of HCQ compared to standard care at 176 hospitals in the United Kingdom [@doi:10.1056/NEJMoa2022926].
This large study enrolled 11,197 hospitalized patients whose physicians believed it would not harm them to participate.
Patients were randomized into either the control group or one of the treatment arms, with twice as many patients enrolled in the control group as any treatment group.
Of the patients eligible to receive HCQ, 1,561 were randomized into the HCQ arm while 3,155 were randomized into the control arm.
The demographics of the HCQ and control groups were similar in terms of average age (65 years), proportion female (approximately 38%), ethnic make-up (73% versus 76% white), and prevalence of pre-existing conditions (56% versus 57% overall).
In the HCQ arm of the study, patients received 800 mg at baseline and again after 6 hours, then 400 mg at 12 hours and every subsequent 12 hours.
The primary outcome analyzed was all-cause mortality, and patient vital statistics were reported by physicians upon discharge or death, or else at 28 days following HCQ administration if they remained hospitalized.
The secondary outcome assessed was the combined risk of progression to invasive mechanical ventilation or death within 28 days.
By the advice of an external data monitoring committee, the HCQ arm of the study was reviewed early, leading to it being closed due a lack of support for HCQ as a treatment for COVID-19.
Patients who received HCQ had a longer duration of hospitalization than patients receiving usual care, were less likely to be discharged alive within 28 days, and were more likely to progress to mechanical ventilation.
This large-scale study thus builds upon studies in the United States and China to suggest that HCQ is not an effective treatment, and in fact may negatively impact COVID-19 patients due to its side effects.
The rates of COVID-19-related reported in the RECOVERY trial did not differ between the control and HCQ arms, but patients receiving HCQ were more likely to die due to cardiac events.
Therefore, though none of the studies have been blinded, taken together it becomes clear that all of the available evidence points to significant concerns about the administration of HCQ to hospitalized COVID-19 patients, without providing any support for its efficacy.

###### HCQ for the Treatment of Mild Cases

One additional possible therapeutic application considered was the treatment of mild COVID-19 cases in otherwise healthy individuals.
This possibility was assessed in a randomized, open-label, multi-center analysis conducted in Catalonia (Spain) [@doi:10.1093/cid/ciaa1009].
This analysis enrolled adults 18 and older who had been experiencing mild symptoms of COVID-19 for fewer than five days.
Participants were randomized into an HCQ arm (N=136) and a control arm (N=157), and those in the treatment arm were administered 800 mg of HCQ on the first day of treatment followed by 400 mg on each of the subsequent six days.
The primary outcome assessed was viral clearance at days 3 and 7 following the onset of treatment, and secondary outcomes were clinical progression and time to complete resolution of symptoms.
They found no significant differences between the two groups.
This study thus suggests that HCQ does not improve recovery from COVID-19, even in otherwise healthy adult patients with mild symptoms.

###### Prophylactic Administration of HCQ

An initial study of the possible prophylactic application of HCQ utilized a randomized, double-blind, placebo-controlled design to analyze the administration of HCQ prophylactically [@doi:10.1056/NEJMoa2016638].
Asymptomatic adults in the United States and Canada who had been exposed to SARS-CoV-2 within the past four days were enrolled in an online study to see whether administration of HCQ over five days would influence the probability of developing COVID-19 symptoms over a 14-day period.
Of the participants, 414 received HCQ and 407 received a placebo.
The participants averaged 40 years of age and 51.6% were women.
They found no significant difference in the rate of symptomatic illness between the two groups (11.8% HCQ, 14.3% placebo, p=0.35).
The HCQ condition was associated with side effects, with 40.1% of patients reporting side effects compared to 16.8% in the control group (p<0.001).
However, likely due to the high enrollment of healthcare workers (66% of participants) and the well-known side effects associated with HCQ, a large number of participants were able to correctly identify whether they were receiving HCQ or a placebo (46.5% and 35.7%, respectively).
Furthermore, due to a lack of availability of diagnostic testing, only 20 of the 107 cases were confirmed with a PCR-based test to be positive for SARS-CoV-2.
The rest were categorized as "probable" or "possible" cases by a panel of four physicians who were blind to the treatment status.
One possible confounder is that a patient presenting one or more symptoms, which included diarrhea, was defined as a "possible" case, but diarrhea is also a common side effect of HCQ.
Additionally, four of the twenty PCR-confirmed cases did not develop symptoms until after the observation period had completed, suggesting that the 14-day trial period may not have been long enough or that some participants also encountered secondary exposure events.
Finally, in addition to the young age of the participants in this study, which ranged from 32 to 51, there were possible impediments to generalization introduced by the selection process, as 2,237 patients who were eligible but had already developed symptoms by day 4 were enrolled in a separate study.
It is therefore likely that asymptomatic cases were over-represented in this sample, which would not have been detected based on the diagnostic criteria used.
Therefore, while this study does represent the first effort to conduct a randomized, double-blind, placebo-controlled investigation of HCQ's effect on COVID-19 symptoms in a large sample, the lack of PCR tests and several other design flaws significantly impede interpretation of the results.
However, in line with the results from therapeutic studies, there is no evidence that HCQ provides protection against COVID-19.

A second study [@doi:10.1001/jamainternmed.2020.6319] examined the effect of administering HCQ to healthcare workers as a pre-exposure prophylactic.
The primary outcome assessed was the conversion from SARS-CoV-2 negative to SARS-CoV-2 positive status over the 8 week study period.
This study was also randomized, double-blind, and placebo-controlled and sought to address some of the limitations of the first prophylactic study.
They aimed to enroll 200 healthcare workers, preferentially those working with COVID-19 patients, at two hospitals within the University of Pennsylvania hospital system in Philadelphia, PA.
Participants were randomized 1:1 to receive either 600 mg of HCQ daily or a placebo, and their SARS-CoV-2 infection status and antibody status were assessed using RT-PCR and serological testing, respectively, at baseline, 4 weeks, and 8 weeks following the beginning of the treatment period.
The statistical design of the study accounted for interim analyses at 50 and 100 participants in case efficacy or futility of HCQ for prophylaxis became clear earlier than completion of enrollment.
The 139 individuals enrolled comprised a study population that was fairly young (average age 33) and made of largely of people who were white, women, and without pre-existing conditions.
At the second interim analysis, more individuals in the treatment group than the control group had contracted COVID-19 (4 versus 3), causing the estimate z-score to fall below the pre-established threshold for futility.
As a result, the trial was terminated early, offering additional evidence against the use of HCQ for prophylaxis.

###### Summary of HCQ/CQ Research Findings

Early _in vitro_ evidence indicated that HCQ could be an effective therapeutic against SARS-CoV-2 and COVID-19, leading to early interest in its potential as both a therapeutic and prophylaxis.
Initially it was hypothesized that CQ/HCQ might be effective against SARS-CoV-2, especially since CQ and HCQ have both been found to inhibit the expression of CD154 in T-cells and to reduce TLR signaling that leads to the production of pro-inflammatory cytokines [@doi:10.1038/s41584-020-0372-x].
Clinical trials for COVID-19 have more often used HCQ rather than CQ because it offers the advantages of being cheaper and having fewer side effects than CQ.
However, a large analysis of patients receiving HCQ from January 2000 through March 2020 reported that the combination of HCQ and azithromycin, but not other macrolides, was associated with an elevated risk of cardiovascular complications and mortality.
Multiple clinical studies have already been carried out to assess HCQ as a therapeutic agent for COVID-19, and many more are in progress.
To date, none of these studies have used randomized, double-blind, placebo-controlled designs with a large sample size, which would be the gold standard.
Despite the design limitations (which would be more likely to produce false positives than false negatives), initial optimism about HCQ has not been substantiated by these studies.
The most methodologically rigorous HCQ-focused analysis to date [@doi:10.1056/NEJMoa2016638] evaluated the prophylactic potential of HCQ and found no significant differences between the treatment and control groups, and the WHO's global Solidarity trial  similarly reported no effect of HCQ on mortality.
Thus, HCQ/CQ are not likely to be effective therapeutic or prophylactic agents against COVID-19.
Additionally, one study identified an increased risk of mortality in older men receiving HCQ, and administration of HCQ and HCQ+AZ did not decrease the use of mechanical ventilation in these patients [@doi:10.1101/2020.04.16.20065920].
HCQ use for COVID-19 could also lead to shortages for anti-malarial or anti-rheumatic use, where it has been definitively proven to be effective.
Despite significant attention, these drugs appear to be ineffective against COVID-19.
Several countries have now removed CQ from their SOC for COVID-19 due to the lack of evidence of efficacy and the frequency of adverse effects.

##### Dexamethasone

Dexamethasone (9α-fluoro-16α-methylprednisolone) is a synthetic corticosteroid that binds to glucocorticoid receptors [@doi:10.1021/cr068203e; @url:https://www.cebm.net/covid-19/dexamethasone/].
It was first synthesized in the late 1950s as an anti-inflammatory and has been used to treat rheumatoid arthritis and other inflammatory conditions [@doi:10.1021/ja01545a061; @doi:10.1001/jama.1960.03030070009002].
Steroids such as dexamethasone are widely available and affordable, and they are often used to treat community-acquired pneumonia [@doi:10.1038/s41392-020-0127-9].
A clinical trial that began in 2012 recently reported that dexamethasone may improve outcomes for patients with ARDS [@doi:10/ggpxzc].
However, meta-analysis of a small amount of available data regarding the use of dexamethasone to treat SARS suggested that it may, in fact, be associated with patient harm [@doi:10/ggks86], although these findings may have been biased by the fact that all of the studies examined were observational and a large number of inconclusive studies were not included [@doi:10/ggq356].
Dexamethasone works as an anti-inflammatory by binding to glucocorticoid receptors with higher affinity than endogenous cortisol [@doi:10.1016/B978-0-323-48110-6.00034-X].
In order to understand how dexamethasone works to reduce inflammation, it is necessary to consider the stress response more broadly.
In response to stress, corticotropin‐releasing hormone stimulates the release of neurotransmitters known as catecholamines, such as epinephrine, and steroid hormones known as glucocorticoids, such as cortisol [@doi:10.1016/j.cyto.2015.01.008; @doi:10.1111/j.1749-6632.2002.tb04229.x].
While catecholamines are often associated with the fight-or-flight response, the specific role that glucocorticoids play is less clear, although they are thought to be important to restoring homeostasis [@doi:10.1159/000054578].
Immune challenge is a stressor that is known to interact closely with the stress response.
The immune system can therefore interact with the central nervous system; for example, macrophages can both respond to and produce catecholamines [@doi:10.1016/j.cyto.2015.01.008].
Additionally, the production of both catecholamines and glucocorticoids is associated with inhibition of proinflammatory cytokines such as IL-6, IL-12, and tumor necrosis factor-α (TNF‐α) and the stimulation of anti-inflammatory cytokines such as IL-10, meaning that the stress response can regulate inflammatory immune activity [@doi:10.1111/j.1749-6632.2002.tb04229.x].
Administration of dexamethasone has been found to correspond to dose-dependent inhibition of IL-12 production, but not to affect IL-10 [@PMID:8902882]; the fact that this relationship could be disrupted by administration of a glucocorticoid-receptor antagonist suggests that it is regulated by the receptor itself [@PMID:8902882]. <!-- Note: waiting for full text of this paper, this is based on abstract and citations-->
Thus, the administration of dexamethasone for COVID-19 is likely to simulate the release of glucocorticoids endogenously during stress, resulting in binding of the synthetic steroid to the glucocorticoid receptor and the associated inhibition of the production of proinflammatory cytokines.
In this model, dexamethasone reduces inflammation by stimulating the mechanism that reduces inflammation following a threat such as immune challenge.
Immunosuppressive drugs such as steroids are typically contraindicated in the setting of infection [@doi:10.1177/2040622313485275], but because COVID-19 results in hyperinflammation that appears to contribute to mortality via lung damage, immunosuppression may be a helpful approach to treatment [@doi:10/ggnzmc].
The decision of whether and/or when to counter hyperinflammation with immunosuppression in the setting of COVID-19 was an area of intense debate, as the risks of inhibiting antiviral immunity needed to be weighed against the beneficial anti-inflammatory effects [@doi:10/ggq8hs].
As a result, guidelines early in the pandemic typically recommended avoiding treating COVID-19 patients with corticosteroids such as dexamethasone [@doi:10/ggks86].

The application of dexamethasone for the treatment of COVID-19 was evaluated as part of the multi-site RECOVERY trial in the United Kingdom [@doi:10.1101/2020.06.22.20137273].
Over 6,000 hospitalized COVID-19 patients were assigned into standard care or treatment (dexamethasone) arms of the trial with a 2:1 ratio.
At the time of randomization, some patients were ventilated (16%), others were on non-invasive oxygen (60%), and others were breathing independently (24%).
Patients in the treatment arm were administered dexamethasone either orally or intravenously at 6 mg per day for up to 10 days.
The primary end-point was the patient's status at 28-days post-randomization (mortality, discharge, or continued hospitalization), and secondary outcomes analyzed included the progression to invasive mechanical ventilation over the same period.
The 28-day mortality rate was found to be lower in the treatment group than in the standard care group (21.6% vs 24.6%, p <0.001).
However, this finding was driven by differences in mortality among patients who were receiving mechanical ventilation or supplementary oxygen at the start of the study.
The report indicated that dexamethasone reduced 28-day mortality relative to standard care in patients who were ventilated (29.3% vs. 41.4%) and among those who were receiving oxygen supplementation (23.3% vs. 26.2%) at randomization, but not in patients who were breathing independently (17.8% vs. 14.0%).
One possible confounder is that patients receiving mechanical ventilation tended to be younger than patients who were not receiving respiratory support (by 10 years on average) and to have had symptoms for a longer period.
However, adjusting for age did not change their conclusions, although the duration of symptoms was found to be significantly associated with the effect of dexamethasone administration.
These findings also suggested that dexamethasone may have reduced progression to mechanical ventilation, especially among patients who were receiving oxygen support at randomization.
Thus, this large, randomized, and multi-site, albeit not placebo-controlled, study suggests that administration of dexamethasone to patients who are unable to breathe independently may significantly improve survival outcomes.
Additionally, dexamethasone is a widely available and affordable medication, raising the hope that it could be made available to COVID-19 patients globally.

The results of the RECOVERY trial's analysis of dexamethasone suggest that this therapeutic is effective primarily in  patients who had been experiencing symptoms for at least seven days and patients who were not breathing independently [@doi:10.1056/NEJMoa2021436].
Thus, it seems likely that dexamethasone is useful for treating inflammation associated with immunopathy or cytokine release syndrome.
In fact, corticosteroids such as dexamethasone are sometimes used to treat CRS [@doi:10.1182/blood-2014-05-552729].
It is not surprising that administration of an immunosuppressant would be most beneficial when the immune system was dysregulated towards inflammation.
However, it is also unsurprising that care must be taken in administering an immunosuppressant to patients fighting a viral infection.
In particular, the concern has been raised that treatment with dexamethasone might increase patient susceptibility to concurrent (e.g., nosocomial) infections [@doi:10.23812/20-EDITORIAL_1-5].
Additionally, the drug could potentially slow viral clearance and inhibit patients' ability to develop antibodies to SARS-CoV-2 [@doi:10.23812/20-EDITORIAL_1-5; @doi:10/ggks86]. 
Furthermore, dexamethasone has been associated with side effects that include psychosis, glucocorticoid-induced diabetes, and avascular necrosis [@doi:10/ggks86], and the RECOVERY trial did not report outcomes with enough detail to be able to determine whether they observed similar complications.
However, since these results were released, strategies have been proposed for administering dexamethasone alongside more targeted treatments to minimize the likelihood of negative side effects [@doi:10.23812/20-EDITORIAL_1-5].
Given the available evidence, dexamethasone is currently the most promising treatment for severe COVID-19.

### Biologics

Biologics are produced from components of living organisms or viruses.
They include treatments such as humanized monoclonal antibodies (mAb) tocilizumab (TCZ), and neutralizing antibodies (nAbs), as well as prophylactics such as vaccines.
Historically produced from animal tissue, biologics have become increasingly feasible to produce as recombinant DNA technologies have advanced [@doi:10.1016/j.copbio.2009.10.006].
Often, they are glycoproteins or peptides [@doi:10.2174/138920006774832604], but whole viruses can also be used therapeutically or prophylactically, not only for vaccines but also as vectors for gene therapy or therapeutic proteins or for oncolytic virotherapy [@doi:10.3390/jcm9040972].
They are typically catabolized by the body to their amino acid components [@doi:10.2174/138920006774832604].
There are many differences on the development side between biologics and synthesized pharmaceuticals, such as small molecule drugs.
Biologics are typically orders of magnitude larger than small molecule drugs and their physiochemical properties are often much less understood [@doi:10.2174/138920006774832604].
They are often heat sensitive, and their toxicity can vary, as it is not directly associated with the primary effects of the drug [@doi:10.2174/138920006774832604].
However, this class includes some extremely significant medical breakthroughs, including insulin for the management of diabetes and the smallpox vaccine.
As a result, it is another possible avenue through which the pharmacological management of SARS-CoV-2 infection can be explored. 

#### Tocilizumab

TCZ is a receptor antibody that was developed to manage chronic inflammation caused by the continuous synthesis of the cytokine IL-6 [@doi:10.1101/cshperspect.a016295].
IL-6 is a pro-inflammatory cytokine belonging to the interleukin family, which is comprised by immune system regulators that are primarily responsible for immune cell differentiation.
Often used to treat conditions such as rheumatoid arthritis [@doi:10.1101/cshperspect.a016295], TCZ has become a pharmaceutical of interest for the treatment of COVID-19 because of the role IL-6 plays in this disease. 
While secretion of IL-6 can be associated with chronic conditions, it is a key player in the innate immune response and is secreted by macrophages in response to the detection of pathogen-associated molecular patterns (PAMPs) and damage-associated molecular patterns (DAMPs) [@doi:10.1101/cshperspect.a016295].
An analysis of 191 in-patients at two Wuhan hospitals revealed that blood concentrations of IL-6 differed between patients who did and did not recover from COVID-19.
Patients who ultimately deceased had higher IL-6 levels at admission than those who recovered [@doi:10/ggnxb3].
Additionally, IL-6 levels remained higher throughout the course of hospitalization in the patients who ultimately deceased [@doi:10/ggnxb3].
This finding provided some early evidence that COVID-19 deaths may be induced by the hyperactive immune response, often referred to as cytokine release syndrome (CRS) or cytokine storm syndrome (CSS), as IL-6 plays a key role in this response [@doi:10.1128/mmbr.05015-11].
In this context, the observation of elevated IL-6 in patients who died may reflect an over-production of proinflammatory interleukins, suggesting that TCZ may palliate some of the most severe symptoms of COVID-19 associated with increased cytokine production.

Human IL-6 is a 26-kDa glycoprotein that consists of 184 amino acids and contains two potential N-glycosylation sites and four cysteine residues. 
It binds to a type I cytokine receptor (IL-6Rα or glycoprotein 80) that exists in both membrane-bound (IL-6Rα) and soluble (sIL-6Rα) forms [@doi:10.3389/fimmu.2016.00604].
It is not the binding of IL-6 to the receptor that initiates pro- and/or anti-inflammatory signaling, but rather the binding of the complex to another subunit, known as IL-6Rβ or glycoprotein 130 (gp13) [@doi:10.7150/ijbs.4989; @doi:10.3389/fimmu.2016.00604].
Unlike membrane-bound IL-6Rα, which is only found on hepatocytes and some types of leukocytes, gp130 is found on most cells [@doi:10.1007/s00430-006-0019-9].
When IL-6 binds to sIL-6Rα, the complex can then bind to a gp130 protein on any cell [@doi:10.1007/s00430-006-0019-9].
The binding of IL-6 to IL-6Rα is termed classical signaling, while its binding to sIL-6Rα is termed trans-signaling [@doi:10.1016/j.cytogfr.2012.04.001; @doi:10.1042/bj3000281; @doi:10.1007/s00430-006-0019-9].
These two signaling processes are thought to play different roles in health and illness.
For example, trans-signaling may play a role in the proliferation of mucosal T-helper TH2 cells associated with asthma, while an earlier step in this proliferation process may be regulated by classical signaling [@doi:10.1007/s00430-006-0019-9].
Similarly, IL-6 is known to play a role in Crohn's Disease via trans-, but not classical, signaling [@doi:10.1007/s00430-006-0019-9].
Both classical and trans-signaling can occur through three independent pathways: the Janus-activated kinase-STAT3 pathway, the Ras/Mitogen-Activated Protein Kinases (MAPK) pathway and the Phosphoinositol-3 Kinase/Akt pathway [@doi:10.3389/fimmu.2016.00604].
These signaling pathways are involved in a variety of different functions, including cell type differentiation, immunoglobulin synthesis, and cellular survival signaling pathways, respectively [@doi:10.3389/fimmu.2016.00604].
The ultimate result of the IL-6 cascade is to direct transcriptional activity of various promoters of pro-inflammatory cytokines, such as IL-1, TFN, and even IL-6 itself, through the activity of NF-κB [@doi:10.3389/fimmu.2016.00604].
IL-6 synthesis is tightly regulated both transcriptionally and post-transcriptionally, and it has been shown that viral proteins can enhance transcription of the IL-6 gene by strengthening the DNA-binding activity between several transcription factors and IL-6 gene-cis-regulatory elements [@doi:10.2492/inflammregen.33.054].
Therefore, drugs inhibiting the binding of IL-6 to IL-6Rα or sIL-6Rα are of interest for combating the hyperactive inflammatory response characteristic of CRS and CSS.
TCZ is a humanized monoclonal antibody that binds both to the insoluble and soluble receptor of IL-6, providing de facto inhibition of the IL-6 immune cascade.

Tocilizumab is being administered either as an intervention or as concomitant medication in {{ebm_tocilizumab_ct}} COVID-19 clinical trials (Figure @fig:ebm-trials).
No randomized, placebo-controlled studies of TCZ have currently released results.
Therefore, no conclusions can be drawn about its efficacy for the treatment of COVID-19.
However, early interest in TCZ as a possible treatment for COVID-19 emerged from a very small retrospective study in China that examined 20 patients with severe symptoms in early February 2020 and reported rapid improvement in symptoms following treatment with TCZ [@doi:10.1073/pnas.2005615117].
Subsequently, a number of retrospective studies have been conducted in several countries.
Many studies use a retrospective, observational design, where they compare outcomes for COVID-19 patients who received TCZ to those who did not over a set period of time.
For example, one of the largest retrospective, observational analysis released to date [@doi:10/d2pk] compared the rates at which patients who received TCZ deceased or progressed to invasive medical ventilation over a 14-day period compared to patients receiving only SOC.
Under this definition, SOC could include other drugs such as HCQ, azithromycin, lopinavir-ritonavir or darunavir-cobicistat, or heparin.
While this study was not randomized, a subset of patients who were eligible to receive TCZ were unable to obtain it due to shortages; however, these groups were not directly compared in the analysis.
After adjusting for variables such as age, sex, and SOFA score, they found that patients treated with TCZ were less likely to progress to invasive medical ventilation and/or death (adjusted HR = 0.61, CI 0.40-0.92, p=0.020), although analysis of death and ventilation separately suggests that this effect may have been driven by differences in the death rate (20% of control versus 7% of TCZ-treated patients).
They reported particular benefits for patients whose PaO~2~/FiO~2~ ratio, also known as the Horowitz Index for Lung Function, fell below a 150 mm Hg threshold.
They found no differences between groups administered subcutaneous versus intravenous TCZ.

Another retrospective observational analysis of interest examined the charts of patients at a hospital in Connecticut, USA where 64% of all 239 COVID-19 patients in the study period were administered TCZ based on assignment by a standardized algorithm [@doi:10.1016/j.chest.2020.06.006].
They found that TCZ administration was associated with more similar rates of survivorship in patients with severe versus nonsevere COVID-19 at intake, defined based on the amount of supplemental oxygen needed.
They therefore proposed that their algorithm was able to identify patients presenting with or likely to develop CRS as good candidates for TCZ.
This study also reported higher survivorship in Black and Hispanic patients compared to white patients when adjusted for age.
The major limitation with interpretation for these studies is that there may be clinical characteristics that influenced medical practitioners decisions to administer TCZ to some patients and not others.
One interesting example therefore comes from an analysis of patients at a single hospital in Brescia, Italy, where TCZ was not available for a period of time [@doi:10.1016/j.ejim.2020.05.009].
This study compared COVID-19 patients admitted to the hospital before and after March 13, 2020, when the hospital received TCZ.
Therefore, patients who would have been eligible for TCZ prior to this arbitrary date did not receive it as treatment, making this retrospective analysis something of a natural experiment.
Despite this design, demographic factors did not appear to be consistent between the two groups, and the average age of the control group was older than the TCZ group.
The control group also had a higher percentage of males and a higher incidence of comorbidities such as diabetes and heart disease.
All the same, the multivariate HR, which adjusted for these clinical and demographic factors, found a significant difference between survival in the two groups (HR=0.035, CI=0.004-0.347, p = 0.004).
They reported improvement of survival outcomes after the addition of TCZ to their SOC regime, with 11 of 23 patients (47.8%) admitted prior to March 13th dying compared to 2 of 62 (3.2%) admitted afterwards.
They also reported a reduced progression to mechanical ventilation in the TCZ group.
However, this study also holds a significant limitation: the time delay between the two groups means that knowledge about how to treat the disease likely improved over this timeframe as well.
All the same, the results of these observational retrospective studies provide support for TCZ as a pharmaceutical of interest for follow-up in clinical trials. 

In addition to the retrospective observational studies, other analysis have utilized a retrospective case-control design to match pairs of patients with similar baseline characteristics, only one of whom received TCZ for COVID-19.
In one such study, TCZ was significantly associated with a reduced risk of progression to ICU admission or death [@doi:10.1016/j.medmal.2020.05.001].
This study examined only 20 patients treated with TCZ (all but one of the patients treated with TCZ in the hospital during the study period) and compared them to 25 patients receiving SOC.
For the combined primary endpoint of death and/or ICU admission, only 25% of patients receiving TCZ progressed to an endpoint compared to 72% in the SOC group (p = 0.002, presumably based on a chi-square test based on the information provided in the text). 
When the two endpoints were examined separately, progression to invasive medical ventilation remained significant (32% SOC compared to 0% TCZ, p = 0.006) but not for mortality (48% SOC compared to 25% TCZ, p = 0.066).
In contrast, a study that compared 96 patients treated with TCZ to 97 patients treated with SOC only in New York City found that differences in mortality did not differ between the two groups, but that this difference did become significant when intubated patients were excluded from the analysis [@doi:10.1093/qjmed/hcaa206].
Taken together, these findings suggest that future clinical trials of TCZ may want to include intubation as an endpoint.
However, these studies should be approached with caution, not only because of the small number of patients enrolled and the retrospective design, but also because they performed a large number of statistical tests and did not account for multiple hypothesis testing.
These last findings highlight the need to search for a balance between impairing a harmful immune response, such as the one generated during CRS and CSS, and preventing the worsening of the clinical picture of the patients by potential new viral infections.

Though data about TCZ for COVID-19 is still only just emerging, some meta-analyses and systematic reviews have investigated the available data.
One meta-analysis [@doi:10.2139/ssrn.3642653] evaluated 19 studies published or released as preprints prior to July 1, 2020 and found that the overall trends supportive of the frequent conclusion that TCZ does improve survivorship, with a significant HR of 0.41.
This trend improved when they excluded studies that administered a steroid alongside TCZ, with a significant HR of 0.04.
They also found some evidence for reduced IMV or ICU admission, but only when excluding all studies except a small number reporting estimates that were adjusted for possible bias introduced by the challenges of stringency during the enrollment process.
A systematic analysis of nine case-control studies estimated a HR of 0.482, which was also significant [@doi:10.1101/2020.07.10.20150938]. 
Although these estimates are similar, it is important to note that they are drawing from the same literature and are therefore likely to be affected by the same biases in publication.
A second systematic review of studies investigating TCZ treatment for COVID-19 analyzed 31 studies that had been published or released as pre-prints and reported that none carried a low risk of bias (RoB) [@doi:10.1016/j.pulmoe.2020.07.003].
Therefore, the present evidence is not likely to be sufficient for conclusions about the efficacy of TCZ.

Additionally, there are possible risks associated with the administration of TCZ for COVID-19.
TCZ has been used for over a decade to treat rheumatoid arthritis [@doi:10.1177/1759720X18798462], and a recent study found the drug to be safe for pregnant and breastfeeding women [@doi:10.1093/rheumatology/kez100].
However, TCZ may increase the risk of developing infections [@doi:10.1177/1759720X18798462], and rheumatoid arthritis patients with chronic hepatitis B infections had a high risk of hepatitis B virus reactivation when TCZ was administered in combination with other RA drugs [@doi:10.1111/1756-185X.13010].
As a result, TCZ is contraindicated in patients with active infections such as tuberculosis [@doi:10.1186/s12967-020-02339-3].
Previous studies have investigated, with varying results, a possible increased risk of infection in rheumatoid arthritis patients administered TCZ [@doi:10.1093/rheumatology/keq343; @doi:10.1136/annrheumdis-2018-214367], although another study reported that the incidence rate of infections was higher in clinical practice rheumatoid arthritis patients treated with TCZ than in the rates reported by clinical trials [@doi:10.1093/rheumatology/ker223].
In the investigation of 544 Italian COVID-19 patients, the group treated with TCZ was found to be more likely to develop secondary infections, with 24% compared to 4% in the control group [@doi:10/d2pk].
Reactivation of hepatitis B and herpes simplex virus 1 was also reported in a small number of patients in this study, all of whom were receiving TCZ.
A July 2020 case report described negative outcomes of two COVID-19 patients after receiving TCZ, including one death; however, both patients were intubated and had entered septic shock prior to receiving TCZ [@doi:10.1016/j.chest.2020.04.024], likely indicating a severe level of cytokine production.
Additionally, D-dimer and sIL2R levels were reported by one study to increase in patients treated with TCZ, which raised concerns because of the potential association between elevated D-dimer levels and thrombosis and between sIL2R and diseases where T-cell regulation is compromised [@doi:10.1016/j.chest.2020.06.006]. 
An increased risk of bacterial infection was also identified in a systematic review of the literature, based on the unadjusted estimates reported [@doi:10.2139/ssrn.3642653].
In summary, TCZ administration to COVID-19 patients is not without risks, may introduce additional risk of developing secondary infections, and should be approached especially cautiously for patients who have latent viral infections.

In summary, approximately 25% of coronavirus patients develop ARDS, which is caused by an excessive early response of the immune system which can be a component of cytokine release syndrome [@doi:10.1016/j.chest.2020.06.006] and cytokine storm syndrome [@doi:10.1186/s12967-020-02339-3].
This overwhelming inflammation is triggered by IL-6.
TCZ is an inhibitor of IL-6 and therefore may be able to neutralize the inflammatory pathway that leads to the cytokine storm.
While the mechanism suggests TCZ may be beneficial for the treatment of COVID-19 patients experiencing excessive immune activity, no randomized controlled trials are available assessing its effect.
However, small initial studies have found preliminary indications that TCZ may reduce progression to invasive medical ventilation and/or death.
It should be noted that SOC varied widely across retrospective studies, with one study administering HCQ, lopinavir-ritonavir, antibiotics, and/or heparin as part of standard care.
Interest in TCZ as a treatment for COVID-19 was supported by two meta-analyses that converged on a HR estimate of approximately 0.45 [@doi:10.1101/2020.07.10.20150938; @doi:10.2139/ssrn.3642653], but a third meta-analysis found that all of the available literature carries a risk of bias, with even the largest available TCZ studies to date carrying a moderate risk of bias under the ROBINS-I criteria [@doi:10.1016/j.pulmoe.2020.07.003].
Additionally, different studies used different dosages, number of doses, and methods of administration; ongoing research may be needed to optimize administration of TCZ [@doi:10.1016/j.jcv.2020.104443], although similar results were reported by one study for intravenous and subcutaneous administration [@doi:10/d2pk].
Clinical trials that are in progress are likely to provide additional insight into the effectiveness of this drug for the treatment of COVID-19 along with how it should be administered.

#### Neutralizing Antibodies

Monoclonal antibodies have revolutionized the way we treat human diseases.
They have become some of the best-selling drugs in the pharmaceutical market in recent years [@doi:10.1186/s12929-019-0592-z].
There are currently 79 FDA approved mAbs on the market including antibodies for viral infections (e.g. Ibalizumab for HIV and Palivizumab for RSV) [@doi:10.1186/s12929-019-0592-z; @doi:10.1146/annurev-immunol-032712-095916].
Virus-specific neutralizing antibodies commonly target viral surface glycoproteins or host structures, thereby inhibiting viral entry through receptor binding interference [@doi:10.3389/fmicb.2017.02323; @doi:10.1080/21645515.2017.1337614].
This section discusses current efforts in developing neutralizing antibodies against SARS-CoV-2 and how expertise gained from previous approaches for MERS-CoV and SARS-CoV-1 may benefit antibody development.

##### Spike (S) Neutralizing Antibody

During the first SARS epidemic in 2002, nAbs were found in SARS-CoV-1-infected patients [@doi:10.1111/j.1469-0691.2004.01009.x;@doi:10.1086/423286].
Several studies following up on these findings identified various S-glycoprotein epitopes as the major targets of neutralizing antibodies against SARS-CoV-1 [@doi:10.1517/14712590902763755].
The passive transfer of immune serum containing nAbs from SARS-CoV-1-infected mice resulted in protection of naïve mice from viral lower respiratory tract infection upon intranasal challenge [@doi:10.1128/jvi.78.7.3572-3577.2004].
Similarly, a meta-analysis suggested that administration of plasma from recovered SARS-CoV-1 patients reduced mortality upon SARS-CoV-1 infection [@doi:10.1093/infdis/jiu396].
Similar results were observed in MERS-CoV infection during the second coronavirus-related epidemic of the 21st century.
In these cases, neutralizing antibodies were identified against various epitopes of the receptor binding domain (RBD) of the S glycoprotein [@doi:10.1073/pnas.1402074111; @doi:10.1128/JVI.00912-14].
Coronaviruses use trimeric spike (S) glycoproteins on their surface to bind to host cell receptors, such as ACE2, allowing for cell entry [@doi:10.1016/j.cell.2020.02.052; @doi:10.1016/j.cell.2020.02.058].
Each S glycoprotein protomer is comprised of an S1 domain, also called the RBD, and an S2 domain.
The S1 domain binds to host cell receptors while the S2 domain facilitates the fusion between the viral envelope and host cell membranes [@doi:10.1517/14712590902763755].
Although targeting of the host cell receptor ACE2 shows efficacy in inhibiting SARS-CoV-2 infection [@doi:10.1038/nature02145], given the physiological relevance of ACE2 [@doi:10/bsbp49], it would be favorable to target virus-specific structures rather than host receptors.
This forms the rationale of developing neutralizing antibodies against the S glycoprotein, disrupting its interaction with ACE2 and other receptors and thereby inhibiting viral entry.

The first human neutralizing antibody against SARS-CoV-2 targeting the trimeric spike (S) glycoproteins was developed using hybridoma technology [@doi:10.1101/2020.03.11.987958], where antibody-producing B-cells developed by mice can be inserted into myeloma cells to produce a hybrid cell line (the hybridoma) that is grown in culture.
The 47D11 clone was able to cross-neutralize SARS-CoV-1 and SARS-CoV-2 by a mechanism that is different from receptor binding interference.
The exact mechanism of how this clone neutralizes SARS-CoV-2 and inhibits infection _in vitro_ remains unknown, but a potential mechanism might be antibody-induced destabilization of the membrane prefusion structure [@doi:10.1101/2020.03.11.987958; @doi:10.1016/j.cell.2018.12.028].
The ability of this antibody to prevent infection at a feasible dose needs to be validated _in vivo_, especially since _in vitro_ neutralization effects have been shown to not be reflective of _in vivo_ efficacy [@doi:10.1128/JVI.01603-17].
Only a week later, a different group successfully isolated multiple nAbs targeting the RBD of the S glycoprotein from blood samples taken from COVID-19 patients in China [@doi:10.1101/2020.03.21.990770].
Interestingly, the patient-isolated antibodies did not cross-react with RBDs from SARS-CoV-1 and MERS-CoV, although cross-reactivity to the trimeric spike proteins of SARS-CoV-1 and MERS-CoV was observed.
This finding suggests that the RBDs between the three coronavirus species are immunologically distinct and that the isolated nAbs targeting the RBD of SARS-CoV-2 are species specific.
While this specificity is desirable, it also raises the question of whether these antibodies are more susceptible to viral escape mechanisms.
Viral escape is a common resistance mechanism to nAb therapy due to selective pressure from neutralizing antibodies [@doi:10.2217/imt.15.33; @doi:10.1126/science.1213256].
For HIV, broadly neutralizing antibodies (bnAbs) targeting the CD4 binding site (CD4bs) show greater neutralization breadth than monoclonal antibodies, which target only specific HIV strains [@doi:10.1016/j.molmed.2019.01.007].
For MERS-CoV, a combination of multiple neutralizing antibodies targeting different antigenic sites prevented neutralization escape [@doi:10.1128/JVI.02002-17].
It was found that the different antibody isolates did not target the same epitopes, suggesting that using them in combination might produce a synergistic effect that prevents viral escape [@doi:10.1101/2020.03.21.990770].
It was also demonstrated that binding affinity of the antibodies does not reflect their capability to compete with ACE2 binding.
Furthermore, no conclusions about correlations between the severity of disease and the ability to produce neutralizing antibodies can be drawn at this point.
Rather, higher neutralizing antibody titers were more frequently found in patients with severe disease.
Correspondingly, higher levels of anti-spike IgG were observed in patients that deceased from infection compared to patient that recovered [@doi:10.1172/jci.insight.123158].

Results from the SARS and MERS epidemics thus provide valuable lessons for the design of neutralizing antibodies for the current outbreak.
The findings for SARS-CoV-1 and MERS-CoV can aid in identifying which structures constitute suitable targets for nAbs, despite the fact that the RBD appears to be distinct between the three coronavirus species.
These studies also suggest that a combination of nAbs targeting distinct antigens might be necessary to provide protection [@doi:10.1128/JVI.02002-17].
The biggest challenge remains identifying antibodies that not only bind to their target, but also prove to be beneficial for disease management.
On that note, a recently published study indicates that anti-spike antibodies could make the disease worse rather than eliminating the virus [@doi:10.1172/jci.insight.123158].
These findings underscores our current lack of understanding the full immune response to SARS-CoV-2.

#### Interferons

IFNs are a family of cytokines critical to activating the innate immune system response against viral infections.
Interferons are classified into three categories based on their receptor specificity: types I, II and III [@doi:10.1128/mmbr.05015-11].
Specifically, IFNs I (IFN-𝛼 and 𝛽) and II (IFN-𝛾) induce the expression of antiviral proteins that bring the viral RNA to degradation [@doi:10.1016/j.jcv.2003.11.013].
Among these IFNs, IFN-𝛽 has already been found to strongly inhibit the replication of other coronaviruses, such as SARS-CoV-1, in cell culture, while IFN-𝛼 and 𝛾 were shown to be less effective in this context [@doi:10.1016/j.jcv.2003.11.013].
There is evidence that patients with higher susceptibility to ARDS indeed show deficiency in IFN-𝛽.
For instance, infection with other coronaviruses impairs IFN-𝛽 expression and synthesis, allowing the virus to escape the innate immune response [@doi:10.1016/j.virusres.2014.07.024].
On March 18 2020, Synairgen plc received approval to start a phase II trial for SNG001, an IFN-𝛽-1a formulation to be delivered to the lungs via inhalation.
SNG001 was already shown to be effective in reducing viral load in an _in vivo_ model of swine flu and _in vitro_ models of other coronavirus infections [@synairgen-SNG001].
In July, a press release from Synairgen stated that SNG001 reduced progression to ventilation in a double-blind, placebo-controlled, multi-center study of 101 patients with an average age in the late 50s [@url:https://www.synairgen.com/wp-content/uploads/2020/07/200720-Synairgen-announces-positive-results-from-trial-of-SNG001-in-hospitalised-COVID-19-patients.pdf].
They also reported that patients in the treatment group showed greater recovery and lower breathlessness.
However, given that this information was released in a press release rather than in a manuscript and thus cannot be thoroughly reviewed, these findings should be considered preliminary.
Additionally, the WHO Solidarity trial reported no significant effect of IFN-𝛽1a on patient survival during hospitalization [@doi:10.1056/NEJMoa2023184].

#### Vaccines

##### Vaccine Development

Flu-like illnesses caused by viruses are a common target of vaccine development programs, and influenza vaccine technology in particular has made many strides.
During the H1N1 influenza outbreak, vaccine development was accelerated because of the existing infrastructure, along with the fact that regulatory agencies had already decided that vaccines produced using egg- and cell-based platforms could be licensed under the regulations used for a strain change.
Critiques of the production and distribution of the H1N1 vaccine have stressed the need for alternative development-and-manufacturing platforms that can be readily adapted to new pathogens.
Although a monovalent H1N1 vaccine was not available before the pandemic peaked in the United States and Europe, it was available soon afterward as a stand-alone vaccine that was eventually incorporated into commercially available seasonal influenza vaccines [@doi:10.1056/NEJMp2005630].
If H1N1 vaccine development provides any indication, considering developing and manufacturing platforms for promising COVID-19 vaccine trials early could hasten the emergence of an effective prophylactic vaccine against SARS-CoV-2.

The first critical step towards developing a vaccine against SARS-CoV-2 was characterizing the target, which fortunately happened early in the COVID-19 outbreak with the sequencing and dissemination of the viral genome [@url:https://www.who.int/csr/don/12-january-2020-novel-coronavirus-china/en/].
The Coalition for Epidemic Preparedness Innovations (CEPI) is coordinating global health agencies and pharmaceutical companies to develop vaccines against SARS-CoV-2.
As of September 2020, there were over 180 vaccine candidates against SARS-CoV-2 in development [@doi:10.1038/s41586-020-2798-3].
Unlike many global vaccine development programs previously, such as with H1N1, the vaccine development landscape for COVID-19 includes vaccines produced by a wide array of technologies.
Experience in the field of oncology is encouraging COVID-19 vaccine developers to use next-generation approaches to vaccine development, which have led to the great diversity of vaccine development programs [@url:https://www.the-scientist.com/news-opinion/newer-vaccine-technologies-deployed-to-develop-covid-19-shot-67152].
These diverse technology platforms include DNA, RNA, virus-like particle, recombinant protein, both replicating and non-replicating viral vectors, live attenuated virus, and inactivated virus approaches (Figure @fig:vaccines).
Given the wide range of vaccines under development, it is possible that some vaccine products may eventually be shown to be more effective in certain subpopulations, such as children, pregnant women, immunocompromised patients, the elderly, etc.
The requirements for a successful vaccine trial and deployment are complex and may require coordination between government, industry, academia, and philanthropic entities [@doi:10.1126/science.abc5312].
While little is currently known about immunity to SARS-CoV-2, vaccine development typically tests for serum neutralizing activity, as this has been established as a biomarker for adaptive immunity in other respiratory illnesses [@doi:10.1056/NEJMoa2022483].

![
**Vaccine Development Strategies.**
Several different strategies can and are being employed for the development of vaccines.
Each approach capitalizes on different features of the SARS-CoV-2 virus and delivery through a different platform.
](images/N002-Vaccines.png){#fig:vaccines secno=1}

###### DNA Vaccines

This vaccination method involves the direct introduction of a plasmid containing a DNA sequence encoding the antigen(s) against which an immune response is sought into appropriate tissues [@url:https://www.who.int/biologicals/areas/vaccines/dna/en/].
This approach may offer several advantages over traditional vaccination approaches, such as the stimulation of both B- as well as T-cell responses and the absence of any infectious agent.
Currently, a Phase I safety and immunogenicity clinical trial of INO-4800, a prophylactic vaccine against SARS-CoV-2, is underway [@clinicaltrials:NCT04336410].
The vaccine developer Inovio Pharmaceuticals Technology is overseeing administration of INO-4800 by intradermal injection followed by electroporation with the CELLECTRA® device to healthy volunteers.
Electroporation is the application of brief electric pulses to tissues in order to permeabilize cell membranes in a transient and reversible manner.
It has been shown that electroporation can enhance vaccine efficacy by up to 100-fold, as measured by increases in antigen-specific antibody titers [@doi:10.1016/j.coi.2011.03.008].
The safety of the CELLECTRA® device has been studied for over seven years, and these studies support the further development of electroporation as a safe vaccine delivery method [@doi:10.4161/hv.24702].
The temporary formation of pores through electroporation facilitates the successful transportation of macromolecules into cells, allowing cells to robustly take up INO-4800 for the production of an antibody response.
Approved by the U.S. FDA on April 6, 2020, the Phase I study is enrolling up to 40 healthy adult volunteers in Philadelphia, PA at the Perelman School of Medicine and at the Center for Pharmaceutical Research in Kansas City, MO.
The trial has two experimental arms corresponding to the two locations.
Participants in Experimental Group 1 will receive one intradermal injection of 1.0 milligram (mg) of INO-4800 followed by electroporation using the CELLECTRA® 2000 device twice, administered at Day 0 and Week 4.
Participants in Experimental Group 2 will receive two intradermal injections of 1.0 mg (total 2.0 mg per dosing visit) of INO-4800 followed by electroporation using the CELLECTRA® 2000 device, administered at Day 0 and Week 4.
Safety data and the initial immune responses of participants from the trial are expected by the end of the summer of 2021.
The development of a DNA vaccine against SARS-CoV-2 by Inovio could be an important step forward in the world's search for a COVID-19 vaccine.
Although exciting, the cost of vaccine manufacturing and electroporation may make scaling the use of this technology for prophylactic use for the general public difficult.

###### RNA Vaccines

RNA vaccines are nucleic-acid based modalities that code for viral antigens against which the human body elicits a humoral and cellular immune response.
The mRNA technology is transcribed _in vitro_ and delivered to cells via lipid nanoparticles (LNP) [@doi:10.1002/eji.1830230749].
They are recognized by ribosomes _in vivo_ and then translated and modified into functional proteins [@doi:10.3389/fimmu.2019.00594].
The resulting intracellular viral proteins are displayed on surface MHC proteins, provoking a strong CD8+ T cell response as well as a CD4+ T cell and B cell-associated antibody responses [@doi:10.3389/fimmu.2019.00594].
Naturally, mRNA is not very stable and can degrade quickly in the extracellular environment or the cytoplasm.
The LNP covering protects the mRNA from enzymatic degradation outside of the cell [@doi:10.4155/tde-2016-0006].
Codon optimization to prevent secondary structure formation and modifications of the poly-A tail as well as the 5’ untranslated region to promote ribosomal complex binding can increase mRNA expression in cells.
Furthermore, purifying out dsRNA and immature RNA with FPLC (fast performance liquid chromatography) and HPLC (high performance liquid chromatography) technology will improve translation of the mRNA in the cell [@doi:10.3389/fimmu.2019.00594; @doi:10.1080/14760584.2017.1355245].
Vaccines based on mRNA delivery confer many advantages over traditional viral vectored vaccines and DNA vaccines.
In comparison to live attenuated viruses, mRNA vaccines are non-infectious and can be synthetically produced in an egg-free, cell-free environment, thereby reducing the risk of a detrimental immune response in the host [@doi:10.1016/j.immuni.2020.03.007].
Unlike DNA vaccines, mRNA technologies are naturally degradable and non-integrating, and they do not need to cross the nuclear membrane in addition to the plasma membrane for their effects to be seen [@doi:10.3389/fimmu.2019.00594].
Furthermore, mRNA vaccines are easily, affordably, and rapidly scalable.

Although mRNA vaccines have been developed for therapeutic and prophylactic purposes, none have previously been licensed or commercialized.
Nevertheless, they have shown promise in animal models and preliminary clinical trials for several indications, including rabies, coronavirus, influenza, and cytomegalovirus [@clinicaltrials:NCT01669096].
Preclinical data previously identified effective antibody generation against full-length FPLC-purified influenza hemagglutinin stalk-encoding mRNA in mice, rabbits, and ferrets [@doi:10.1038/s41467-018-05482-0].
Similar immunological responses for mRNA vaccines were observed in humans in Phase I and II clinical trials operated by the pharmaceutical-development companies Curevac and Moderna for rabies, flu, and zika [@doi:10.1080/14760584.2017.1355245].
Positively charged bilayer LNPs carrying the mRNA attract negatively charged cell membranes, endocytose into the cytoplasm [@doi:10.4155/tde-2016-0006], and facilitate endosomal escape.
LNPs can be coated with modalities recognized and engulfed by specific cell types.
LNPs that are 150nm or less effectively enter into lymphatic vessels.

There are three types of RNA vaccines: non-replicating, _in vivo_ self-replicating, and _in vitro_ dendritic cell non-replicating [@url:https://www.phgfoundation.org/briefing/rna-vaccines].
Non-replicating mRNA vaccines consist of a simple open reading frame (ORF) for the viral antigen flanked by the 5’ UTR and 3’ poly-A tail.
_In vivo_ self-replicating vaccines encode a modified viral genome derived from single-stranded, positive sense RNA alphaviruses [@doi:10.3389/fimmu.2019.00594; @doi:10.1080/14760584.2017.1355245].
The RNA genome encodes the viral antigen along with proteins of the genome replication machinery, including an RNA polymerase.
Structural proteins required for viral assembly are not included in the engineered genome [@doi:10.3389/fimmu.2019.00594].
Self-replicating vaccines produce more viral antigens over a longer period of time, thereby evoking a more robust immune response [@url:https://www.phgfoundation.org/briefing/rna-vaccines].
Finally, _in vitro_ dendritic cell non-replicating RNA vaccines limit transfection to dendritic cells.
Dendritic cells are potent antigen-presenting immune cells that easily take up mRNA and present fragments of the translated peptide on their MHC proteins, which can then interact with T cell receptors.
Ultimately, primed T follicular helper cells can stimulate germinal center B cells that also present the viral antigen to produce antibodies against the virus [@doi:10.1016/j.immuni.2014.10.004].
These cells are isolated from the patient, grown and transfected _ex vivo_, and reintroduced to the patient [@doi:10.1038/nrd.2017.243].

mRNA-1273 was the first COVID-19 vaccine to enter a phase I clinical in the United States.
ModernaTX, Inc. is currently spearheading an investigation on the immunogenicity and reactogenicity of mRNA-1273, a conventional lipid nanoparticle encapsulated RNA encoding a full-length prefusion stabilized spike (S) protein for SARS-CoV-2 [@clinicaltrials:NCT04283461].
In a study that is ongoing, forty-five participants were enrolled and given intramuscular injections of mRNA-1273 in their deltoid muscle on day 1 and day 29, and then followed for the next twelve months.
Healthy males and non-pregnant females aged 18-55 years were recruited for this study and divided into three groups receiving 25, 100, or 250 micrograms (&mu;g) of mRNA-1273.
IgG ELISA assays on patient serology samples are being used to examine the immunogenicity of the vaccine [@clinicaltrials:NCT04283461].

A preliminary report describing initial safety and immunogenicity findings is now available [@doi:10.1056/NEJMoa2022483].
Binding antibodies were observed at two weeks after the first dose at all concentrations.
At the time point one week after the second dose was administered on day 29, the pseudotyped lentivirus reporter single-round-of-infection neutralization assay (PsVNA), which was used to assess neutralizing activity, reached a median level similar to the median observed in convalescent plasma samples.
Participants reported mild and moderate systemic adverse events after the day 1 injection, and one severe local event was observed in each of the two highest dose levels.
The second injection led to severe systemic adverse events for three of the participants at the highest dose levels, with one participant in the group being evaluated at an urgent care center on the day after the second dose.
The reported localized adverse events from the second dose were similar to those from the first.

In summary, mRNA vaccines are promising tools in the prevention and control of pandemics because they may sidestep many challenges associated with traditional vaccine design and manufacturing.
<!-- mRNA-1273 is the only RNA vaccine for SARS-CoV-2 for which preliminary results are available. -->
As of August 2020, placebo-blinded and randomized results for mRNA vaccines are not yet available, but the initial results are promising.
In the dose ranging study, even the lowest dose of 25 &mu;g of mRNA-1273 appeared to be sufficient to induce an immunogenicity profile comparable to that observed in convalescent plasma and appeared to be well tolerated among the population of healthy, non-pregnant participants from 18-55 years of age.
Based on the preliminary results from mRNA-1273 [@doi:10.1056/NEJMoa2022483], a new trial aims to enroll 30,000 participants who will be randomized for two injections of 100 &mu;g of mRNA-1273 or placebo, again spaced 28 days apart [@clinicaltrials:NCT04470427].

##### Adjuvants for Vaccines

Adjuvants include a variety of molecules or larger microbial-related products that have an effect on the immune system or an immune response of interest.
They can either be comprised of or contain immunostimulants or immunomodulators.
Adjuvants are sometimes included within vaccines, especially vaccines other than live-attenuated and inactivated viruses, in order to enhance the immune response.
A review on the development of SARS-CoV-2 vaccines [@doi:10.3390/vaccines8020153] also included a brief summary of the potential of adjuvants for these vaccines, including a brief description of some already commonly used adjuvants.
Different adjuvants can regulate different types of immune responses, so the type or combination of adjuvants used in a vaccine will depend on both the type of vaccine and concern related to efficacy and safety.
A variety of possible mechanisms for adjuvants have been researched [@doi:10.1038/nri2510; @doi:10.3389/fimmu.2018.02619; @doi:10.3390/vaccines8010128], including the following: induction of DAMPs that can be recognized by certain PRRs of the innate immune system; functioning as PAMP that can also be recognized by certain PRRs; and more generally enhancing the humoral or cellular immune responses.
Selection of one or more adjuvants requires considering how to promote the advantageous effects of the components and/or immune response and, likewise, to inhibit possible deleterious effects.
There are also considerations related to the method of delivering (or co-delivering) the adjuvant and antigen components of a vaccine.

##### Trained Immunity

Another approach that is being investigated explores the potential for vaccines that are not made from the SARS-CoV-2 virus to confer what has been termed trained immunity. 
In a recent review [@doi:10.1038/s41577-020-0285-6], trained immunity was defined as forms of memory that are temporary (e.g., months or years) and reversible. 
It is induced by exposure to whole-microorganism vaccines or other microbial stimuli that generates heterologous protective effects.
Trained immunity can be displayed by innate immune cells or innate immune features of other cells, and it is characterized by alterations to immune responsiveness to future immune challenges due to epigenetic and metabolic mechanisms.
These alterations can take the form of either an increased or decreased response to immune challenge by a pathogen.
Trained immunity elicited by non-SARS-CoV-2 whole-microorganism vaccines could potentially improve SARS-CoV-2 susceptibility or severity [@doi:10.1016/j.cell.2020.04.042].

One type of stimulus which research indicates can induce trained immunity is bacillus Calmette-Guerin (BCG) vaccination.
BCG is an attenuated form of bacteria _Mycobacterium bovis_.
The vaccine is most commonly administered for the prevention of tuberculosis in humans.
Clinical trials in non-SARS-CoV-2-infected adults have been designed to assess whether BCG vaccination could have prophylactic effects against SARS-CoV-2 by reducing susceptibility, preventing infection, or reducing disease severity. 
A number of trials are now evaluating the effects of the BCG vaccine or the related vaccine VPM1002 [@doi:10.1016/j.cell.2020.04.042; @clinicaltrials:NCT04327206; @clinicaltrials:NCT04328441; @clinicaltrials:NCT04348370; @clinicaltrials:NCT04350931; @clinicaltrials:NCT04362124; @clinicaltrials:NCT04369794; @clinicaltrials:NCT04373291; @clinicaltrials:NCT04379336; @clinicaltrials:NCT04384549; @clinicaltrials:NCT04387409; @clinicaltrials:NCT04414267; @clinicaltrials:NCT04417335; @clinicaltrials:NCT04435379; @clinicaltrials:NCT04439045].

The ongoing trials are using a number of different approaches.
Some trials enroll healthcare workers, other trials hospitalized elderly adults without immunosuppression who get vaccinated with placebo or BCG at hospital discharge, and yet another set of trials older adults (>50 years) under chronic care for conditions like hypertension and diabetes.
One set of trials, for example, uses time until first infection as the primary study endpoint; more generally, outcomes measured in some of these trials are related to incidence of disease and disease severity or symptoms.
Some analyses have suggested a possible correlation at the country level between the frequency of BCG vaccination (or BCG vaccination policies) and the severity of COVID-19 [@doi:10.1016/j.cell.2020.04.042].
Currently it is unclear whether this correlation has any connection to trained immunity.
Many possible confounding factors are also likely to vary among countries, such as age distribution, detection efficiency, stochastic epidemic dynamic effects, differences in healthcare capacity over time in relation to epidemic dynamics, and these have not been adequately accounted for in current analyses. <!-- TO DO: add in study that debunks this-->
It is unclear whether there is an effect of the timing of BCG vaccination, both during an individual's life cycle and relative to the COVID-19 pandemic.
Additionally, given that severe SARS-CoV-2 may be associated with a dysregulated immune response, it is unclear what alterations to the immune response would be most likely to be protective versus pathogenic (e.g., [@doi:10.1016/j.chom.2020.04.009; @doi:10.1016/j.chom.2020.05.009; @doi:10.1016/j.cell.2020.04.042; @doi:10.1016/j.chom.2020.05.008]).
The article [@doi:10.1016/j.cell.2020.04.042] proposes that trained immunity might lead to an earlier and stronger response, which could in turn reduce viremia and the risk of later, detrimental immunopathology.
While trained immunity is an interesting possible avenue to complement vaccine development efforts through the use of an existing vaccine, additional research is required to assess whether the BCG vaccine is likely to confer trained immunity in the case of SARS-CoV-2.

### Discussion

With the emergence of the COVID-19 pandemic caused by the coronavirus SARS-CoV-2, the development and/or identification of therapeutic and prophylactic interventions became an issue of international urgency.
In previous outbreaks of HCoV, namely SARS and MERS, the development of these interventions was very limited.
As research has progressed, several potential approaches to treatment have emerged (Figure @fig:therapeutics)..
Most notably, remdesivir has been approved by the FDA for the treatment of COVID-19, and dexamethasone, which was approved by the FDA in 1958, has been found to improve outcomes for patients with severe COVID-19.
Other potential therapies are being still being explored and require additional data (Figure @fig:ebm-trials).
Additionally, major advances in vaccines using mRNA and adenoviruses that have led to three vaccines becoming available or close to becoming available in late 2020 (Figure @fig:therapeutics). <!-- Update depending on where this goes and specify countries etc.-->
As more evidence becomes available, the potential for existing and novel therapies to improve outcomes for COVID-19 patients will become better understood.

![
**Mechanism of Action for Potential Therapeutics**
Potential therapeutics currently being studied target the SARS-CoV-2 or modify the host environment through many different mechanisms.
Here, the relationship between the virus and several therapeutics described above are visualized.
](images/N001-LifeCyclePlusDrugs.png){#fig:therapeutics secno=1}

Insights into the pathogenesis and immune response to SARS-CoV-2 have also provided some insights into prophylactics [cite therapeutics].
Though some concerns remain about the duration of sustained immunity for convalescents, vaccine development efforts are ongoing and show initial promising results.
<!-- TO DO: Needs to be updated with vaccine info about duration, this is changing rapidly so leaving for now-->
The Moderna trial, for example, reported that the neutralizing activity in participants who received two doses of the vaccine was similar to that observed in convalescent plasma.
Insights from the immune response to SARS-CoV-2 have also guided the identification of potential therapeutics.
As cases have become better characterized, it has become evident that many patients experience an initial immune response to the virus that is typically characterized by fever, cough, dyspnea, and related symptoms.
However, the most serious concern is cytokine release syndrome, when the body's immune response becomes dysregulated, resulting in an extreme inflammatory response.
The RECOVERY trial, a large-scale, multi-arm trial enrolling about 15% of all COVID-19 patients in the United Kingdom, was the first to identify that the widely available steroid dexamethasone seems to be beneficial for patients suffering from this immune dysregulation [@doi:10.1101/2020.06.22.20137273].
The results of efforts to identify therapeutic treatments to treat patients early in the course of infection have been more ambiguous.
Early interest in the drugs hydroxychloroquine and chloroquine yielded no promising results from studies with robust experimental designs.
On the other hand, the experimental drug remdesivir, which was developed for Ebola, has received enough support from early analyses to receive FDA approval, but results have been mixed.
The potential for other drugs, such as tocilizumab, to reduce recovery time remains unclear, but some early results were promising.

One concern is that the presentation of COVID-19 appears to be heterogeneous across the lifespan.
Many adult cases, especially in younger adults, present with mild symptoms or even asymptomatically, while others, especially in older adults, can be severe or fatal.
In children, the SARS-CoV-2 virus can present as two distinct diseases, COVID-19 or MIS-C.
The therapeutics and prophylactics discussed here were all tested in adults.
One of the two mRNA vaccines, Pfizer and BioNTech's BNT162b2, has been issued an EUA for patients as young as 16 [@url:https://www.pfizer.com/news/press-release/press-release-detail/pfizer-and-biontech-submit-emergency-use-authorization], while ModernaTX has begun a clinical trial to assess its mRNA vaccine in adolescents ages 12 to 18 [@url:https://investors.modernatx.com/news-releases/news-release-details/moderna-announces-first-participants-dosed-phase-23-study-covid].
However, additional research is needed to identify therapeutics that address the symptoms characteristic of pediatric COVID-19 and MIS-C cases.

#### Potential Avenues of Interest for Therapeutic Development

Given what is currently known about these therapeutics for COVID-19, a number of related therapies beyond those explored above may also prove to be of interest.
For example, the demonstrated benefit of dexamethasone and the ongoing potential of tocilizumab for treatment of COVID-19 suggests that other anti-inflammatory agents might also hold value for the treatment of COVID-19.
Given that current evidence about treating COVID-19 with dexamethasone suggests that the need to curtail the cytokine storm inflammatory response to the virus can transcend the risks of immunosuppression, exploration of more anti-inflammatory agents may be warranted.
While dexamethasone is considered widely available and generally affordable, the high costs of biologics such as tocilizumab therapy may present obstacles to wide-scale distribution of this drug if it proves of value.
At the doses used for rheumatoid arthritis patients, the cost for tocilizumab ranges from $179.20 to $896 per dose for the IV form and $355 for the pre-filled syringe [@url:https://www.ncbi.nlm.nih.gov/books/NBK349513/table/T43/].
There are several anti-inflammatory agents used for the treatment of autoimmune diseases that may also be able to counter the effects of the cytokine storm induced by the virus, some of which, such as cyclosporine, are likely to be more cost-effective and readily available than biologics [@url:https://escholarship.umassmed.edu/meyers_pp/385].
While tocilizumab targets IL-6, several other inflammatory markers could be potential targets, including TNF-alpha.
Inhibition of TNF-alpha by an inhibitor such as Etanercept has been previously suggested for treatment of SARS-CoV-1 [@doi:10.1185/030079903125002757] and may be relevant for SARS-CoV-2 as well.
Another anti-IL-6 antibody, sarilumab, is also being investigated [@url:http://www.news.sanofi.us/2020-03-16-Sanofi-and-Regeneron-begin-global-Kevzara-R-sarilumab-clinical-trial-program-in-patients-with-severe-COVID-19; @clinicaltrials:NCT04327388].
Baricitinib and other small molecule inhibitors of the Janus-activated kinase pathway also curtail the inflammatory response and have been suggested as potential options for SARS-CoV-2 infections [@doi:10/dph5].
Baricitinib in particular may be able to reduce the ability of SARS-CoV-2 to infect lung cells [@doi:10/ggnrsx].
Clinical trials studying baricitinib in COVID-19 have already begun in the US and in Italy [@url:https://investor.lilly.com/news-releases/news-release-details/lilly-begins-clinical-testing-therapies-covid-19; @clinicaltrials:NCT04320277].
Identification and targeting of further inflammatory markers that are relevant in SARS-CoV-2 infection may be of value for curtailing the inflammatory response and lung damage.

In addition to immunosuppressive treatments that are most beneficial late in disease progression, much research is focused on identifying treatments would be likely to benefit early-stage patients.
For example, although studies of hydroxychloroquine have not supported the early theory-driven interest in this antiviral treatment, alternative compounds with related mechanisms may still have potential.
Hydroxyferroquine derivatives of HCQ have been described as a class of bioorganometallic compounds that exert antiviral effects with some selectivity for SARS-CoV-1 _in vitro_ [@doi:10.1021/jm0601856].
Future work could explore whether such compounds exert antiviral effects against SARS-CoV-2 and whether they would be safer for use in COVID-19.
Another potential approach is the development of antivirals, which could be broad-spectrum, specific to coronaviruses, or targeted to SARS-CoV-2.
Development of new antivirals is complicated by the fact that none have yet been approved for human coronaviruses.
Intriguing new options are emerging, however.
Beta-D-N4-hydroxycytidine (NHC) is an orally bioavailable ribonucleotide analog showing broad-spectrum activity against RNA viruses, which may inhibit SARS-CoV-2 replication _in vitro_ and _in vivo_ in mouse models of HCoVs [@doi:10.1126/scitranslmed.abb5883].
A range of other antivirals are also in development.
Development of antivirals will be further facilitated as research reveals more information about the interaction of SARS-CoV-2 with the host cell and host cell genome, mechanisms of viral replication, mechanisms of viral assembly, and mechanisms of viral release to other cells; this can allow researchers to target specific stages and structures of the viral life cycle.
Finally, antibodies against viruses, also known as antiviral monoclonal antibodies, could be an alternative as well and are described in detail in an above section.
The goal of antiviral antibodies is to neutralize viruses through either cell-killing activity or blocking of viral replication [@doi:10.1016/j.tim.2015.07.005].
They may also engage the host immune response, encouraging the immune system to hone in on the virus.
Given the cytokine storm that results from immune system activation in response to the virus, which has been implicated in worsening of the disease, a neutralizing antibody (nAb) may be preferable.
Upcoming work may explore the specificity of nAbs for their target, mechanisms by which the nAbs impede the virus, and improvements to antibody structure that may enhance the ability of the antibody to block viral activity.

Some research is also investigating potential therapeutics and prophylactics that would interact with components of the innate immune response.
For example, there are a variety of TLRs, PRRs that recognize PAMPs and DAMPs.
TLRs form a part of innate immune recognition and can more generally contribute to promoting both innate and adaptive responses [@ISBN:9780815332183].
In mouse models, poly(I:C) and CpG, which are agonists of toll-like receptors TLR3 and TLR9, respectively, showed protective effects when administered prior to SARS-CoV-1 infection [@doi:10.1128/JVI.01410-12].
Therefore, TLR agonists hold some potential for broad-spectrum prophylaxis.

Given that a large number of clinical trials are currently in progress, more information about the potential of these and other therapeutics should become available over time.
This information, combined with advances in understanding the molecular structure and viral pathogenesis of SARS-CoV-2, may lead to a more complete understanding of how the virus affects the human host and what strategies can improve outcomes.
To date, investigations of potential therapeutics for COVID-19 have focused primarily on repurposing existing drugs.
This approach is necessary given the urgency of the situation as well as the extensive time required for developing and testing new therapies.
However, in the long-term, new drugs specific for treatment of COVID-19 may also enter development.
Development of novel drugs is likely to be guided by what is known about the pathogenesis and molecular structure of SARS-CoV-2.
For example, understanding the various structural components of SARS-CoV-2 may allow for the development of small molecule inhibitors of those components.
Currently, crystal structures of the SARS-CoV-2 main protease have recently been resolved [@doi:10.1038/s41586-020-2223-y; @url:https://www.diamond.ac.uk/covid-19/for-scientists/Main-protease-structure-and-XChem.html], and efforts are already in place to perform screens for small molecule inhibitors of the main protease, which have yielded potential hits [@doi:10.1038/s41586-020-2223-y].
Much work remains to be done to determine further crystal structures of other viral components, understand the relative utility of targeting different viral components, perform additional small molecule inhibitor screens, and determine the safety and efficacy of the potential inhibitors.
While still nascent, work in this area is promising.
Over the longer term, this approach and others may lead to the development of novel therapeutics specifically for COVID-19 and SARS-CoV-2.

#### Conclusions of the Present Analysis

Due to the large number of clinical trials currently under examination (Figure @fig:ebm-trials), not all candidates are examined here.
Instead, this review seeks to provide an overview of the range of mechanisms that have been explored and to examine some prominent candidates in the context of the pathogenesis of and immune response to SARS-CoV-2.
As more research becomes available, this review will be updated to include additional therapeutics that emerge and to include new findings that are released about those discussed here.
While no therapeutics or vaccines were developed for SARS-CoV-1 or MERS-CoV, the current state of COVID-19 research suggests that the body of literature produced before and after the emergence of these viruses has prepared the biomedical community for a rapid response to novel HCoV like SARS-CoV-2.
At present, two pharmaceutical therapeutics and one vaccine have been authorized for the treatment and prevention, respectively, of COVID-19.
As the COVID-19 pandemic continues to be a topic of significant worldwide concern, more information is expected to become available about pharmaceutical mechanisms that can be used to combat this, and possibly other, HCoV.
These advances therefore not only benefit the international community's ability to respond to the current crisis, but are also likely to shape responses to future viral threats.<|MERGE_RESOLUTION|>--- conflicted
+++ resolved
@@ -105,40 +105,6 @@
 Trials data are from the University of Oxford Evidence-Based Medicine Data Lab's COVID-19 TrialsTracker [@doi:10.5281/zenodo.3732709].
 ]({{ebm_trials_figure}} "COVID-19 clinical trials"){#fig:ebm-trials secno=1}
 
-<<<<<<< HEAD
-A great diversity of symptom profiles has been observed for COVID-19, although a large study from Wuhan, China suggests fever and cough as the two most common symptoms on admission [@doi:10.1056/NEJMoa2002032].
-One early retrospective study in China described the clinical presentations of patients infected with SARS-CoV-2 as including lower respiratory tract infection with fever, dry cough, and dyspnea [@doi:10/ggnxb3].
-This study [@doi:10/ggnxb3] noted that upper respiratory tract symptoms were less common, which suggests that the virus targets cells located in the lower respiratory tract.
-However, data from the New York City region [@doi:10.1001/jama.2020.6775; @doi:10.1056/NEJMc2010419] showed variable rates of fever as a presenting symptom, suggesting that symptoms may not be consistent across samples.
-These differences are present when comparing both between institutions in similar locations and between different regions experiencing COVID-19 outbreaks, leading to conflicting reports of the frequency of fever as a presenting symptom for patients upon hospital admission.
-For example, even within New York City, one study [@doi:10.1001/jama.2020.6775] identified low oxygen saturation (<90% without the use of supplemental oxygen or ventilation support) in a significant percentage of patients upon presentation, while another study [@doi:10.1056/NEJMc2010419] reported cough, fever, and dyspnea as the most common presenting symptoms.
-The variability of both which symptoms present and their severity makes it difficult for public health agencies to provide clear recommendations for citizens regarding what symptoms indicate SARS-CoV-2 infection and should prompt isolation.
-
-At the time that SARS-CoV-1 emerged in the early 2000s, no HCoV had been identified in almost 40 years [@doi:10.1038/nrmicro.2016.81].
-The first case of SARS was reported in November 2002 in the Guangdong Province of China, and over the following month, the disease spread more widely within China and then into several countries across multiple continents [@doi:10.1093/ajcp/aqaa029; @doi:10.1038/nrmicro.2016.81].
-Unlike previously identified HCoV, SARS was much more severe, with an estimated death rate of 9.5% [@doi:10.1093/ajcp/aqaa029].
-It was also highly contagious via droplet transmission, with a basic reproduction number (R~0~) of 4 (i.e., each person infected was estimated to infect four other people) [@doi:10.1093/ajcp/aqaa029].
-However, the identity of the virus behind the infection remained unknown until April of 2003, when the SARS-CoV-1 virus was identified through a worldwide scientific effort spearheaded by the WHO [@doi:10.1038/nrmicro.2016.81].
-SARS-CoV-1 belonged to a distinct lineage from the two other HCoV known at the time [@doi:10.1093/ajcp/aqaa029].
-By July 2003, the SARS outbreak was officially determined to be under control, with the success credited to infection management practices [@doi:10.1038/nrmicro.2016.81].
-A decade later, a second outbreak of severe respiratory illness associated with a coronavirus emerged, this time in the Arabian Peninsula.
-This disease, known as Middle East respiratory syndrome (MERS), was linked to another novel coronavirus, MERS-CoV.
-The fatality rate associated with MERS is much higher than that of SARS, at almost 35%, but the disease is much less easily transmitted, with an R~0~ of 1 [@doi:10.1093/ajcp/aqaa029].
-Although MERS is still circulating, its low reproduction number has allowed for its spread to be contained [@doi:10.1093/ajcp/aqaa029].
-The COVID-19 pandemic is thus associated with the seventh HCoV to be identified and the fifth since the turn of the millennium, though additional HCoVs may be in circulation but remain undetected.
-
-SARS-CoV-1 and MERS-CoV were ultimately managed largely through infection management practices (e.g., mask wearing) and properties of the virus itself (i.e., low rate of transmission), respectively [@doi:10.1038/nrmicro.2016.81; @doi:10.1093/ajcp/aqaa029].
-Vaccines were not used to control either virus, although vaccine development programs were established for SARS-CoV-1 [@doi:10.3390/v11010059].
-In general, care for SARS and MERS patients focuses on supportive care and symptom management [@doi:10.1093/ajcp/aqaa029].
-Clinical treatments for SARS and MERS developed during the outbreaks generally do not have strong evidence supporting their use.
-Common treatments included ribavirin, an antiviral, often in combination with corticosteroids or sometimes interferon (IFN) medications, which would both be expected to have immunomodulatory effects [@doi:10.1038/nrmicro.2016.81].
-However, retrospective and _in vitro_ analyses have reported inconclusive results of these treatments on SARS and the SARS-CoV-1 virus, respectively [@doi:10.1038/nrmicro.2016.81].
-IFNs and ribavirin have shown promise in _in vitro_ analyses of MERS, but their clinical effectiveness remains unknown [@doi:10.1038/nrmicro.2016.81].
-Therefore, only limited strategies for the pharmaceutical management of COVID-19 can be adopted from previous severe HCoV infections.
-Research in response to prior outbreaks of HCoV-borne infections, such as SARS and MERS, have, however, provided a strong foundation for hypotheses about the pathogenesis of SARS-CoV-2 as well as potential diagnostic and therapeutic approaches.
-
-=======
->>>>>>> f21bd63b
 ### Small Molecule Drugs
 
 Small molecules are synthesized compounds of low molecular weight, typically less than 1 kilodalton (kDa) [@url:https://www.nuventra.com/resources/blog/small-molecules-versus-biologics/].
