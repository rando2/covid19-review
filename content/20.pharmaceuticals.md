## Identification and Development of Prophylactics and Therapeutics for COVID-19 

### Abstract

After emerging in China in late 2019, the novel coronavirus SARS-CoV-2 spread worldwide and as of early 2021, continues to significantly impact most countries.
Only a small number of coronaviruses are known to infect humans, and only two are associated with the severe outcomes associated with SARS-CoV-2: SARS-CoV-1, a closely related species of SARS-CoV-2 that emerged in 2002, and MERS-CoV, which emerged in 2012.
Both of these previous epidemics were controlled fairly rapidly through public health measures, and no vaccines or robust therapeutic interventions were identified.
However, previous insights into the immune response to coronaviruses gained during the outbreaks of SARS and MERS have proved beneficial to identifying approaches to the treatment and prophylaxis of COVID-19.
A number of potential therapeutics against SARS-CoV-2 were rapidly identified, leading to a large number of clinical trials investigating a variety of possible therapeutic approaches being initiated early on in the pandemic.
As a result, a small number of therapeutics have already been authorized by regulatory agencies such as the Food and Drugs Administration in the United States, and many other therapeutics remain under investigation.
Here, we describe a range of approaches for the treatment of COVID-19, along with their proposed mechanisms of action and the current status of clinical investigation into each candidate.
The status of these investigations will continue to evolve, and this review will be updated as progress is made.

### Importance 

The COVID-19 pandemic is a rapidly evolving crisis.
With the worldwide scientific community shifting focus onto the SARS-CoV-2 virus and the disease it causes, a large number of possible pharmaceutical approaches for treatment and prevention have been proposed.
What is known about each of these potential interventions evolved rapidly throughout 2020 and early 2021.
In March 2020, we began monitoring a range of candidates and have continued to update this manuscript as new information has become available.
Some therapeutics have been supported, others have been revealed to be unlikely to confer any therapeutic benefits, and most require more data before a conclusion can be drawn.
This rapidly changing area of research provides important insight into how the ongoing pandemic can be managed and also demonstrates the power of interdisciplinary collaboration to rapidly understand a virus and match its characteristics with existing or novel pharmaceuticals.

### Introduction

The novel coronavirus _Severe acute respiratory syndrome-related coronavirus 2_ (SARS-CoV-2) emerged in late 2019 and quickly precipitated the worldwide spread of novel coronavirus disease 2019 (COVID-19).
COVID-19 is associated with symptoms ranging from none (asymptomatic) to mild to severe, with approximately 2% of patients dying from COVID-19-related complications, such as acute respiratory disease syndrome (ARDS) [@individual-pathogenesis].
The virus is likely spread between people primarily by droplets, with the role of contact and aerosol transmission still in question [@doi:10.1001/jama.2020.12458; @doi:10/gg6br7].
As a result, public health guidelines have been critical to efforts to control the spread of the virus.
However, as of early 2021, COVID-19 remains a significant worldwide concern (Figure @fig:csse-deaths), with cases in some places surging far above the numbers reported during the initial outbreak in early 2020.
Due to the continued threat of the virus and the severity of the disease, the identification and development of prophylactic and therapeutic interventions have emerged as significant international priorities.
Both approaches hold valuable potential for controlling the impact of the disease.
Prophylactics bolster immunity to prevent an individual from contracting a disease, whereas therapeutics treat a disease in individuals who have already been infected.
While vaccine development programs have attracted significant attention and produced a number of promising candidates, there is also an immediate need for treatments that palliate symptoms and prevent the most severe outcomes from infection.
Fortunately, prior developments during other recent pandemics, especially those caused by human coronaviruses (HCoV), has provided a number of hypotheses guiding a biomedical approach to the novel coronavirus infection.

{{csse_deaths}} COVID-19 deaths had been reported worldwide as of {{csse_date_pretty}} (Figure @fig:csse-deaths).

![
**Cumulative global COVID-19 deaths since January 22, 2020.**
Data are from the COVID-19 Data Repository by the Center for Systems Science and Engineering at Johns Hopkins University [@https://github.com/CSSEGISandData/COVID-19/tree/master/csse_covid_19_data/csse_covid_19_time_series].
]({{csse_deaths_figure}} "Global COVID-19 deaths"){#fig:csse-deaths secno=1}

#### Lessons from Prior HCoV Outbreaks

SARS-CoV-2's rapid shift from an unknown virus to a significant worldwide threat closely parallels the emergence of _Severe acute respiratory syndrome-related coronavirus_ (SARS-CoV-1).
The first documented case of COVID-19 was reported in Wuhan, China in November 2019, and the disease quickly spread worldwide during the early months of 2020.
Similarly, the first case of SARS was reported in November 2002 in the Guangdong Province of China, and it spread within China and then into several countries across continents over the following months [@doi:10.1093/ajcp/aqaa029; @doi:10.1038/nrmicro.2016.81].
In fact, genome sequencing quickly revealed the virus causing COVID-19 to be a novel betacoronavirus closely related to SARS-CoV-1 [@doi:10.46234/ccdcw2020.017].

There are many similarities but also some differences in the characteristics of the two viruses that determine how they spread.
SARS infection is severe, with an estimated death rate of 9.5% [@doi:10.1093/ajcp/aqaa029], while estimates of the death rate associated with COVID-19 are much lower, at approximately 2% [@individual-pathogenesis].
SARS-CoV-1 is highly contagious via droplet transmission and has a basic reproduction number (R~0~) of 4 (i.e., each person infected was estimated to infect four other people) [@doi:10.1093/ajcp/aqaa029].
SARS-CoV-2 also appears to be spread primarily by droplet transmission [@doi:10.1001/jama.2020.12458; @doi:10/gg6br7], and most estimates of its R~0~ fall between 2.5 and 3 [@individual-pathogenesis].
Furthermore, the 17-year difference in the timing of these two outbreaks has led to some major differences in the tools available for the international community's response.
At the time that SARS-CoV-1 emerged, no new HCoV had been identified in almost 40 years [@doi:10.1038/nrmicro.2016.81].
The identity of the virus underlying the SARS disease remained unknown until April of 2003, when the SARS-CoV-1 virus was characterized through a worldwide scientific effort spearheaded by the WHO [@doi:10.1038/nrmicro.2016.81].
In contrast, the SARS-CoV-2 genomic sequence was released on January 3, 2020 [@doi:10.46234/ccdcw2020.017], only days after the international community became aware of the novel pneumonia-like illness now known as COVID-19.
While SARS-CoV-1 belonged to a distinct lineage from the two other HCoV known at the time of its discovery [@doi:10.1093/ajcp/aqaa029], SARS-CoV-2 is closely related to SARS-CoV-1 and a more distant relative of another HCoV characterized in 2012, _Middle East respiratory syndrome-related coronavirus_ [@doi:10/ggjr43; @doi:10.1056/NEJMoa1211721].

Thus, despite their phylogenetic similarity, SARS-CoV-2 emerged under very different circumstances than SARS-CoV-1 in terms of scientific knowledge about HCoV.
The trajectories of the pandemics associated with each of the viruses have also diverged significantly.
By July 2003, the SARS outbreak was officially determined to be under control, with the success credited to infection management practices such as mask wearing [@doi:10.1038/nrmicro.2016.81].
In contrast, MERS is still circulating and remains a concern; although the fatality rate is very high at almost 35%, the disease is much less easily transmitted, as its R~0~ has been estimated to be 1 [@doi:10.1093/ajcp/aqaa029].
The low R~0~ in combination with public health practices allowed for its spread to be contained [@doi:10.1093/ajcp/aqaa029].
Neither of these trajectories are comparable to that of SARS-CoV-2, which remains a serious threat worldwide more than a year after the first cases of COVID-19 emerged.

Early results suggest that pharmaceutical interventions for COVID-19 may be more successful than efforts to develop prophylactics and therapeutics for SARS and MERS were.
Care for SARS and MERS patients prioritized supportive care and symptom management [@doi:10.1093/ajcp/aqaa029].
To the extent that clinical treatments for SARS and MERS were explored, there is generally a lack of evidence supporting their efficacy.
For example, Ribavirin is an antiviral that was often used in combination with corticosteroids and sometimes interferon (IFN) medications to treat SARS and MERS [@doi:10.1038/nrmicro.2016.81], but its effects have been found to be inconclusive in retrospective and _in vitro_ analyses of SARS and the SARS-CoV-1 virus, respectively [@doi:10.1038/nrmicro.2016.81].
IFNs and Ribavirin have shown promise in _in vitro_ analyses of MERS, but their clinical effectiveness remains unknown [@doi:10.1038/nrmicro.2016.81].
Therefore, only limited pharmaceutical advances from prior HCoV outbreaks can be adopted to COVID-19.
Importantly, though, prior analyses of the virological and pathogenic properties of SARS-CoV-1 and MERS-CoV provide a strong foundation for the development of hypotheses about SARS-CoV-2 that have served to accelerated the development and identification of potential prophylactic and therapeutic approaches.

#### Therapeutic Approaches

Therapeutic approaches to the current pandemic can utilize two potential avenues: they can reduce the symptoms that are harmful to COVID-19 patients, or they can directly target the virus to hinder the spread of infection.
The goal of the former is to reduce the severity and risks of an active infection, while for the latter, it is to inhibit the replication of the virus once an individual is infected.
A variety of symptom profiles with a range of severity are associated with COVID-19, many of which are not life-threatening.
A study of COVID-19 patients in a hospital in Berlin, Germany found that the symptoms associated with the highest risk of death included infection-related symptoms, such as sepsis, respiratory symptoms such as ARDS, and cardiovascular failure or pulmonary embolism [@doi:10.1101/2020.06.15.20131540].
Therapeutics that reduce the risks associated with these severe outcomes hold particular potential to reduce the pandemic death toll.
On the other hand, therapeutics that directly target the virus itself would hold the potential to prevent people infected with SARS-CoV-2 from developing potentially damaging symptoms.
These treatments typically fall into the broad category of antivirals.
Antiviral therapies hinder the spread of a virus within the host, rather than destroying existing copies of the virus, and these drugs can vary in their specificity to a narrow or broad range of viral targets.
For both categories, uncertainty often surrounds the treatments' exact mechanisms of action, as most therapies have secondary or off-target effects.

A large number of clinical trials investigating a range of possible therapeutics and prophylactics for COVID-19 are currently in progress or have already been completed (Figure @fig:ebm-trials).
The purpose of this review is to critically appraise the literature surrounding a subset of clinical trials and to evaluate a range of approaches to repurpose existing or develop novel approaches to the prevention, mitigation, and treatment of coronavirus infections.
The treatments and prophylactics evaluated here are classified according to their biological properties, specifically whether they are biologics (produced from components of organisms) or small molecules.
Small molecule drugs include drugs targeted at viral particles, drugs targeted at host proteins, and broad spectrum pharmaceuticals, while biologics include antibodies and interferons.
As results become available from additional clinical trials, we will continue to update this manuscript to keep pace with the current understanding of which therapeutics may be effective against SARS-CoV-2 or for COVID-19.

![
**COVID-19 clinical trials.**
There are {{ebm_trials}} COVID-19 clinical trials and {{ebm_trials_results}} trials with results as of {{ebm_date_pretty}}.
The recruitment statuses and trial phases are shown only for trials in which the status or phase is recorded.
The study types include only types used in at least five trials.
The common interventions are all interventions used in at least ten trials.
Combinations of interventions, such as Hydroxychloroquine + Azithromycin, are tallied separately from the individual interventions.
Trials data are from the University of Oxford Evidence-Based Medicine Data Lab's COVID-19 TrialsTracker [@doi:10.5281/zenodo.3732709].
]({{ebm_trials_figure}} "COVID-19 clinical trials"){#fig:ebm-trials secno=1}

### Small Molecule Drugs

Small molecules are synthesized compounds of low molecular weight, typically less than 1 kilodalton (kDa) [@url:https://www.nuventra.com/resources/blog/small-molecules-versus-biologics/].
Small-molecule pharmaceutical agents have been a backbone of drug development since the discovery of penicillin in the early twentieth century [@doi:10.1126/science.287.5460.1960].
It and other antibiotics have long been among the best known applications of small molecules to therapeutics, but biotechnological developments such as the prediction of protein-protein interactions have facilitated advances in precise targeting of specific structures using small molecules [@doi:10.1126/science.287.5460.1960].
Small molecule drugs today encompass a wide range of therapeutics beyond antibiotics, including antivirals, protein inhibitors, and many broad-spectrum pharmaceuticals.

#### Small Molecule Antivirals

Antiviral drugs against SARS-CoV-2 are designed to inhibit replication of a virus within an epithelial host cell.
This process requires inhibiting the replication cycle of a virus by disrupting one of six fundamental steps [@isbn:978-1405136457].
In the first of these steps, the virus attaches to the host cell, which it next penetrates through endocytosis.
Then the virus undergoes uncoating, which is classically defined as the release of viral contents into the host cell.
Next, the viral genetic material enters the nucleus where it gets replicated during the biosynthesis stage.
During the assembly stage, viral proteins are translated, allowing new viral particles to be assembled, and during the final step, release, the new viruses are released into the extracellular environment.
Many antiviral drugs are designed to inhibit the replication of viral genetic material during the biosynthesis step.
Unlike DNA viruses, which can use the host enzymes to propagate themselves, RNA viruses like SARS-CoV-2 depend on their own polymerase, the RNA-dependent RNA polymerase (RdRP), for replication [@doi:10.1007/978-1-4939-2438-7; @doi:10.1002/jmv.25761].
Targeting RdRP is therefore an effective strategy for antivirals against RNA viruses and is the proposed mechanism underlying the treatment of SARS and MERS with Ribavirin [@doi:10.1080/17460441.2019.1581171].
However, although antivirals are designed to target a virus, they can also impact other processes in the host and may have unintended effects.
Therefore, these therapeutics must be evaluated for both efficacy and safety.

##### Nucleoside and Nucleotide Analogs

###### Favipiravir

Favipiravir (Avigan), also known as T-705, was discovered by Toyama Chemical Co., Ltd. [@url:https://www.drugbank.ca/drugs/DB12466].
The drug was found to be effective at blocking viral amplification in several influenza subtypes as well as other RNA viruses, such as _Flaviviridae_ and _Picornaviridae_, through a reduction in plaque formation [@doi:10.1128/AAC.46.4.977-981.2002] and viral replication in Madin-Darby canine kidney cells [@doi:10.1128/AAC.01051-06].
Furthermore, inoculation of mice with favipiravir was shown to increase survival of influenza infections [@doi:10.1128/AAC.46.4.977-981.2002; @doi:10.1128/AAC.01051-06].
In 2014, the drug was approved in Japan for the treatment of influenza that was resistant to conventional treatments like neuraminidase inhibitors [@doi:10.2183/pjab.93.027].
Favipiravir (6-fluoro-3-hydroxy-2-pyrazinecarboxamide) acts as a purine and purine nucleoside analogue that inhibits viral RNA polymerase in a dose-dependent manner across a range of RNA viruses, including influenza viruses [@doi:10.1128/AAC.49.3.981-986.2005; @doi:10.1128/AAC.01074-08; @doi:10.1128/AAC.00356-07; @doi:10.1016/j.bbrc.2012.07.034; @doi:10.1128/AAC.01219-10].
Nucleotides and nucleosides are the natural building blocks for RNA synthesis.
Because of this, modifications to nucleotides and nucleosides can disrupt key processes including replication [@doi:10.1016/j.antiviral.2018.04.004].
Biochemical experiments showed that favipiravir was recognized as a purine nucleoside analogue and incorporated into the viral RNA template.
A single incorporation does not influence RNA transcription; however, multiple events of incorporation lead to the arrest of RNA synthesis [@doi:10.1371/journal.pone.0068347].
Evidence for T-705 inhibiting viral RNA polymerase are based on time-of-drug addition studies that found that viral loads were reduced with the addition of favipiravir in early times post-infection [@doi:10.1128/AAC.49.3.981-986.2005; @doi:10.1016/j.bbrc.2012.07.034; @doi:10.1128/AAC.01219-10].

The effectiveness of favipiravir for treating patients with COVID-19 is currently under investigation.
An open-label, nonrandomized, before-after controlled study was recently conducted [@doi:10.1016/j.eng.2020.03.007].
The study included 80 COVID-19 patients (35 treated with favipiravir, 45 control) from the isolation ward of the National Clinical Research Center for Infectious Diseases (The Third People’s Hospital of Shenzhen), Shenzhen, China.
The patients in the control group were treated with other antivirals, such as lopinavir and ritonavir.
It should be noted that although the control patients received antivirals, two subsequent large-scale analyses, the WHO Solidarity trial and the RECOVERY trial, identified no effect of lopinavir or of a lopinavir-ritonavir combination, respectively, on the metrics of COVID-19-related mortality that each assessed [@doi:10.1056/NEJMoa2023184; @doi:10/fnx2; @doi:10.1056/NEJMe2034294].
Treatment was applied on days 2-14; treatment stopped either when viral clearance was confirmed or at day 14.
The efficacy of the treatment was measured by, first, the time until viral clearance using Kaplan-Meier survival curves, and, second, the improvement rate of chest computed tomography (CT) scans on day 14 after treatment.
The study found that favipiravir increased the speed of recovery, measured as viral clearance from the patient by RT-PCR, with patients receiving favipiravir recovering in four days compared to 11 days for patients receiving antivirals such as lopinavir and ritonavir.
Additionally, the lung CT scans of patients treated with favipiravir showed significantly higher improvement rates (91%) on day 14 compared to control patients (62%).
However, there were adverse side effects in 4 (11%) favipiravir-treated patients and 25 (56%) control patients.
The adverse side effects included diarrhea, vomiting, nausea, rash, and liver and kidney injury.
Overall, despite the study reporting clinical improvement in favipiravir-treated patients, due to some issues with study design, it cannot be determined whether treatment with favipiravir had an effect or whether these patients would have recovered regardless of any treatment.
For example, despite the significant differences observed between the two treatment groups, follow-up analysis is necessary due to the small sample size.
The selection of patients did not take into consideration important factors such as previous clinical conditions or sex, and there was no age categorization.
The study was neither randomized nor blinded, and the baseline control group was another antiviral instead of a placebo.
Additionally, it should be noted that this study was temporarily retracted and then restored without an explanation [@url:https://retractionwatch.com/retracted-coronavirus-covid-19-papers/].

In late 2020 and early 2021, the first randomized controlled trials of favipiravir for the treatment of COVID-19 released results [@doi:10.1016/j.ejps.2020.105631; @doi:10.1007/s00705-021-04956-9; @doi:10.1093/cid/ciaa1176].
The first [@doi:10.1016/j.ejps.2020.105631] used a randomized, controlled, open-label design to compare two drugs, favipiravir and baloxavir marboxil, to SOC alone.
Here, SOC included antivirals such as lopinavir/ritonavir and was administered to all patients.
The primary endpoint analyzed was viral clearance at day 14.
The sample size for this study was very small, with 29 total patients enrolled, and no significant effect of the treatments was found for the primary or any of the secondary outcomes analyzed, which included mortality.
The second study was larger, with 96 patients enrolled, and also utilized a randomized design.
This study enrolled only patients with mild to moderate symptoms and randomized them into two groups: one receiving CQ in addition to SOC, and the other receiving favipiravir in addition to SOC.
This study reported a non-significant trend for patients receiving favipiravir to have a shorter hospital stay and less likelihood of progressing to mechanical ventilation or to an oxygen saturation < 90%.
However, given the fact that favipiravir was being compared to CQ, which is now widely understood to be ineffective for treating COVID-19, these results do not suggest that favipiravir was likely to have had a strong effect on these outcomes. 
On the other hand, another trial of 60 patients reported a significant effect of favipiravir on viral clearance at four days (a secondary endpoint), but not at 10 days (the primary endpoint) [@doi:10.1093/cid/ciaa1176].
This study, as well as a prior study of favipiravir [@doi:10/ftgm], also reported that the drug was generally well-tolerated.
Thus, in combination, these small studies suggest that the effects of favipiravir as a treatment for COVID-19 cannot be determined based on the available evidence, but additionally, none raise major concerns about the safety profile of the drug.

###### Remdesivir

Remdesivir (GS-5734) is an intravenous antiviral that was developed by Gilead Sciences to treat Ebola Virus Disease (EVD).
At the outset of the COVID-19 pandemic, it did not have any have any FDA-approved use.
However, on May 1, 2020, the FDA issued an Emergency Use Authorization (EUA) for remdesivir for the treatment of hospitalized COVID-19 patients [@url:https://www.fda.gov/media/137564/download].
The EUA was based on information from two clinical trials, NCT04280705 and NCT04292899 [@clinicaltrials:NCT04292899; @clinicaltrials:NCT04280705; @doi:10.1056/NEJMoa2007764; @doi:10.1056/NEJMoa2007016].
Remdesivir is metabolized to GS-441524, an adenosine analog that inhibits a broad range of polymerases and then evades exonuclease repair, causing chain termination [@doi:10.1074/jbc.AC120.013056; @doi:10.1128/mBio.00221-18; @doi:10.1038/s41422-020-0282-0].
A clinical trial in the Democratic Republic of Congo found some evidence of effectiveness against EVD, but two antibody preparations were found to be more effective, and remdesivir was not pursued [@doi:10.1056/NEJMoa1910993].
Although it was developed against EVD, remdesivir also inhibits polymerase and replication of the coronaviruses MERS-CoV and SARS-CoV-1 in cell culture assays with submicromolar IC50s [@doi:10.1126/scitranslmed.aal3653].
It has also been found to inhibit SARS-CoV-2, showing synergy with chloroquine _in vitro_ [@doi:10.1038/s41422-020-0282-0].
The effectiveness of remdesivir for treating patients with COVID-19 is currently under investigation.

Remdesivir was first used on some COVID-19 patients under compassionate use guidelines [@doi:10.1126/science.abb7243, @doi:10.1056/NEJMoa2001191; @doi:10.1101/2020.03.09.20032896].
All were in late stages of COVID-19 infection, and initial reports were inconclusive about the drug's efficacy.
Gilead Sciences, the maker of remdesivir, led a recent publication that reported outcomes for compassionate use of the drug in 61 patients hospitalized with confirmed COVID-19.
Here, 200 mg of remdesivir was administered intravenously on day 1, followed by a further 100 mg/day for 9 days [@doi:10.1056/NEJMoa2007016].
There were significant issues with the study design, or lack thereof.
There was no randomized control group.
The inclusion criteria were variable: some patients only required low doses of oxygen, while others required ventilation.
The study included many sites, potentially with variable inclusion criteria and treatment protocols.
The patients analyzed had mixed demographics.
There was a short follow-up period of investigation.
Some patients worsened, some patients died, and eight were excluded from the analysis mainly due to missing post-baseline information; thus, their health is unaccounted for.
Therefore, even though the study reported clinical improvement in 68% of the 53 patients ultimately evaluated, due to the significant issues with study design, it could not be determined whether treatment with remdesivir had an effect or whether these patients would have recovered regardless of treatment.
Another study comparing 5- and 10-day treatment regimens reported similar results but was also limited because of the lack of a placebo control [@doi:10.1056/NEJMoa2015301].
These studies did not alter the understanding of the efficacy of remdesivir in treating COVID-19, but the encouraging results provided motivation for placebo-controlled studies.

Remdesivir was later tested in a double-blind placebo-controlled phase 3 clinical trial performed at 60 trial sites, 45 of which were in the United States [@doi:10.1056/NEJMoa2007764; @clinicaltrials:NCT04280705].
The trial recruited 1,062 patients and randomly assigned them to placebo treatment or treatment with remdesivir.
Patients were stratified for randomization based on site and the severity of disease presentation at baseline [@doi:10.1056/NEJMoa2007764].
The treatment was 200 mg on day 1, followed by 100 mg on days 2 through 10.
Data was analyzed from a total of 1,059 patients who completed the 29-day course of the trial, with 517 assigned to remdesivir and 508 to placebo [@doi:10.1056/NEJMoa2007764].
The two groups were well matched demographically and clinically at baseline.
Those who received remdesivir had a median recovery time of 10 days, as compared with 15 days in those who received placebo (rate ratio for recovery, 1.29; 95% CI, 1.12 to 1.49; _p_ < 0.001).
The Kaplan-Meier estimates of mortality by 14 days were 6.7% with remdesivir and 11.9% with placebo, with a hazard ratio (HR) for death of 0.55 and a 95% CI of 0.36 to 0.83, and at day 29, remdesivir corresponded to 11.4% and the placebo to 15.2% (HR: 0.73; 95% CI: 0.52 to 1.03).
Serious adverse events were reported in 131 of the 532 patients who received remdesivir (24.6%) and in 163 of the 516 patients in the placebo group (31.6%).
This study also reported an association between remdesivir administration and both clinical improvement and a lack of progression to more invasive respiratory intervention in patients receiving non-invasive and invasive ventilation at randomization [@doi:10.1056/NEJMoa2007764].
Largely on the results of this trial, the FDA reissued and expanded the EUA for remdesivir for the treatment of hospitalized COVID-19 patients ages twelve and older [@url:https://www.fda.gov/media/137564/download].
Additional clinical trials are currently underway to evaluate the use of remdesivir to treat COVID-19 patients at both early and late stages of infection and in combination with other drugs (Figure @fig:ebm-trials).
These trials include [@doi:10.1038/s41422-020-0282-0; @clinicaltrials:NCT04292730; @url:https://www.clinicaltrialsregister.eu/ctr-search/trial/2020-000936-23/FR; @clinicaltrials:NCT04252664; @clinicaltrials:NCT04257656].
As of October 22, 2020, remdesivir received FDA approval based on three clinical trials [@url:https://www.fda.gov/news-events/press-announcements/fda-approves-first-treatment-covid-19].

However, results suggesting no effect of remdesivir on survival were reported by the WHO Solidarity trial [@doi:10.1056/NEJMoa2023184].
This large-scale, open-label trial enrolled 11,330 adult in-patients at 405 hospitals in 30 countries around the world [@doi:10.1056/NEJMoa2023184].
Patients were randomized in equal proportions into four experimental and a control conditions, corresponding to four candidate treatments for COVID-19 and SOC, respectively; no placebo was administered.
The 2,750 patients in the remdesivir group were administered 200 mg intravenously on the first day and 100 mg on each subsequent day until day 10 and assessed for in-hospital death (primary endpoint), duration of hospitalization, and progression to mechanical ventilation.
There were also 2,708 control patients who would have been eligible and able to receive remdesivir were they not assigned to the control group.
A total of 604 patients among these two cohorts deceased during initial hospitalization, with 301 in the remdesivir group and 303 in the control group.
The rate ratio of death between these two groups was therefore not significant (_p_ = 0.50), suggesting that the administration of remdesivir did not affect survival.
The two secondary analyses similarly did not find any effect of remdesivir.
Additionally, the authors compared data from their study with data from three other studies of remdesivir (including [@doi:10.1056/NEJMoa2007764]) stratified by supplemental oxygen status.
The adjusted rate ratio for death based on this meta-analysis was 0.91.
These results thus do not support the previous findings that remdesivir reduced median recovery time and mortality risk in COVID-19 patients.

In response to the results of the Solidarity trial, Gilead, which manufactures remdesivir under the name Veklury^R, released a statement pointing to the fact that the Solidarity trial was not placebo-controlled or double-blind and at the time of the statement had not been peer reviewed [@url:https://www.gilead.com/news-and-press/company-statements/gilead-sciences-statement-on-the-solidarity-trial]; these sentiments have been echoed elsewhere [@doi:10.1093/eurheartj/ehaa934].
Other critiques of this study have noted that antivirals are not typically targeted at patients with severe illness, and therefore remdesivir could be more beneficial for patients with mild rather than severe cases [@url:https://www.sciencemag.org/news/2020/10/very-very-bad-look-remdesivir-first-fda-approved-covid-19-drug; @doi:10.1056/NEJMe2034294].
However, the publication associated with the trial sponsored by Gilead did purport an effect of remdesivir on patients with severe disease, identifying an 11 versus 18 day recovery period (rate ratio for recovery: 1.31, 95% CI 1.12 to 1.52), although the results of a significance test were not provided [@doi:10.1056/NEJMoa2007764].
Additionally, a smaller analysis of 598 patients, of whom two-thirds were randomized to receive remdesivir for either 5 or 10 days, reported a small effect of treatment with remdesivir for five days relative to standard of care in patients with moderate COVID-19 [@doi:10.1001/jama.2020.16349].
These results suggest that remdesivir could improve outcomes for patients with moderate COVID-19, but that additional information would be needed to understand the effects of different durations of treatment.
Therefore, the arguments put forward in defense of remdesivir do not necessarily seem robust in light of the large sample size used in the Solidarity trial, especially since the broad international nature of the Solidarity clinical trial, which included countries with a wide range of economic profiles and a variety of healthcare systems, provides a much-needed global perspective in a pandemic [@doi:10.1056/NEJMe2034294].
On the other hand, only 62% of patients in the Solidarity trial were randomized on the day of admission or one day afterwards [@doi:10.1056/NEJMoa2023184], and concerns have been raised that differences in disease progression could influence the effectiveness of remdesivir [@doi:10.1056/NEJMe2034294].
Despite the findings of the Solidarity trial, remdesivir remains available for the treatment of COVID-19 in many places.
Follow-up studies are needed and, in many cases, are underway to further investigate remdesivir-related outcomes, with possibilities including combinations of remdesivir with other drugs such as baricitinib, which is an inhibitor of Janus kinase 1 and 2 [@doi:10.1056/NEJMoa2031994].

Similarly, the extent to which the remdesivir dosing regimen could influence outcomes continues to be under consideration.
In complement to the study that found that a 5-day course of remdesivir improved outcomes for patients with moderate COVID-19 but a 10-day course did not [@doi:10.1001/jama.2020.16349], a randomized, open-label trial compared the effect of remdesivir on 397 patients with severe COVID-19 over 5 versus 10 days [@doi:10.1056/NEJMoa2015301; @ClinicalTrials:NCT04292899].
Patients in the two groups were administered 200 mg of remdesivir intravenously on the first day, followed by 100 mg on the subsequent four or nine days, respectively.
The two groups differed significantly in their clinical status, with patients assigned to the 10-day group having more severe illness.
This study also differed from most because it included not only adults, but also pediatric patients as young as 12 years old.
It reported no significant differences across several outcomes for patients receiving a 5-day or 10-day course, when correcting for baseline clinical status.
The data did suggest that the 10-day course might reduce mortality in the most severe patients at day 14, but the representation of this group in the study population was too low to justify any conclusions [@doi:10.1056/NEJMoa2015301].
Thus, additional research is also required to determine whether the dosage and duration of remdesivir administration influences outcomes.

In summary, remdesivir is a first in class drug due to its FDA approval.
Early investigations of this drug established proof of principle that drugs targeting the virus can benefit COVID-19 patients.
It also shows proof of principle that SARS-CoV-2 can be targeted at the level of viral replication, since remdesivir targets the viral RNA polymerase at high potency.
Moreover, one of the most successful strategies for developing therapeutics for viral diseases is to target the viral replication machinery, which are typically virally encoded polymerases.
Small molecule drugs targeting viral polymerases are the backbones of treatments for other viral diseases including human immunodeficiency virus (HIV) and herpes.
Notably, the HIV and herpes polymerases are a reverse transcriptase and a DNA polymerase, respectively, whereas SARS-CoV-2 encodes an RdRP, so most of the commonly used polymerase inhibitors are not likely to be active against SARS-CoV-2.
In clinical use, polymerase inhibitors show short term benefits for HIV patients, but for long term benefits they must be part of combination regimens.
They are typically combined with protease inhibitors, integrase inhibitors, and even other polymerase inhibitors.
Additional clinical trials of remdesivir in different patient pools and in combination with other therapies will refine its use in the clinic.

##### Protease Inhibitors

Several studies showed that viral proteases play an important role in the life cycle of viruses, including coronaviruses, by modulating the cleavage of viral polyprotein precursors [@doi:10.2174/138161207780162971].
Several FDA-approved drugs target proteases, including lopinavir and ritonavir for HIV infection and simeprevir for hepatitis C virus infection.
In particular, serine protease inhibitors were suggested for the treatment of SARS and MERS viruses [@doi:10.1016/j.antiviral.2015.01.011].
Recently, a study [@doi:10.1016/j.cell.2020.02.052] suggested that camostat mesylate, an FDA-approved protease inhibitor (PI) could block the entry of SARS-CoV-2 into lung cells _in vitro_.
Thus far, investigation of possible PIs that could work against SARS-CoV-2 has been driven by computational predictions.

Computer-aided design allowed for the development of a Michael acceptor inhibitor, now known as N3, to target a protease critical to SARS-CoV-2 replication.
Discovery of the N3 mechanism arose from interest in the two polyproteins encoded by the SARS-CoV-2 replicase gene, pp1a and pp1ab, that are critical for viral replication and transcription [@doi:10.1038/s41586-020-2223-y].
These polyproteins must undergo proteolytic processing.
This processing is usually conducted by Mpro, a 33.8-kDa SARS-CoV-2 protease that is therefore fundamental to viral replication and transcription.
N3 was designed computationally [@doi:10.1371/journal.pbio.0030324] to bind in the substrate binding pocket of the Mpro protease of SARS-like coronaviruses [@doi:10.1007/s13238-013-2841-3], therefore inhibiting proteolytic processing.
Subsequently, the structure of N3-bound SARS-CoV-2 Mpro was solved [@doi:10.1038/s41586-020-2223-y], confirming the computational prediction.
N3 was tested _in vitro_ on SARS-CoV-2-infected Vero cells, which belong to a line of cells established from the kidney epithelial cells of an African green monkey, and was found to inhibit SARS-CoV-2 [@doi:10.1038/s41586-020-2223-y].

Although N3 is a strong inhibitor of SARS-CoV-2 _in vitro_, its safety and efficacy still need to be tested in healthy volunteers and patients.
After the design and confirmation of N3 as a highly potent Michael acceptor inhibitor and the identification of Mpro's structure [@doi:10.1038/s41586-020-2223-y; @doi:10.1126/science.abb3405], 10,000 compounds were screened for their _in vitro_ anti-Mpro activity.
The six leads that were identified were ebselen, disulfiram, tideglusib, carmofur, and PX-12.
_In vitro_ analysis revealed that Ebselen had the strongest potency in reducing the viral load in SARS-CoV-2-infected Vero cells [@doi:10.1038/s41586-020-2223-y].
Ebselen is an organoselenium compound with anti-inflammatory and antioxidant properties [@doi:10.1007/s11033-014-3417-x] 
It has been proposed as a possible treatment for conditions ranging from bipolar disorder to diabetes to heart disease [@doi:10.1007/s11033-014-3417-x], and a preliminary investigation of ebselen as a treatment for noise-induced hearing loss provided promising reports of its safety [@doi:10/gbwnbv].
For COVID-19, the NSP5 in SARS-CoV-2 contains a cysteine at the active site of Mpro, and ebselen is able to inactivate the protease by bonding covalently with this cysteine to form a selenosulfide [@doi:10.1007/s11033-014-3417-x; @doi:10.1016/j.freeradbiomed.2020.06.032].
Interestingly there has been some argument that selenium deficiency may be associated with more severe COVID-19 outcomes [@doi:10.3390/nu12072098; @doi:10.1017/S0007114520003128; @doi:10.1016/j.redox.2020.101715], possibly indicating that its antioxidative properties are protective [@doi:10.1016/j.freeradbiomed.2020.06.032].
On the other hand, ebselen and the other compounds identified are likely to be promiscuous binders, which could diminish their therapeutic potential [@doi:10.1038/s41586-020-2223-y].
While there is clear computational and _in vitro_ support for ebselen's potential as a COVID-19 therapeutic, results from clinical trials are not yet available for this compound.

In summary, N3 is a computationally designed molecule that inhibits the viral transcription through inhibiting Mpro.
Ebselen is both a strong Mpro inhibitor and strong inhibitor of viral replication _in vitro_ that was found to reduce SARS-CoV-2 viral load even more effectively than N3.
Ebselen is a very promising compound since its safety has been demonstrated in other indications.
However, Ebselen is likely to be a false positive since it is a promiscuous compound that can have many targets [@doi:10.1039/c8cc04258f].
Therefore, compounds with higher specificity may be required to effectively translate to clinical trials.
<!-- TO DO: any updates on this literature?-->

<!--##### Molecules Targeting the Viral Envelope-->
#### Broad-Spectrum Pharmaceuticals

When a virus enters a host, the host becomes the virus' environment.
Therefore, the state of the host can also influence the virus's ability to replicate and spread.
Traditionally, viral targets have been favored for pharmaceutical interventions because altering host processes is likely to be less specific than targeting the virus directly [@doi:10.1016/j.antiviral.2013.03.020].
On the other hand, targeting the host offers potential for a complementary strategy to antivirals that could broadly limit the ability of viruses to replicate [@doi:10.1016/j.antiviral.2013.03.020].
As a result, therapeutic approaches that target host proteins have become an area of interest for SARS-CoV-2.
Viral entry receptors in particular have been identified as a potential target.
Entry of SARS-CoV-2 into the cell depends on binding to the angiotensin-converting enzyme 2 (ACE2) receptor, which is catalyzed by the enzyme encoded by _TMPRSS2_ [@doi:10.1016/j.cell.2020.02.052].
In principle, drugs that reduce the expression of these proteins or sterically hinder viral interactions with them might reduce viral entry into cells.

Due to the urgent nature of the COVID-19 pandemic, many of the pharmaceutical agents that have been widely publicized as having possible therapeutic or prophylactic effects are broad-spectrum pharmaceuticals that pre-date the COVID-19 pandemic.
These treatments are not specifically targeted at the virus itself or at the host receptors it relies on, but rather induce broad shifts in host biology that are hypothesized to be potential inhibitors of the virus.
In most cases, interest in particular candidate medications arises because they are already available for other purposes.
However, the fact that the targets of these agents are non-specific means that the mechanism of action can appear to be relevant to COVID-19 without a therapeutic or prophylactic effect being observed in clinical trials.
This category of drugs has also received significant attention from the media and general public, often before rigorous testing has been able to determine their effectiveness against SARS-CoV-2.

##### ACEi and ARB

Angiotensin-converting enzyme (ACE) inhibitors and angiotensin II receptor blockers (ARBs) are among today's most commonly prescribed medications [@url:https://clincalc.com/DrugStats/Drugs/Lisinopril; @doi:10.1056/NEJMp1901657].
In the United States, for example, they are prescribed well over 100,000,000 times annually.
Data from some animal models suggest that several, but not all, ACE inhibitors and several ARBs increase ACE2 expression in the cells of some organs [@doi:10.1093/cvr/cvaa097].
Clinical studies have not established whether plasma ACE2 expression is increased in humans treated with these medications [@doi:10.1093/europace/euw246].
While randomized clinical trials are ongoing, a variety of observational studies have examined the relationship between exposure to ACE inhibitors or ARBs and outcomes in patients with COVID-19.
An observational study of the association of exposure to ACE inhibitors or ARB with outcomes in COVID-19 was retracted from the _New England Journal of Medicine_ [@doi:10.1056/NEJMoa2007621].
Moreover, because observational studies are subject to confounding, randomized controlled trials are the standard means of assessing the effects of medications, and the findings of the various observational studies bearing on this topic cannot be interpreted as indicating a protective effect of the drug [@doi:10.1161/CIRCRESAHA.120.317205; @doi:10.2215/CJN.03530320].
Several clinical trials testing the effects of ACE inhibitors or ARBs on COVID-19 outcomes are ongoing [@clinicaltrials:NCT04338009; @clinicaltrials:NCT04353596; @clinicaltrials:NCT04311177; @clinicaltrials:NCT04312009; @clinicaltrials:NCT04330300; @clinicaltrials:NCT04366050].
These studies of randomized intervention will provide important data for understanding whether exposure to ACEis or ARBs is associated with COVID-19 outcomes.
Additional information about ACE2, observational studies of ACE inhibitors and ARBs in COVID-19, and clinical trials on this topic have been summarized [@url:http://www.nephjc.com/news/covidace2].
<!-- TO DO: double-check no major updates here-->

##### Hydroxychloroquine and Chloroquine

Chloroquine (CQ) and hydroxychloroquine (HCQ) are lysosomotropic agents, meaning they are weak bases that can pass through the plasma membrane.
Both drugs increase cellular pH by accumulating in their protonated form inside lysosomes [@doi:10.1186/1743-422X-8-163; @doi:10.1111/j.1529-8019.2007.00131.x].
This shift in pH inhibits the breakdown of proteins and peptides by the lysosomes during the process of proteolysis [@doi:10.1111/j.1529-8019.2007.00131.x].
A number of mechanisms have been proposed through which these drugs could influence the immune response to pathogen challenge.
For example, CQ/HCQ can interfere with digestion of antigens within the lysosome and inhibit CD4 T-cell stimulation while promoting the stimulation of CD8 T-cells [@doi:10.1111/j.1529-8019.2007.00131.x].
CQ/HCQ can also decrease the production of certain key cytokines involved in the immune response, including interleukin-6 (IL-6), and inhibit the stimulation of Toll-like receptors (TLR) and TLR signaling [@doi:10.1111/j.1529-8019.2007.00131.x].
The drugs also have anti-inflammatory and photoprotective effects and may also affect rates of cell death, blood clotting, glucose tolerance, and cholesterol levels [@doi:10.1111/j.1529-8019.2007.00131.x].

Interest in CQ and HCQ for treating COVID-19 was catalyzed by a mechanism observed in _in vitro_ studies of both SARS-CoV-1 and SARS-CoV-2.
In one study, CQ inhibited viral entry of SARS-CoV-1 into Vero E6 cells, a cell line that was derived from Vero cells in 1968, through the elevation of endosomal pH and the terminal glycosylation of the cellular entry receptor, ACE2 [@doi:10.1186/1743-422X-2-69].
Increased pH within the cell, as discussed above, inhibits proteolysis, and terminal glycosylation of ACE2 is thought to interfere with virus-receptor binding.
An _in vitro_ study of SARS-CoV-2 infection of Vero cells found both HCQ and CQ to be effective in inhibiting viral replication, with HCQ being more potent [@doi:10.1093/cid/ciaa237].
Additionally, an early case study of three COVID-19 patients reported the presence of antiphospholipid antibodies in all three patients [@doi:10.1056/NEJMc2007575].
Antiphospholipid antibodies are central to the diagnosis of the antiphospholipid syndrome, a disorder that HCQ has often been used to treat [@doi:10.1182/blood.V128.22.5023.5023; @doi:10.1016/j.autrev.2014.01.053; @doi:10.1182/asheducation-2016.1.714].
Because the 90% effective concentration (EC~90~) of CQ in Vero E6 cells (6.90 μM) can be achieved in and tolerated by rheumatoid arthritis (RA) patients, it was hypothesized that it might also be possible to achieve the effective concentration in COVID-19 patients [@doi:10.1093/jac/dkaa114].
Additionally, HCQ has been found to be effective in treating HIV [@doi:10/cq2hx9] and chronic Hepatitis C [@doi:10.1002/jmv.24575].
Together, these studies triggered initial enthusiasm about the therapeutic potential for HCQ and CQ against COVID-19.
HCQ/CQ has been proposed both as a treatment for COVID-19 and a prophylaxis against SARS-CoV-2 exposure, and trials often investigated these drugs in combination with azithromycin (AZ) and/or zinc supplementation.
However, as more evidence has emerged, it has become clear that HCQ/CQ offer no benefits against SARS-CoV-2 or COVID-19.

###### Trials Assessing Therapeutic Administration of HCQ/CQ

The initial study evaluating HCQ as a treatment for COVID-19 patients was published on March 20, 2020 by Gautret et al. [@doi:10.1016/j.ijantimicag.2020.105949].
This non-randomized, non-blinded, non-placebo clinical trial compared HCQ to standard of care (SOC) in 42 hospitalized patients in southern France.
It reported that patients who received HCQ showed higher rates of virological clearance by nasopharyngeal swab on Days 3-6 when compared to SOC.
This study also treated six patients with both HCQ + AZ and found this combination therapy to be more effective than HCQ alone.
However, the design and analyses used showed weaknesses that severely limit interpretability of results, including the lack of randomization, lack of blinding, lack of placebo, lack of Intention-To-Treat analysis, lack of correction for sequential multiple comparisons, trial arms entirely confounded by hospital, false negatives in outcome measurements, lack of trial pre-registration, and small sample size.
Two of these weaknesses are due to inappropriate data analysis and can therefore be corrected _post hoc_ by recalculating the p-values (lack of Intention-To-Treat analysis and multiple comparisons).
However, all other weaknesses are fundamental design flaws and cannot be corrected for.
Thus, conclusions cannot be generalized outside of the study.
The International Society of Antimicrobial Chemotherapy, the scientific organization that publishes the journal where the article appeared, subsequently announced that the article did not meet its expected standard for publications [@url:https://www.isac.world/news-and-publications/official-isac-statement], although it has not been officially retracted.

Because of the preliminary data presented in this study, HCQ treatment was subsequently explored by other researchers.
About one week later, a follow-up case study reported that 11 consecutive patients were treated with HCQ + AZ using the same dosing regimen [@doi:10.1016/j.medmal.2020.03.006].
One patient died, two were transferred to the intensive care unit (ICU), and one developed a prolonged QT interval, leading to discontinuation of HCQ + AZ administration.
As in the Gautret et al. study, the outcome assessed was virological clearance at Day 6 post-treatment, as measured from nasopharyngeal swabs.
Of the ten living patients on Day 6, eight remained positive for SARS-CoV-2 RNA.
Like in the original study, interpretability was severely limited by the lack of a comparison group and the small sample size.
However, these results stand in contrast to the claims by Gautret et al. that all six patients treated with HCQ + AZ tested negative for SARS-CoV-2 RNA by Day 6 post-treatment.
This case study illustrated the need for further investigation using robust study design to evaluate the efficacy of HCQ and/or CQ.

On April 10, 2020, a randomized, non-placebo trial of 62 COVID-19 patients at the Renmin Hospital of Wuhan University was released [@doi:10.1101/2020.03.22.20040758].
This study investigated whether HCQ decreased time to fever break or time to cough relief when compared to SOC [@doi:10.1101/2020.03.22.20040758].
This trial found HCQ decreased both average time to fever break and average time to cough relief, defined as mild or no cough.
While this study improved on some of the methodological flaws in Gautret et al. by randomizing patients, it also had several flaws in trial design and data analysis that prevent generalization of the results.
These weaknesses include the lack of placebo, lack of correction for multiple primary outcomes, inappropriate choice of outcomes, lack of sufficient detail to understand analysis, drastic disparities between pre-registration and published protocol, and small sample size.
The choice of outcomes may be inappropriate as both fevers and cough may break periodically without resolution of illness.
Additionally, for these outcomes, the authors reported that 23 of 62 patients did not have a fever and 25 of 62 patients did not have a cough at the start of the study, but the authors failed to describe how these patients were included in a study assessing time to fever break and time to cough relief.
It is important to note here that the authors claimed "neither the research performers nor the patients were aware of the treatment assignments."
This blinding seems impossible in a non-placebo trial because at the very least, providers would know whether they were administering a medication or not, and this knowledge could lead to systematic differences in the administration of care.
Correction for multiple primary outcomes can be adjusted _post hoc_ by recalculating p-values, but all of the other issues were design and statistical weaknesses that cannot be corrected for.
Additionally, the observation of drastic disparities between pre-registration and published protocol could indicate p-hacking [@doi:10.1371/journal.pbio.1002106].
The design limitations mean that the conclusions cannot be generalized outside of the study.
A second randomized trial, conducted by the Shanghai Public Health Clinical Center, analyzed whether HCQ increased rates of virological clearance at day 7 in respiratory pharyngeal swabs compared to SOC [@doi:10/drbx].
This trial was published in Chinese along with an abstract in English, and only the English abstract was read and interpreted for this review.
The trial found comparable outcomes in virological clearance rate, time to virological clearance, and time to body temperature normalization between the treatment and control groups.
A known weakness is small sample size, with only 30 patients enrolled and 15 in each arm.
This problem suggests the study is underpowered to detect potentially useful differences and precludes interpretation of results.
Additionally, because only the abstract could be read, other design and analysis issues could be present.
Thus, though these studies added randomization to their assessment of HCQ, their conclusions should be interpreted very cautiously.
These two studies assessed different outcomes and reached differing conclusions about the efficacy of HCQ for treating COVID-19; the designs of both studies, especially with respect to sample size, meant that no general conclusions can be made about the efficacy of the drug.

Several widely reported studies on HCQ also have issues with data integrity and/or provenance.
A Letter to the Editor published in _BioScience Trends_ on March 16, 2020 claimed that numerous clinical trials have shown that HCQ is superior to control treatment in inhibiting the exacerbation of COVID-19 pneumonia [@doi:10.5582/bst.2020.01047].
This letter has been cited by numerous primary literature, review articles, and media alike [@doi:10.7150/ijbs.45498; @doi:10.7150/ijbs.45053].
However, the letter referred to 15 pre-registration identifiers from the Chinese Clinical Trial Registry.
When these identifiers are followed back to the registry, most trials claim they are not yet recruiting patients or are currently recruiting patients.
For all of these 15 identifiers, no data uploads or links to publications could be located on the pre-registrations.
At the very least, the lack of availability of the primary data means the claim that HCQ is efficacious against COVID-19 pneumonia cannot be verified.
Similarly, a recent multinational registry analysis [@doi:10/ggwzsb] analyzed the efficacy of CQ and HCQ with and without a macrolide, which is a class of antibiotics that includes Azithromycin, for the treatment of COVID-19.
The study observed 96,032 patients split into a control and four treatment conditions (CQ with and without a macrolide; HCQ with and without a macrolide).
They concluded that treatment with CQ and HCQ was associated with increased risk of _de novo_ ventricular arrhythmia during hospitalization.
However, this study has since been retracted by _The Lancet_ due to an inability to validate the data used [@doi:10/ggzqng].
These studies demonstrate that increased skepticism in evaluation of the HCQ/CQ and COVID-19 literature may be warranted, possible because of the significant attention HCQ and CQ have received as possible treatments for COVID-19 and the politicization of these drugs.

Despite the fact that the study suggesting that CQ/HCQ increased risk of ventricular arrhythmia in COVID-19 patients has now been retracted, previous studies have identified risks associated with HCQ/CQ.
A patient with systemic lupus erythematosus developed a prolonged QT interval that was likely exacerbated by use of HCQ in combination with renal failure [@doi:10.1155/2016/4626279].
A prolonged QT interval is associated with ventricular arrhythmia [@doi:10.1016/j.hrthm.2008.05.008].
Furthermore, a separate study [@doi:10.1101/2020.04.08.20054551] investigated the safety associated with the use of HCQ with and without macrolides between 2000 and 2020.
The study involved 900,000 cases treated with HCQ and 300,000 cases treated with HCQ + AZ.
The results indicated that short-term use of HCQ was not associated with additional risk, but that HCQ + AZ was associated with an enhanced risk of cardiovascular complications (15-20% increased risk of chest pain) and a two-fold increased risk of mortality.
Therefore, whether studies utilize HCQ alone or HCQ in combination with a macrolide may be an important consideration in assessing risk.
As results from initial investigations of these drug combinations have emerged, concerns about the efficacy and risks of treating COVID-19 with HCQ and CQ has led to the removal of CQ/HCQ from SOC practices in several countries [@doi:10.1101/2020.04.07.20056424; @url:https://www.cnn.com/2020/04/13/health/chloroquine-risks-coronavirus-treatment-trials-study/index.html].
As of May 25, 2020, WHO had suspended administration of HCQ as part of the worldwide Solidarity Trial [@raw:WHO_briefing_2020_5_25], and later the final results of this large-scale trial that compared 947 patients administered HCQ to 906 controls revealed no effect on the primary outcome, mortality during hospitalization (rate ratio: 1.19; _p_ = 0.23)

Additional research has emerged largely identifying HCQ/CQ to be ineffective against COVID-19 while simultaneously revealing a number of significant side effects.
A randomized, open-label, non-placebo trial of 150 COVID-19 patients was conducted in parallel at 16 government-designated COVID-19 centers in China to assess the safety and efficacy of HCQ [@doi:10.1101/2020.04.10.20060558].
The trial compared treatment with HCQ in conjunction with SOC to SOC alone in 150 infected patients who were assigned randomly to the two groups (75 per group).
The primary endpoint of the study was the negative conversion rate of SARS-CoV-2 in 28 days, and the investigators found no difference in this parameter between the groups.
The secondary endpoints were an amelioration of the symptoms of the disease such as axillary temperature ≤36.6°C, SpO2 >94% on room air, and disappearance of symptoms like shortness of breath, cough, and sore throat.
The median time to symptom alleviation was similar across different conditions (19 days in HCQ+SOC vs. 21 days in SOC).
Additionally, 30% of the patients receiving SOC+HCQ reported adverse outcomes compared to 8.8% of patients receiving only SOC, with the most common adverse outcome in the SOC+HCQ group being diarrhea (10% vs. 0% in the SOC group, p=0.004).
However, there are several factors that limit the interpretability of this study.
Most of the enrolled patients had mild-to-moderate symptoms (98%), and the average age was 46.
SOC in this study included the use of antivirals (Lopinavir-Ritonavir, Arbidol, Oseltamivir, Virazole, Entecavir, Ganciclovir, and Interferon alfa), which appeared to introduce confounding effects.
Thus, to isolate the effect of HCQ, SOC would need to exclude the use of antivirals.
In this trial, the samples used to test for the presence of the SARS-CoV-2 virus were collected from the upper respiratory tract, and the authors indicated that the use of upper respiratory samples may have introduced false negatives (e.g., [@doi:10.1001/jama.2020.3786]).
Another limitation of the study that the authors acknowledge was that the HCQ treatment began, on average, at a 16-day delay from the symptom onset.
The fact that this study was open-label and lacked a placebo limits interpretation, and additional analysis is required to determine whether HCQ reduces inflammatory response.
Therefore, despite some potential areas of investigation identified in _post hoc_ analysis, this study cannot be interpreted as providing support for HCQ as a therapeutic against COVID-19.

Additional evidence comes from a retrospective analysis [@doi:10.1101/2020.04.16.20065920] that examined data from 368 COVID-19 patients across all United States Veteran Health Administration medical centers.
The study retrospectively investigated the effect of the administration of HCQ (n=97), HCQ + AZ (n=113), and no HCQ (n=158) on 368 patients.
The primary outcomes assessed were death and the need for mechanical ventilation.
Standard supportive care was rendered to all patients.
Due to the low representation of women (N=17) in the available data, the analysis included only men, and the median age was 65 years.
The rate of death in the HCQ-only treatment condition was 27.8% and in the HCQ + AZ treatment condition, it was 22.1%.
In comparison to the 14.1% rate of death in the no-HCQ cohort, these data indicated a statistically significant elevation in the risk of death for the HCQ-only group compared to the no-HCQ group (adjusted HR: 2.61, p=0.03), but not for the HCQ + AZ group compared to the no-HCQ group (adjusted HR: 1.14; p=0.72).
Further, the risk of ventilation was similar across all three groups (adjusted HR: 1.43, _p_ = 0.48 (HCQ) and 0.43, _p_ = 0.09 (HCQ + AZ) compared to no HCQ).
The study thus showed evidence of an association between increased mortality and HCQ in this cohort of COVID-19 patients but no change in rates of mechanical ventilation among the treatment conditions.
The study had a few limitations: it was not randomized, and the baseline vital signs, laboratory tests, and prescription drug use were significantly different among the three groups.
All of these factors could potentially influence treatment outcome.
Furthermore, the authors acknowledge that the effect of the drugs might be different in females and pediatric subjects, since these subjects were not part of the study.
The reported result that HCQ + AZ is safer than HCQ contradicts the findings of the previous large-scale analysis of twenty years of records that found HCQ + AZ to be more frequently associated with cardiac arrhythmia than HCQ alone [@doi:10.1101/2020.04.08.20054551]; whether this discrepancy is caused by the pathology of COVID-19, is influenced by age or sex, or is a statistical artifact is not presently known.

Finally, findings from the Randomized Evaluation of COVID-19 Therapy (RECOVERY) trial were released on October 8, 2020.
This study used a randomized, open-label design to study the effects of HCQ compared to SOC at 176 hospitals in the United Kingdom [@doi:10.1056/NEJMoa2022926].
This large study enrolled 11,197 hospitalized patients whose physicians believed it would not harm them to participate.
Patients were randomized into either the control group or one of the treatment arms, with twice as many patients enrolled in the control group as any treatment group.
Of the patients eligible to receive HCQ, 1,561 were randomized into the HCQ arm, and 3,155 were randomized into the control arm.
The demographics of the HCQ and control groups were similar in terms of average age (65 years), proportion female (approximately 38%), ethnic make-up (73% versus 76% white), and prevalence of pre-existing conditions (56% versus 57% overall).
In the HCQ arm of the study, patients received 800 mg at baseline and again after 6 hours, then 400 mg at 12 hours and every subsequent 12 hours.
The primary outcome analyzed was all-cause mortality, and patient vital statistics were reported by physicians upon discharge or death, or else at 28 days following HCQ administration if they remained hospitalized.
The secondary outcome assessed was the combined risk of progression to invasive mechanical ventilation or death within 28 days.
By the advice of an external data monitoring committee, the HCQ arm of the study was reviewed early, leading to it being closed due a lack of support for HCQ as a treatment for COVID-19.
Patients who received HCQ had a longer duration of hospitalization than patients receiving usual care, were less likely to be discharged alive within 28 days, and were more likely to progress to mechanical ventilation.
This large-scale study thus builds upon studies in the United States and China to suggest that HCQ is not an effective treatment, and in fact may negatively impact COVID-19 patients due to its side effects.
The rates of COVID-19-related mortality reported in the RECOVERY trial did not differ between the control and HCQ arms, but patients receiving HCQ were more likely to die due to cardiac events.
Therefore, though none of the studies have been blinded, examining them together makes it clear that the available evidence points to significant dangers associated with the administration of HCQ to hospitalized COVID-19 patients, without providing any support for its efficacy.

###### HCQ for the Treatment of Mild Cases

One additional possible therapeutic application of HCQ considered was the treatment of mild COVID-19 cases in otherwise healthy individuals.
This possibility was assessed in a randomized, open-label, multi-center analysis conducted in Catalonia (Spain) [@doi:10.1093/cid/ciaa1009].
This analysis enrolled adults 18 and older who had been experiencing mild symptoms of COVID-19 for fewer than five days.
Participants were randomized into an HCQ arm (N=136) and a control arm (N=157), and those in the treatment arm were administered 800 mg of HCQ on the first day of treatment followed by 400 mg on each of the subsequent six days.
The primary outcome assessed was viral clearance at days 3 and 7 following the onset of treatment, and secondary outcomes were clinical progression and time to complete resolution of symptoms.
They found no significant differences between the two groups.
This study thus suggests that HCQ does not improve recovery from COVID-19, even in otherwise healthy adult patients with mild symptoms.

###### Prophylactic Administration of HCQ

An initial study of the possible prophylactic application of HCQ utilized a randomized, double-blind, placebo-controlled design to analyze the administration of HCQ prophylactically [@doi:10.1056/NEJMoa2016638].
Asymptomatic adults in the United States and Canada who had been exposed to SARS-CoV-2 within the past four days were enrolled in an online study to evaluate whether administration of HCQ over five days influenced the probability of developing COVID-19 symptoms over a 14-day period.
Of the participants, 414 received HCQ and 407 received a placebo.
No significant difference in the rate of symptomatic illness was observed between the two groups (11.8% HCQ, 14.3% placebo, _p_ = 0.35).
The HCQ condition was associated with side effects, with 40.1% of patients reporting side effects compared to 16.8% in the control group (_p_ < 0.001).
However, likely due to the high enrollment of healthcare workers (66% of participants) and the well-known side effects associated with HCQ, a large number of participants were able to correctly identify whether they were receiving HCQ or a placebo (46.5% and 35.7%, respectively).
Furthermore, due to a lack of availability of diagnostic testing, only 20 of the 107 cases were confirmed with a PCR-based test to be positive for SARS-CoV-2.
The rest were categorized as "probable" or "possible" cases by a panel of four physicians who were blind to the treatment status.
One possible confounder is that a patient presenting one or more symptoms, which included diarrhea, was defined as a "possible" case, but diarrhea is also a common side effect of HCQ.
Additionally, four of the twenty PCR-confirmed cases did not develop symptoms until after the observation period had completed, suggesting that the 14-day trial period may not have been long enough or that some participants also encountered secondary exposure events.
Finally, in addition to the young age of the participants in this study, which ranged from 32 to 51, there were possible impediments to generalization introduced by the selection process, as 2,237 patients who were eligible but had already developed symptoms by day 4 were enrolled in a separate study.
It is therefore likely that asymptomatic cases were over-represented in this sample, which would not have been detected based on the diagnostic criteria used.
Therefore, while this study does represent the first effort to conduct a randomized, double-blind, placebo-controlled investigation of HCQ's effect on COVID-19 symptoms in a large sample, the lack of PCR tests and several other design flaws significantly impede interpretation of the results.
However, in line with the results from therapeutic studies, once again no evidence was found suggesting an effect of HCQ against COVID-19.

A second study [@doi:10.1001/jamainternmed.2020.6319] examined the effect of administering HCQ to healthcare workers as a pre-exposure prophylactic.
The primary outcome assessed was the conversion from SARS-CoV-2 negative to SARS-CoV-2 positive status over the 8 week study period.
This study was also randomized, double-blind, and placebo-controlled, and it sought to address some of the limitations of the first prophylactic study.
They aimed to enroll 200 healthcare workers, preferentially those working with COVID-19 patients, at two hospitals within the University of Pennsylvania hospital system in Philadelphia, PA.
Participants were randomized 1:1 to receive either 600 mg of HCQ daily or a placebo, and their SARS-CoV-2 infection status and antibody status were assessed using RT-PCR and serological testing, respectively, at baseline, 4 weeks, and 8 weeks following the beginning of the treatment period.
The statistical design of the study accounted for interim analyses at 50 and 100 participants in case efficacy or futility of HCQ for prophylaxis became clear earlier than completion of enrollment.
The 139 individuals enrolled comprised a study population that was fairly young (average age 33) and made of largely of people who were white, women, and without pre-existing conditions.
At the second interim analysis, more individuals in the treatment group than the control group had contracted COVID-19 (4 versus 3), causing the estimate z-score to fall below the pre-established threshold for futility.
As a result, the trial was terminated early, offering additional evidence against the use of HCQ for prophylaxis.

###### Summary of HCQ/CQ Research Findings

Early _in vitro_ evidence indicated that HCQ could be an effective therapeutic against SARS-CoV-2 and COVID-19, leading to significant media attention and public interest in its potential as both a therapeutic and prophylactic.
Initially it was hypothesized that CQ/HCQ might be effective against SARS-CoV-2 in part because CQ and HCQ have both been found to inhibit the expression of CD154 in T-cells and to reduce TLR signaling that leads to the production of pro-inflammatory cytokines [@doi:10.1038/s41584-020-0372-x].
Clinical trials for COVID-19 have more often used HCQ rather than CQ because it offers the advantages of being cheaper and having fewer side effects than CQ.
However, research has not found support for a positive effect of HCQ on COVID-19 patients.
Multiple clinical studies have already been carried out to assess HCQ as a therapeutic agent for COVID-19, and many more are in progress.
To date, none of these studies have used randomized, double-blind, placebo-controlled designs with a large sample size, which would be the gold standard.
Despite the design limitations (which would be more likely to produce false positives than false negatives), initial optimism about HCQ has largely dissipated.
The most methodologically rigorous analysis of HCQ as a prophylactic [@doi:10.1056/NEJMoa2016638] found no significant differences between the treatment and control groups, and the WHO's global Solidarity trial similarly reported no effect of HCQ on mortality [@doi:10.1056/NEJMoa2023184].
Thus, HCQ/CQ are not likely to be effective therapeutic or prophylactic agents against COVID-19.
Additionally, one study identified an increased risk of mortality in older men receiving HCQ, and administration of HCQ and HCQ+AZ did not decrease the use of mechanical ventilation in these patients [@doi:10.1101/2020.04.16.20065920].
HCQ use for COVID-19 could also lead to shortages for anti-malarial or anti-rheumatic use, where it has documented efficacy.
Despite significant early attention, these drugs appear to be ineffective against COVID-19.
Several countries have now removed CQ/HCQ from their SOC for COVID-19 due to the lack of evidence of efficacy and the frequency of adverse effects.

##### Dexamethasone

Dexamethasone (9α-fluoro-16α-methylprednisolone) is a synthetic corticosteroid that binds to glucocorticoid receptors [@doi:10.1021/cr068203e; @url:https://www.cebm.net/covid-19/dexamethasone/].
It was first synthesized in the late 1950s as an anti-inflammatory and has been used to treat RA and other inflammatory conditions [@doi:10.1021/ja01545a061; @doi:10.1001/jama.1960.03030070009002].
Steroids such as dexamethasone are widely available and affordable, and they are often used to treat community-acquired pneumonia [@doi:10.1038/s41392-020-0127-9].
A clinical trial that began in 2012 recently reported that dexamethasone may improve outcomes for patients with ARDS [@doi:10/ggpxzc].
However, a meta-analysis of a small amount of available data about dexamethasone as a treatment for SARS suggested that it may, in fact, be associated with patient harm [@doi:10/ggks86]; however, these findings may have been biased by the fact that all of the studies examined were observational and a large number of inconclusive studies were not included [@doi:10/ggq356].
Dexamethasone works as an anti-inflammatory agent by binding to glucocorticoid receptors with higher affinity than endogenous cortisol [@doi:10.1016/B978-0-323-48110-6.00034-X].
In order to understand how dexamethasone reduces inflammation, it is necessary to consider the stress response broadly.
In response to stress, corticotropin‐releasing hormone stimulates the release of neurotransmitters known as catecholamines, such as epinephrine, and steroid hormones known as glucocorticoids, such as cortisol [@doi:10.1016/j.cyto.2015.01.008; @doi:10.1111/j.1749-6632.2002.tb04229.x].
While catecholamines are often associated with the fight-or-flight response, the specific role that glucocorticoids play is less clear, although they are thought to be important to restoring homeostasis [@doi:10.1159/000054578].
Immune challenge is a stressor that is known to interact closely with the stress response.
The immune system can therefore interact with the central nervous system; for example, macrophages can both respond to and produce catecholamines [@doi:10.1016/j.cyto.2015.01.008].
Additionally, the production of both catecholamines and glucocorticoids is associated with inhibition of proinflammatory cytokines such as IL-6, IL-12, and tumor necrosis factor-α (TNF‐α) and the stimulation of anti-inflammatory cytokines such as IL-10, meaning that the stress response can regulate inflammatory immune activity [@doi:10.1111/j.1749-6632.2002.tb04229.x].
Administration of dexamethasone has been found to correspond to dose-dependent inhibition of IL-12 production, but not to affect IL-10 [@PMID:8902882]; the fact that this relationship could be disrupted by administration of a glucocorticoid-receptor antagonist suggests that it is regulated by the receptor itself [@PMID:8902882]. <!-- TO DO: waiting for full text of this paper, this is based on abstract and citations-->
Thus, the administration of dexamethasone for COVID-19 is likely to simulate the release of glucocorticoids endogenously during stress, resulting in binding of the synthetic steroid to the glucocorticoid receptor and the associated inhibition of the production of proinflammatory cytokines.
In this model, dexamethasone reduces inflammation by stimulating the biological mechanism that reduces inflammation following a threat such as immune challenge.
Immunosuppressive drugs such as steroids are typically contraindicated in the setting of infection [@doi:10.1177/2040622313485275], but because COVID-19 results in hyperinflammation that appears to contribute to mortality via lung damage, immunosuppression may be a helpful approach to treatment [@doi:10/ggnzmc].
The decision of whether and/or when to counter hyperinflammation with immunosuppression in the setting of COVID-19 was an area of intense debate, as the risks of inhibiting antiviral immunity needed to be weighed against the beneficial anti-inflammatory effects [@doi:10/ggq8hs].
As a result, guidelines early in the pandemic typically recommended avoiding treating COVID-19 patients with corticosteroids such as dexamethasone [@doi:10/ggks86].

The application of dexamethasone for the treatment of COVID-19 was evaluated as part of the multi-site RECOVERY trial in the United Kingdom [@doi:10.1101/2020.06.22.20137273].
Over 6,000 hospitalized COVID-19 patients were assigned into the SOC or treatment (dexamethasone) arms of the trial with a 2:1 ratio.
At the time of randomization, some patients were ventilated (16%), others were on non-invasive oxygen (60%), and others were breathing independently (24%).
Patients in the treatment arm were administered dexamethasone either orally or intravenously at 6 mg per day for up to 10 days.
The primary end-point was the patient's status at 28-days post-randomization (mortality, discharge, or continued hospitalization), and secondary outcomes analyzed included the progression to invasive mechanical ventilation over the same period.
The 28-day mortality rate was found to be lower in the treatment group than in the SOC group (21.6% vs 24.6%, _p_ < 0.001).
However, this finding was driven by differences in mortality among patients who were receiving mechanical ventilation or supplementary oxygen at the start of the study.
The report indicated that dexamethasone reduced 28-day mortality relative to SOC in patients who were ventilated (29.3% vs. 41.4%) and among those who were receiving oxygen supplementation (23.3% vs. 26.2%) at randomization, but not in patients who were breathing independently (17.8% vs. 14.0%).
One possible confounder is that patients receiving mechanical ventilation tended to be younger than patients who were not receiving respiratory support (by 10 years on average) and to have had symptoms for a longer period.
However, adjusting for age did not change the conclusions, although the duration of symptoms was found to be significantly associated with the effect of dexamethasone administration.
These findings also suggested that dexamethasone may have reduced progression to mechanical ventilation, especially among patients who were receiving oxygen support at randomization.
Thus, this large, randomized, and multi-site, albeit not placebo-controlled, study suggests that administration of dexamethasone to patients who are unable to breathe independently may significantly improve survival outcomes.
Additionally, dexamethasone is a widely available and affordable medication, raising the hope that it could be made available to COVID-19 patients globally.
<!-- TO DO: Check the status since this came out?-->

The results of the RECOVERY trial's analysis of dexamethasone suggest that this therapeutic is effective primarily in patients who had been experiencing symptoms for at least seven days and patients who were not breathing independently [@doi:10.1056/NEJMoa2021436].
Thus, it seems likely that dexamethasone is useful for treating inflammation associated with immunopathy or cytokine release syndrome.
In fact, corticosteroids such as dexamethasone are sometimes used to treat cytokine release syndrome (CRS) [@doi:10.1182/blood-2014-05-552729].
It is not surprising that administration of an immunosuppressant would be most beneficial when the immune system was dysregulated towards inflammation.
However, it is also unsurprising that care must be taken in administering an immunosuppressant to patients fighting a viral infection.
In particular, the concern has been raised that treatment with dexamethasone might increase patient susceptibility to concurrent (e.g., nosocomial) infections [@doi:10.23812/20-EDITORIAL_1-5].
Additionally, the drug could potentially slow viral clearance and inhibit patients' ability to develop antibodies to SARS-CoV-2 [@doi:10.23812/20-EDITORIAL_1-5; @doi:10/ggks86]. 
Furthermore, dexamethasone has been associated with side effects that include psychosis, glucocorticoid-induced diabetes, and avascular necrosis [@doi:10/ggks86], and the RECOVERY trial did not report outcomes with enough detail to be able to determine whether they observed similar complications.
However, since these results were released, strategies have been proposed for administering dexamethasone alongside more targeted treatments to minimize the likelihood of negative side effects [@doi:10.23812/20-EDITORIAL_1-5].
Given the available evidence, dexamethasone is currently the most promising treatment for severe COVID-19.

### Biologics

Biologics are produced from components of living organisms or viruses.
They include treatments such as humanized monoclonal antibodies (mAb) tocilizumab (TCZ), and neutralizing antibodies (nAbs), and can also include prophylactics such as vaccines.
Historically produced from animal tissue, biologics have become increasingly feasible to produce as recombinant DNA technologies have advanced [@doi:10.1016/j.copbio.2009.10.006].
Often, they are glycoproteins or peptides [@doi:10.2174/138920006774832604], but whole viruses can also be used therapeutically or prophylactically, not only for vaccines but also as vectors for gene therapy or therapeutic proteins or for oncolytic virotherapy [@doi:10.3390/jcm9040972].
They are typically catabolized by the body to their amino acid components [@doi:10.2174/138920006774832604].
There are many differences on the development side between biologics and synthesized pharmaceuticals, such as small molecule drugs.
Biologics are typically orders of magnitude larger than small molecule drugs, and their physiochemical properties are often much less understood [@doi:10.2174/138920006774832604].
They are often heat sensitive, and their toxicity can vary, as it is not directly associated with the primary effects of the drug [@doi:10.2174/138920006774832604].
However, this class includes some extremely significant medical breakthroughs, including insulin for the management of diabetes and the smallpox vaccine.
As a result, biologics are another possible avenue through which the pharmacological management of SARS-CoV-2 infection can be approached. 

#### Tocilizumab

TCZ is a receptor antibody that was developed to manage chronic inflammation caused by the continuous synthesis of the cytokine IL-6 [@doi:10.1101/cshperspect.a016295].
IL-6 is a pro-inflammatory cytokine belonging to the interleukin family, which is comprised by immune system regulators that are primarily responsible for immune cell differentiation.
Often used to treat conditions such as RA [@doi:10.1101/cshperspect.a016295], TCZ has become a pharmaceutical of interest for the treatment of COVID-19 because of the role IL-6 plays in this disease. 
While secretion of IL-6 can be associated with chronic conditions, it is a key player in the innate immune response and is secreted by macrophages in response to the detection of pathogen-associated molecular patterns and damage-associated molecular patterns [@doi:10.1101/cshperspect.a016295].
An analysis of 191 in-patients at two Wuhan hospitals revealed that blood concentrations of IL-6 differed between patients who did and did not recover from COVID-19.
Patients who ultimately deceased had higher IL-6 levels at admission than those who recovered [@doi:10/ggnxb3].
Additionally, IL-6 levels remained higher throughout the course of hospitalization in the patients who ultimately deceased [@doi:10/ggnxb3].
This finding provided some early evidence that COVID-19 deaths may be induced by the hyperactive immune response, often referred to as CRS or cytokine storm syndrome (CSS), as IL-6 plays a key role in this response [@doi:10.1128/mmbr.05015-11].
In this context, the observation of elevated IL-6 in patients who died may reflect an over-production of proinflammatory interleukins, suggesting that TCZ could potentially palliate some of the most severe symptoms of COVID-19 associated with increased cytokine production.

Human IL-6 is a 26-kDa glycoprotein that consists of 184 amino acids and contains two potential N-glycosylation sites and four cysteine residues. 
It binds to a type I cytokine receptor (IL-6Rα or glycoprotein 80) that exists in both membrane-bound (IL-6Rα) and soluble (sIL-6Rα) forms [@doi:10.3389/fimmu.2016.00604].
It is not the binding of IL-6 to the receptor that initiates pro- and/or anti-inflammatory signaling, but rather the binding of the complex to another subunit, known as IL-6Rβ or glycoprotein 130 (gp13) [@doi:10.7150/ijbs.4989; @doi:10.3389/fimmu.2016.00604].
Unlike membrane-bound IL-6Rα, which is only found on hepatocytes and some types of leukocytes, gp130 is found on most cells [@doi:10.1007/s00430-006-0019-9].
When IL-6 binds to sIL-6Rα, the complex can then bind to a gp130 protein on any cell [@doi:10.1007/s00430-006-0019-9].
The binding of IL-6 to IL-6Rα is termed classical signaling, while its binding to sIL-6Rα is termed trans-signaling [@doi:10.1016/j.cytogfr.2012.04.001; @doi:10.1042/bj3000281; @doi:10.1007/s00430-006-0019-9].
These two signaling processes are thought to play different roles in health and illness.
For example, trans-signaling may play a role in the proliferation of mucosal T-helper TH2 cells associated with asthma, while an earlier step in this proliferation process may be regulated by classical signaling [@doi:10.1007/s00430-006-0019-9].
Similarly, IL-6 is known to play a role in Crohn's Disease via trans-, but not classical, signaling [@doi:10.1007/s00430-006-0019-9].
Both classical and trans-signaling can occur through three independent pathways: the Janus-activated kinase-STAT3 pathway, the Ras/Mitogen-Activated Protein Kinases (MAPK) pathway and the Phosphoinositol-3 Kinase/Akt pathway [@doi:10.3389/fimmu.2016.00604].
These signaling pathways are involved in a variety of different functions, including cell type differentiation, immunoglobulin synthesis, and cellular survival signaling pathways, respectively [@doi:10.3389/fimmu.2016.00604].
The ultimate result of the IL-6 cascade is to direct transcriptional activity of various promoters of pro-inflammatory cytokines, such as IL-1, TFN, and even IL-6 itself, through the activity of NF-κB [@doi:10.3389/fimmu.2016.00604].
IL-6 synthesis is tightly regulated both transcriptionally and post-transcriptionally, and it has been shown that viral proteins can enhance transcription of the IL-6 gene by strengthening the DNA-binding activity between several transcription factors and IL-6 gene-cis-regulatory elements [@doi:10.2492/inflammregen.33.054].
Therefore, drugs inhibiting the binding of IL-6 to IL-6Rα or sIL-6Rα are of interest for combating the hyperactive inflammatory response characteristic of CRS and CSS.
TCZ is a humanized monoclonal antibody that binds both to the insoluble and soluble receptor of IL-6, providing de facto inhibition of the IL-6 immune cascade.

Tocilizumab is being administered either as an intervention or as concomitant medication in {{ebm_tocilizumab_ct}} COVID-19 clinical trials (Figure @fig:ebm-trials).
No randomized, placebo-controlled studies of TCZ have currently released results.
Therefore, no conclusions can be drawn about its efficacy for the treatment of COVID-19.
However, early interest in TCZ as a possible treatment for COVID-19 emerged from a very small retrospective study in China that examined 20 patients with severe symptoms in early February 2020 and reported rapid improvement in symptoms following treatment with TCZ [@doi:10.1073/pnas.2005615117].
Subsequently, a number of retrospective studies have been conducted in several countries.
Many studies use a retrospective, observational design, where they compare outcomes for COVID-19 patients who received TCZ to those who did not over a set period of time.
For example, one of the largest retrospective, observational analysis released to date [@doi:10/d2pk] compared the rates at which patients who received TCZ deceased or progressed to invasive medical ventilation over a 14-day period compared to patients receiving only SOC.
Under this definition, SOC could include other drugs such as HCQ, azithromycin, lopinavir-ritonavir or darunavir-cobicistat, or heparin.
While this study was not randomized, a subset of patients who were eligible to receive TCZ were unable to obtain it due to shortages; however, these groups were not directly compared in the analysis.
After adjusting for variables such as age, sex, and SOFA (sequential organ failure assessment) score, they found that patients treated with TCZ were less likely to progress to invasive medical ventilation and/or death (adjusted HR = 0.61, CI 0.40-0.92, _p_ = 0.020), although analysis of death and ventilation separately suggests that this effect may have been driven by differences in the death rate (20% of control versus 7% of TCZ-treated patients).
They reported particular benefits for patients whose PaO~2~/FiO~2~ ratio, also known as the Horowitz Index for Lung Function, fell below a 150 mm Hg threshold.
They found no differences between groups administered subcutaneous versus intravenous TCZ.

Another retrospective observational analysis of interest examined the charts of patients at a hospital in Connecticut, USA where 64% of all 239 COVID-19 patients in the study period were administered TCZ based on assignment by a standardized algorithm [@doi:10.1016/j.chest.2020.06.006].
They found that TCZ administration was associated with more similar rates of survivorship in patients with severe versus nonsevere COVID-19 at intake, defined based on the amount of supplemental oxygen needed.
They therefore proposed that their algorithm was able to identify patients presenting with or likely to develop CRS as good candidates for TCZ.
This study also reported higher survivorship in Black and Hispanic patients compared to white patients when adjusted for age.
The major limitation with interpretation for these studies is that there may be clinical characteristics that influenced medical practitioners decisions to administer TCZ to some patients and not others.
One interesting example therefore comes from an analysis of patients at a single hospital in Brescia, Italy, where TCZ was not available for a period of time [@doi:10.1016/j.ejim.2020.05.009].
This study compared COVID-19 patients admitted to the hospital before and after March 13, 2020, when the hospital received TCZ.
Therefore, patients who would have been eligible for TCZ prior to this arbitrary date did not receive it as treatment, making this retrospective analysis something of a natural experiment.
Despite this design, demographic factors did not appear to be consistent between the two groups, and the average age of the control group was older than the TCZ group.
The control group also had a higher percentage of males and a higher incidence of comorbidities such as diabetes and heart disease.
All the same, the multivariate HR, which adjusted for these clinical and demographic factors, found a significant difference between survival in the two groups (HR=0.035, CI=0.004-0.347, _p_ = 0.004).
They reported improvement of survival outcomes after the addition of TCZ to their SOC regime, with 11 of 23 patients (47.8%) admitted prior to March 13th dying compared to 2 of 62 (3.2%) admitted afterwards.
They also reported a reduced progression to mechanical ventilation in the TCZ group.
However, this study also holds a significant limitation: the time delay between the two groups means that knowledge about how to treat the disease likely improved over this timeframe as well.
All the same, the results of these observational retrospective studies provide support for TCZ as a pharmaceutical of interest for follow-up in clinical trials. 

In addition to the retrospective observational studies, other analysis have utilized a retrospective case-control design to match pairs of patients with similar baseline characteristics, only one of whom received TCZ for COVID-19.
In one such study, TCZ was significantly associated with a reduced risk of progression to ICU admission or death [@doi:10.1016/j.medmal.2020.05.001].
This study examined only 20 patients treated with TCZ (all but one of the patients treated with TCZ in the hospital during the study period) and compared them to 25 patients receiving SOC.
For the combined primary endpoint of death and/or ICU admission, only 25% of patients receiving TCZ progressed to an endpoint compared to 72% in the SOC group (_p_ = 0.002, presumably based on a chi-square test based on the information provided in the text). 
When the two endpoints were examined separately, progression to invasive medical ventilation remained significant (32% SOC compared to 0% TCZ, _p_ = 0.006) but not for mortality (48% SOC compared to 25% TCZ, _p_ = 0.066).
In contrast, a study that compared 96 patients treated with TCZ to 97 patients treated with SOC only in New York City found that differences in mortality did not differ between the two groups, but that this difference did become significant when intubated patients were excluded from the analysis [@doi:10.1093/qjmed/hcaa206].
Taken together, these findings suggest that future clinical trials of TCZ may want to include intubation as an endpoint.
However, these studies should be approached with caution, not only because of the small number of patients enrolled and the retrospective design, but also because they performed a large number of statistical tests and did not account for multiple hypothesis testing.
These last findings highlight the need to search for a balance between impairing a harmful immune response, such as the one generated during CRS and CSS, and preventing the worsening of the clinical picture of the patients by potential new viral infections.

Though data about TCZ for COVID-19 is still only just emerging, some meta-analyses and systematic reviews have investigated the available data.
One meta-analysis [@doi:10.2139/ssrn.3642653] evaluated 19 studies published or released as preprints prior to July 1, 2020 and found that the overall trends were supportive of the frequent conclusion that TCZ does improve survivorship, with a significant HR of 0.41 (_p_ < 0.001).
This trend improved when they excluded studies that administered a steroid alongside TCZ, with a significant HR of 0.04 (_p_ < 0.001).
They also found some evidence for reduced invasive ventilation or ICU admission, but only when excluding all studies except a small number whose estimates were adjusted for the possible bias introduced by the challenges of stringency during the enrollment process.
A systematic analysis of sixteen case-control studies of TCZ estimated an odds ratio of 0.453 (95% CI 0.376–0.547, _p_ < 0.001), suggesting possible benefits associated with TCZ treatment [@doi:10.7717/peerj.10322].
Although these estimates are similar, it is important to note that they are drawing from the same literature and are therefore likely to be affected by the same biases in publication.
A second systematic review of studies investigating TCZ treatment for COVID-19 analyzed 31 studies that had been published or released as pre-prints and reported that none carried a low risk of bias (RoB) [@doi:10.1016/j.pulmoe.2020.07.003].
Therefore, the present evidence is not likely to be sufficient for conclusions about the efficacy of TCZ.

Additionally, there are possible risks associated with the administration of TCZ for COVID-19.
TCZ has been used for over a decade to treat RA [@doi:10.1177/1759720X18798462], and a recent study found the drug to be safe for pregnant and breastfeeding women [@doi:10.1093/rheumatology/kez100].
However, TCZ may increase the risk of developing infections [@doi:10.1177/1759720X18798462], and RA patients with chronic hepatitis B infections had a high risk of hepatitis B virus reactivation when TCZ was administered in combination with other RA drugs [@doi:10.1111/1756-185X.13010].
As a result, TCZ is contraindicated in patients with active infections such as tuberculosis [@doi:10.1186/s12967-020-02339-3].
Previous studies have investigated, with varying results, a possible increased risk of infection in RA patients administered TCZ [@doi:10.1093/rheumatology/keq343; @doi:10.1136/annrheumdis-2018-214367], although another study reported that the incidence rate of infections was higher in clinical practice RA patients treated with TCZ than in the rates reported by clinical trials [@doi:10.1093/rheumatology/ker223].
In the investigation of 544 Italian COVID-19 patients, the group treated with TCZ was found to be more likely to develop secondary infections, with 24% compared to 4% in the control group [@doi:10/d2pk].
Reactivation of hepatitis B and herpes simplex virus 1 was also reported in a small number of patients in this study, all of whom were receiving TCZ.
A July 2020 case report described negative outcomes of two COVID-19 patients after receiving TCZ, including one death; however, both patients were intubated and had entered septic shock prior to receiving TCZ [@doi:10.1016/j.chest.2020.04.024], likely indicating a severe level of cytokine production.
Additionally, D-dimer and sIL2R levels were reported by one study to increase in patients treated with TCZ, which raised concerns because of the potential association between elevated D-dimer levels and thrombosis and between sIL2R and diseases where T-cell regulation is compromised [@doi:10.1016/j.chest.2020.06.006]. 
An increased risk of bacterial infection was also identified in a systematic review of the literature, based on the unadjusted estimates reported [@doi:10.2139/ssrn.3642653].
In summary, TCZ administration to COVID-19 patients is not without risks, may introduce additional risk of developing secondary infections, and should be approached especially cautiously for patients who have latent viral infections.

In summary, approximately 25% of coronavirus patients develop ARDS, which is caused by an excessive early response of the immune system which can be a component of cytokine release syndrome [@doi:10.1016/j.chest.2020.06.006] and cytokine storm syndrome [@doi:10.1186/s12967-020-02339-3].
This overwhelming inflammation is triggered by IL-6.
TCZ is an inhibitor of IL-6 and therefore may neutralize the inflammatory pathway that leads to the cytokine storm.
While the mechanism suggests TCZ could be beneficial for the treatment of COVID-19 patients experiencing excessive immune activity, no randomized controlled trials are available assessing its effect.
However, small initial studies have found preliminary indications that TCZ may reduce progression to invasive medical ventilation and/or death.
It should be noted that SOC varied widely across retrospective studies, with one study administering HCQ, lopinavir-ritonavir, antibiotics, and/or heparin as part of SOC.
Interest in TCZ as a treatment for COVID-19 was supported by two meta-analyses [@doi:10.1101/2020.07.10.20150938; @doi:10.2139/ssrn.3642653], but a third meta-analysis found that all of the available literature carries a risk of bias, with even the largest available TCZ studies to date carrying a moderate risk of bias under the ROBINS-I criteria [@doi:10.1016/j.pulmoe.2020.07.003].
Additionally, different studies used different dosages, number of doses, and methods of administration; ongoing research may be needed to optimize administration of TCZ [@doi:10.1016/j.jcv.2020.104443], although similar results were reported by one study for intravenous and subcutaneous administration [@doi:10/d2pk].
Clinical trials that are in progress are likely to provide additional insight into the effectiveness of this drug for the treatment of COVID-19 along with how it should be administered.

#### Neutralizing Antibodies

Monoclonal antibodies have revolutionized the way we treat human diseases.
They have become some of the best-selling drugs in the pharmaceutical market in recent years [@doi:10.1186/s12929-019-0592-z].
There are currently 79 FDA approved mAbs on the market, including antibodies for viral infections (e.g. Ibalizumab for HIV and Palivizumab for RSV) [@doi:10.1186/s12929-019-0592-z; @doi:10.1146/annurev-immunol-032712-095916].
Virus-specific neutralizing antibodies commonly target viral surface glycoproteins or host structures, thereby inhibiting viral entry through receptor binding interference [@doi:10.3389/fmicb.2017.02323; @doi:10.1080/21645515.2017.1337614].
This section discusses current efforts in developing neutralizing antibodies against SARS-CoV-2 and how expertise gained from previous approaches for MERS-CoV and SARS-CoV-1 may benefit antibody development.

##### Spike (S) Neutralizing Antibody

During the first SARS epidemic in 2002, nAbs were found in SARS-CoV-1-infected patients [@doi:10.1111/j.1469-0691.2004.01009.x;@doi:10.1086/423286].
Several studies following up on these findings identified various S-glycoprotein epitopes as the major targets of neutralizing antibodies against SARS-CoV-1 [@doi:10.1517/14712590902763755].
The passive transfer of immune serum containing nAbs from SARS-CoV-1-infected mice resulted in protection of naïve mice from viral lower respiratory tract infection upon intranasal challenge [@doi:10.1128/jvi.78.7.3572-3577.2004].
Similarly, a meta-analysis suggested that administration of plasma from recovered SARS-CoV-1 patients reduced mortality upon SARS-CoV-1 infection [@doi:10.1093/infdis/jiu396].
Similar results were observed in MERS-CoV infection during the second coronavirus-related epidemic of the 21st century.
In these cases, neutralizing antibodies were identified against various epitopes of the receptor binding domain (RBD) of the S glycoprotein [@doi:10.1073/pnas.1402074111; @doi:10.1128/JVI.00912-14].
Coronaviruses use trimeric spike (S) glycoproteins on their surface to bind to the host cell, allowing for cell entry [@doi:10.1016/j.cell.2020.02.052; @doi:10.1016/j.cell.2020.02.058].
Each S glycoprotein protomer is comprised of an S1 domain, also called the RBD, and an S2 domain.
The S1 domain binds to the host cell while the S2 domain facilitates the fusion between the viral envelope and host cell membranes [@doi:10.1517/14712590902763755].
Although targeting of the host cell enzyme ACE2 shows efficacy in inhibiting SARS-CoV-2 infection [@doi:10.1038/nature02145], given the physiological relevance of ACE2 [@doi:10/bsbp49], it would be favorable to target virus-specific structures rather than host receptors.
This concern underlies the rationale for developing neutralizing antibodies against the S glycoprotein, disrupting its interaction with ACE2 and other potential entry points and thereby inhibiting viral entry.

The first human neutralizing antibody against SARS-CoV-2 targeting the S glycoproteins was developed using hybridoma technology [@doi:10.1101/2020.03.11.987958], where antibody-producing B-cells developed by mice can be inserted into myeloma cells to produce a hybrid cell line (the hybridoma) that is grown in culture.
The 47D11 clone was able to cross-neutralize SARS-CoV-1 and SARS-CoV-2 by a mechanism that is different from receptor binding interference.
The exact mechanism of how this clone neutralizes SARS-CoV-2 and inhibits infection _in vitro_ remains unknown, but a potential mechanism might be antibody-induced destabilization of the membrane prefusion structure [@doi:10.1101/2020.03.11.987958; @doi:10.1016/j.cell.2018.12.028].
The ability of this antibody to prevent infection at a feasible dose needs to be validated _in vivo_, especially since _in vitro_ neutralization effects have been shown to not be reflective of _in vivo_ efficacy [@doi:10.1128/JVI.01603-17].
Only a week later, a different group successfully isolated multiple nAbs targeting the RBD of the S glycoprotein from blood samples taken from COVID-19 patients in China [@doi:10.1101/2020.03.21.990770].
Interestingly, the patient-isolated antibodies did not cross-react with RBDs from SARS-CoV-1 and MERS-CoV, although cross-reactivity to the trimeric spike proteins of SARS-CoV-1 and MERS-CoV was observed.
This finding suggests that the RBDs between the three coronavirus species are immunologically distinct and that the isolated nAbs targeting the RBD of SARS-CoV-2 are species specific.
While this specificity is desirable, it also raises the question of whether these antibodies are more susceptible to viral escape mechanisms.
Viral escape is a common resistance mechanism to nAb therapy due to selective pressure from neutralizing antibodies [@doi:10.2217/imt.15.33; @doi:10.1126/science.1213256].
For HIV, broadly neutralizing antibodies (bnAbs) targeting the CD4 binding site (CD4bs) show greater neutralization breadth than monoclonal antibodies, which target only specific HIV strains [@doi:10.1016/j.molmed.2019.01.007].
For MERS-CoV, a combination of multiple neutralizing antibodies targeting different antigenic sites prevented neutralization escape [@doi:10.1128/JVI.02002-17].
It was found that the different antibody isolates did not target the same epitopes, suggesting that using them in combination might produce a synergistic effect that prevents viral escape [@doi:10.1101/2020.03.21.990770].
It was also demonstrated that binding affinity of the antibodies does not reflect their capability to compete with ACE2 binding.
Furthermore, no conclusions about correlations between the severity of disease and the ability to produce neutralizing antibodies can be drawn at this point.
Rather, higher neutralizing antibody titers were more frequently found in patients with severe disease.
Correspondingly, higher levels of anti-spike IgG were observed in patients that deceased from infection compared to patient that recovered [@doi:10.1172/jci.insight.123158].

Results from the SARS and MERS epidemics thus provide valuable lessons for the design of neutralizing antibodies for the current outbreak.
The findings for SARS-CoV-1 and MERS-CoV can aid in identifying which structures constitute suitable targets for nAbs, despite the fact that the RBD appears to be distinct between the three coronavirus species.
These studies also suggest that a combination of nAbs targeting distinct antigens might be necessary to provide protection [@doi:10.1128/JVI.02002-17].
The biggest challenge remains identifying antibodies that not only bind to their target, but also prove to be beneficial for disease management.
On that note, a recently published study indicates that anti-spike antibodies could make the disease worse rather than eliminating the virus [@doi:10.1172/jci.insight.123158].
These findings underscores our current lack of understanding the full immune response to SARS-CoV-2.
<!-- TO DO : Confirm up to date-->

#### Interferons

IFNs are a family of cytokines critical to activating the innate immune response against viral infections.
Interferons are classified into three categories based on their receptor specificity: types I, II and III [@doi:10.1128/mmbr.05015-11].
Specifically, IFNs I (IFN-𝛼 and 𝛽) and II (IFN-𝛾) induce the expression of antiviral proteins [@doi:10.1016/j.jcv.2003.11.013].
Among these IFNs, IFN-𝛽 has already been found to strongly inhibit the replication of other coronaviruses, such as SARS-CoV-1, in cell culture, while IFN-𝛼 and 𝛾 were shown to be less effective in this context [@doi:10.1016/j.jcv.2003.11.013].
There is evidence that patients with higher susceptibility to ARDS indeed show deficiency in IFN-𝛽.
For instance, infection with other coronaviruses impairs IFN-𝛽 expression and synthesis, allowing the virus to escape the innate immune response [@doi:10.1016/j.virusres.2014.07.024].
<<<<<<< HEAD
On March 18 2020, Synairgen plc received approval to start a phase II trial for SNG001, an IFN-𝛽-1a formulation to be delivered to the lungs via inhalation [@clinicaltrials:NCT04385095].
SNG001, which contains recombinant interferon beta-1a, was already shown to be effective in reducing viral load in an _in vivo_ model of swine flu and _in vitro_ models of other coronavirus infections [@synairgen-SNG001].
In July, a press release from Synairgen stated that SNG001 reduced progression to ventilation in a double-blind, placebo-controlled, multi-center study of 101 patients with an average age in the late 50s [@url:https://www.synairgen.com/wp-content/uploads/2020/07/200720-Synairgen-announces-positive-results-from-trial-of-SNG001-in-hospitalised-COVID-19-patients.pdf].
These results were subsequently published in November 2020 [@doi:10/ghjzm4].
The study reports that the participants were assigned at a ratio of 1:1 to receive either SNG001 or a placebo that lacked the active compound, by inhalation for up to 14 days.
The primary outcome they assessed was the change in patients' score on the WHO Ordinal Scale for Clinical Improvement (OSCI) at day 15/16.
SNG001 was associated with an odds ratio (OR) of 2.32 (95% CI 1.07 – 5.04, _p_ = 0.033) in the intention-to-treat analysis and 2.80 (95% CI 1.21 – 6.52, _p_ = 0.017) in the per-protocol analysis, corresponding to significant improvement in the SNG001 group on the OSCI at day 15/16.
Some of the secondary endpoints analyzed also showed differences: at day 28, the OR for clinical improvement on the OSCI was 3.15 (95% CI 1.39 – 7.14, _p_ = 0.006), and the odds of recovery at day 15/16 and at day 28 were also significant between the two groups.
Thus, this study suggested that IFN-𝛽1 administered via SNG001 may improve clinical outcomes.

In contrast, the WHO Solidarity trial reported no significant effect of IFN-𝛽1a on patient survival during hospitalization [@doi:10.1056/NEJMoa2023184].
Here, the primary outcome analyzed was in-hospital mortality, and the rate ratio for the two groups was 1.16 (95% CI, 0.96 to 1.39; _p_ = 0.11) administering IFN-𝛽-1a to 2050 patients and comparing their response to 2050 controls..
However, there are a few reasons that the different findings of the two trials might not speak to the underlying efficacy of this treatment strategy.
One important consideration is the stage of COVID-19 infection analyzed in each study.
The Synairgen trial enrolled only patients who were not receiving invasive ventilation, corresponding to a less severe stage of disease than many patients enrolled in the SOLIDARITY trial, as well as a lower overall rate of mortality [@doi:10/ftmj].
Additionally, the methods of administration differed between the two trials, with the SOLIDARITY trial administering IFN-𝛽-1a subcutaneously [@doi:10/ftmj].
The differences in findings between the studies suggests that the method of administration might be relevant to outcomes, with nebulized IFN-𝛽-1a more directly targeting receptors in the lungs.
A trial that analyzed the effect of subcutaneously administered IFN-β-1a on patients with ARDS between 2015 and 2017 had also reported no effect on 28-day mortality [@10.1001/jama.2019.22525], while a smaller study analyzing the effect of subcutaneous IFN administration did find a significant improvement in 28-day mortality for COVID-19 [@doi:10.1128/AAC.01061-20].
At present, several ongoing clinical trials are investigating the potential effects of IFN-𝛽-1a, including in combination with therapeutics such as remdesivir [@clinicaltrials:NCT04492475] and administered via inhalation [@clinicaltrials:NCT04385095].
Thus, as additional information becomes available, a more detailed understanding of whether and under which circumstances IFN-𝛽-1a is beneficial to COVID-19 patients should develop.
=======
On March 18 2020, Synairgen plc received approval to start a phase II trial for SNG001, an IFN-𝛽-1a formulation to be delivered to the lungs via inhalation.
SNG001 was previously shown to be effective in reducing viral load in an _in vivo_ model of swine flu and _in vitro_ models of coronavirus infections [@synairgen-SNG001].
In July, a press release from Synairgen stated that SNG001 reduced progression to ventilation in a double-blind, placebo-controlled, multi-center study of 101 patients with an average age in the late 50s [@url:https://www.synairgen.com/wp-content/uploads/2020/07/200720-Synairgen-announces-positive-results-from-trial-of-SNG001-in-hospitalised-COVID-19-patients.pdf].
They also reported that patients in the treatment group showed greater recovery and lower breathlessness.
However, given that this information was released in a press release rather than in a manuscript and thus cannot be thoroughly reviewed, these findings should be considered preliminary.
Additionally, the WHO Solidarity trial reported no significant effect of IFN-𝛽1a on patient survival during hospitalization [@doi:10.1056/NEJMoa2023184].
<!-- Check what happened with press release and add summary sentence-->
>>>>>>> 746b98e4

### Discussion

With the emergence of the COVID-19 pandemic caused by the coronavirus SARS-CoV-2, the development and/or identification of therapeutic and prophylactic interventions became an issue of international urgency.
In previous outbreaks of HCoV, namely SARS and MERS, the development of these interventions was very limited.
As research has progressed, several potential approaches to treatment have emerged (Figure @fig:therapeutics)..
Most notably, remdesivir has been approved by the FDA for the treatment of COVID-19, and dexamethasone, which was approved by the FDA in 1958, has been found to improve outcomes for patients with severe COVID-19.
Other potential therapies are being still being explored and require additional data (Figure @fig:ebm-trials).
As more evidence becomes available, the potential for existing and novel therapies to improve outcomes for COVID-19 patients will become better understood.

![
**Mechanism of Action for Potential Therapeutics**
Potential therapeutics currently being studied can target the SARS-CoV-2 virus or modify the host environment through many different mechanisms.
Here, the relationship between the virus and several therapeutics described above are visualized.
](images/N001-LifeCyclePlusDrugs.png){#fig:therapeutics secno=1}

Insights into the pathogenesis of and immune response to SARS-CoV-2 (see [@individual-pathogenesis]) have also guided the identification of potential prophylactics and therapeutics.
As cases have become better characterized, it has become evident that many patients experience an initial immune response to the virus that is typically characterized by fever, cough, dyspnea, and related symptoms.
However, the most serious concern is cytokine release syndrome, when the body's immune response becomes dysregulated, resulting in an extreme inflammatory response.
The RECOVERY trial, a large-scale, multi-arm trial enrolling about 15% of all COVID-19 patients in the United Kingdom, was the first to identify that the widely available steroid dexamethasone seems to be beneficial for patients suffering from this immune dysregulation [@doi:10.1101/2020.06.22.20137273].
The results of efforts to identify therapeutic treatments to treat patients early in the course of infection have been more ambiguous.
Early interest in the drugs hydroxychloroquine and chloroquine yielded no promising results from studies with robust experimental designs.
On the other hand, the experimental drug remdesivir, which was developed as a candidate therapeutic for EVD, has received enough support from early analyses to receive FDA approval, although results have been mixed.
The potential for other drugs, such as tocilizumab, to reduce recovery time remains unclear, but some early results were promising.

One additional concern is that the presentation of COVID-19 appears to be heterogeneous across the lifespan.
Many adult cases, especially in younger adults, present with mild symptoms or even asymptomatically, while others, especially in older adults, can be severe or fatal.
In children, the SARS-CoV-2 virus can present as two distinct diseases, COVID-19 or MIS-C.
The therapeutics and prophylactics discussed here were primarily tested in adults, and additional research is needed to identify therapeutics that address the symptoms characteristic of pediatric COVID-19 and MIS-C cases.

#### Potential Avenues of Interest for Therapeutic Development

Given what is currently known about these therapeutics for COVID-19, a number of related therapies beyond those explored above may also prove to be of interest.
For example, the demonstrated benefit of dexamethasone and the ongoing potential of tocilizumab for treatment of COVID-19 suggests that other anti-inflammatory agents might also hold value for the treatment of COVID-19.
Current evidence supporting the treatment of severe COVID-19 with dexamethasone suggests that the need to curtail the cytokine storm inflammatory response transcends the risks of immunosuppression, and other anti-inflammatory agents may therefore benefit patients in this phase of the disease.
While dexamethasone is considered widely available and generally affordable, the high costs of biologics such as tocilizumab therapy may present obstacles to wide-scale distribution of this drug if it proves of value.
At the doses used for RA patients, the cost for tocilizumab ranges from $179.20 to $896 per dose for the IV form and $355 for the pre-filled syringe [@url:https://www.ncbi.nlm.nih.gov/books/NBK349513/table/T43/].
Several other anti-inflammatory agents used for the treatment of autoimmune diseases may also be able to counter the effects of the cytokine storm induced by the virus, and some of these, such as cyclosporine, are likely to be more cost-effective and readily available than biologics [@url:https://escholarship.umassmed.edu/meyers_pp/385].
While tocilizumab targets IL-6, several other inflammatory markers could be potential targets, including TNF-α.
Inhibition of TNF-α by a compound such as Etanercept was previously suggested for treatment of SARS-CoV-1 [@doi:10.1185/030079903125002757] and may be relevant for SARS-CoV-2 as well.
Another anti-IL-6 antibody, sarilumab, is also being investigated [@url:http://www.news.sanofi.us/2020-03-16-Sanofi-and-Regeneron-begin-global-Kevzara-R-sarilumab-clinical-trial-program-in-patients-with-severe-COVID-19; @clinicaltrials:NCT04327388].
Baricitinib and other small molecule inhibitors of the Janus-activated kinase pathway also curtail the inflammatory response and have been suggested as potential options for SARS-CoV-2 infections [@doi:10/dph5].
Baricitinib, in particular, may be able to reduce the ability of SARS-CoV-2 to infect lung cells [@doi:10/ggnrsx].
Clinical trials studying baricitinib in COVID-19 have already begun in the US and in Italy [@url:https://investor.lilly.com/news-releases/news-release-details/lilly-begins-clinical-testing-therapies-covid-19; @clinicaltrials:NCT04320277].
Identification and targeting of further inflammatory markers that are relevant in SARS-CoV-2 infection may be of value for curtailing the inflammatory response and lung damage.

In addition to immunosuppressive treatments, which are most beneficial late in disease progression, much research is focused on identifying therapeutics for early-stage patients.
For example, although studies of hydroxychloroquine have not supported the early theory-driven interest in this antiviral treatment, alternative compounds with related mechanisms may still have potential.
Hydroxyferroquine derivatives of HCQ have been described as a class of bioorganometallic compounds that exert antiviral effects with some selectivity for SARS-CoV-1 _in vitro_ [@doi:10.1021/jm0601856].
Future work could explore whether such compounds exert antiviral effects against SARS-CoV-2 and whether they would be safer for use in COVID-19.
Another potential approach is the development of antivirals, which could be broad-spectrum, specific to coronaviruses, or targeted to SARS-CoV-2.
Development of new antivirals is complicated by the fact that none have yet been approved for human coronaviruses.
Intriguing new options are emerging, however.
Beta-D-N4-hydroxycytidine (NHC) is an orally bioavailable ribonucleotide analog showing broad-spectrum activity against RNA viruses, which may inhibit SARS-CoV-2 replication _in vitro_ and _in vivo_ in mouse models of HCoVs [@doi:10.1126/scitranslmed.abb5883].
A range of other antivirals are also in development.
Development of antivirals will be further facilitated as research reveals more information about the interaction of SARS-CoV-2 with the host cell and host cell genome, mechanisms of viral replication, mechanisms of viral assembly, and mechanisms of viral release to other cells; this can allow researchers to target specific stages and structures of the viral life cycle.
Finally, antibodies against viruses, also known as antiviral monoclonal antibodies, could be an alternative as well and are described in detail in an above section.
The goal of antiviral antibodies is to neutralize viruses through either cell-killing activity or blocking of viral replication [@doi:10.1016/j.tim.2015.07.005].
They may also engage the host immune response, encouraging the immune system to hone in on the virus.
Given the cytokine storm that results from immune system activation in response to the virus, which has been implicated in worsening of the disease, a neutralizing antibody (nAb) may be preferable.
Upcoming work may explore the specificity of nAbs for their target, mechanisms by which the nAbs impede the virus, and improvements to antibody structure that may enhance the ability of the antibody to block viral activity.

Some research is also investigating potential therapeutics and prophylactics that would interact with components of the innate immune response.
For example, TLRs are PRRs that recognize pathogen- and damage-associated molecular patterns and contribute to innate immune recognition and, more generally, promotion of both the innate and adaptive immune responses [@ISBN:9780815332183].
In mouse models, poly(I:C) and CpG, which are agonists of Toll-like receptors TLR3 and TLR9, respectively, showed protective effects when administered prior to SARS-CoV-1 infection [@doi:10.1128/JVI.01410-12].
Therefore, TLR agonists hold some potential for broad-spectrum prophylaxis.

Given that a large number of clinical trials are currently in progress, more information about the potential of these and other therapeutics should become available over time.
This information, combined with advances in understanding the molecular structure and viral pathogenesis of SARS-CoV-2, may lead to a more complete understanding of how the virus affects the human host and what strategies can improve outcomes.
To date, investigations of potential therapeutics for COVID-19 have focused primarily on repurposing existing drugs.
This approach is necessary given the urgency of the situation as well as the extensive time required for developing and testing new therapies.
However, in the long-term, new drugs specific for treatment of COVID-19 may also enter development.
Development of novel drugs is likely to be guided by what is known about the pathogenesis and molecular structure of SARS-CoV-2.
For example, understanding the various structural components of SARS-CoV-2 may allow for the development of small molecule inhibitors of those components.
Currently, crystal structures of the SARS-CoV-2 main protease have recently been resolved [@doi:10.1038/s41586-020-2223-y; @url:https://www.diamond.ac.uk/covid-19/for-scientists/Main-protease-structure-and-XChem.html], and efforts are already in place to perform screens for small molecule inhibitors of the main protease, which have yielded potential hits [@doi:10.1038/s41586-020-2223-y].
Much work remains to be done to determine further crystal structures of other viral components, understand the relative utility of targeting different viral components, perform additional small molecule inhibitor screens, and determine the safety and efficacy of the potential inhibitors.
While still nascent, work in this area is promising.
Over the longer term, this approach and others may lead to the development of novel therapeutics specifically for COVID-19 and SARS-CoV-2.

#### Conclusions of the Present Analysis

Due to the large number of clinical trials currently under examination (Figure @fig:ebm-trials), not all candidates are examined here.
Instead, this review seeks to provide an overview of the range of mechanisms that have been explored and to examine some prominent candidates in the context of the pathogenesis of and immune response to SARS-CoV-2.
As more research becomes available, this review will be updated to include additional therapeutics that emerge and to include new findings that are released about those discussed here.
While no therapeutics or vaccines were developed for SARS-CoV-1 or MERS-CoV, the current state of COVID-19 research suggests that the body of literature produced before and after the emergence of these viruses has prepared the biomedical community for a rapid response to novel HCoV like SARS-CoV-2.
As the COVID-19 pandemic continues to be a topic of significant worldwide concern, more information is expected to become available about pharmaceutical mechanisms that can be used to combat this, and possibly other, HCoV.
These advances therefore not only benefit the international community's ability to respond to the current crisis, but are also likely to shape responses to future viral threats.<|MERGE_RESOLUTION|>--- conflicted
+++ resolved
@@ -713,9 +713,8 @@
 Among these IFNs, IFN-𝛽 has already been found to strongly inhibit the replication of other coronaviruses, such as SARS-CoV-1, in cell culture, while IFN-𝛼 and 𝛾 were shown to be less effective in this context [@doi:10.1016/j.jcv.2003.11.013].
 There is evidence that patients with higher susceptibility to ARDS indeed show deficiency in IFN-𝛽.
 For instance, infection with other coronaviruses impairs IFN-𝛽 expression and synthesis, allowing the virus to escape the innate immune response [@doi:10.1016/j.virusres.2014.07.024].
-<<<<<<< HEAD
 On March 18 2020, Synairgen plc received approval to start a phase II trial for SNG001, an IFN-𝛽-1a formulation to be delivered to the lungs via inhalation [@clinicaltrials:NCT04385095].
-SNG001, which contains recombinant interferon beta-1a, was already shown to be effective in reducing viral load in an _in vivo_ model of swine flu and _in vitro_ models of other coronavirus infections [@synairgen-SNG001].
+SNG001, which contains recombinant interferon beta-1a, was previously shown to be effective in reducing viral load in an _in vivo_ model of swine flu and _in vitro_ models of other coronavirus infections [@synairgen-SNG001].
 In July, a press release from Synairgen stated that SNG001 reduced progression to ventilation in a double-blind, placebo-controlled, multi-center study of 101 patients with an average age in the late 50s [@url:https://www.synairgen.com/wp-content/uploads/2020/07/200720-Synairgen-announces-positive-results-from-trial-of-SNG001-in-hospitalised-COVID-19-patients.pdf].
 These results were subsequently published in November 2020 [@doi:10/ghjzm4].
 The study reports that the participants were assigned at a ratio of 1:1 to receive either SNG001 or a placebo that lacked the active compound, by inhalation for up to 14 days.
@@ -734,15 +733,6 @@
 A trial that analyzed the effect of subcutaneously administered IFN-β-1a on patients with ARDS between 2015 and 2017 had also reported no effect on 28-day mortality [@10.1001/jama.2019.22525], while a smaller study analyzing the effect of subcutaneous IFN administration did find a significant improvement in 28-day mortality for COVID-19 [@doi:10.1128/AAC.01061-20].
 At present, several ongoing clinical trials are investigating the potential effects of IFN-𝛽-1a, including in combination with therapeutics such as remdesivir [@clinicaltrials:NCT04492475] and administered via inhalation [@clinicaltrials:NCT04385095].
 Thus, as additional information becomes available, a more detailed understanding of whether and under which circumstances IFN-𝛽-1a is beneficial to COVID-19 patients should develop.
-=======
-On March 18 2020, Synairgen plc received approval to start a phase II trial for SNG001, an IFN-𝛽-1a formulation to be delivered to the lungs via inhalation.
-SNG001 was previously shown to be effective in reducing viral load in an _in vivo_ model of swine flu and _in vitro_ models of coronavirus infections [@synairgen-SNG001].
-In July, a press release from Synairgen stated that SNG001 reduced progression to ventilation in a double-blind, placebo-controlled, multi-center study of 101 patients with an average age in the late 50s [@url:https://www.synairgen.com/wp-content/uploads/2020/07/200720-Synairgen-announces-positive-results-from-trial-of-SNG001-in-hospitalised-COVID-19-patients.pdf].
-They also reported that patients in the treatment group showed greater recovery and lower breathlessness.
-However, given that this information was released in a press release rather than in a manuscript and thus cannot be thoroughly reviewed, these findings should be considered preliminary.
-Additionally, the WHO Solidarity trial reported no significant effect of IFN-𝛽1a on patient survival during hospitalization [@doi:10.1056/NEJMoa2023184].
-<!-- Check what happened with press release and add summary sentence-->
->>>>>>> 746b98e4
 
 ### Discussion
 
