## Introduction {.page_break_before} 
<<<<<<< HEAD
### General Background
On January 21, 2020, the World Health Organization (WHO) released its first report concerning what is now known as the Coronavirus disease 2019 (COVID-19) [@url:https://www.who.int/docs/default-source/coronaviruse/situation-reports/20200121-sitrep-1-2019-ncov.pdf?sfvrsn=20a99c10_4].
This infections disease came to international attention on December 31, 2019 following an announcement by national officials in China about 44 cases of a respiratory infection of unknown cause.
The first known cases were centralized in Wuhan City within the Hubei province of China, but the diease subsequently began to spread rapidly beyond Wuhan within China and around the world. 
At the time of the first situation report [@url:https://www.who.int/docs/default-source/coronaviruse/situation-reports/20200121-sitrep-1-2019-ncov.pdf?sfvrsn=20a99c10_4], 282 confirmed cases had been identified, primarily in China, but also the first 1 to 2 cases in each of Thailand, Japan, and the Republic of Korea.
One week later, 4593 confirmed cases had been identified, spanning not only Asia, but also Australia, North America, and Europe [@urL:https://www.who.int/docs/default-source/coronaviruse/situation-reports/20200128-sitrep-8-ncov-cleared.pdf?sfvrsn=8b671ce5_2].
On March 11, 2020, WHO formally classified the situation as a pandemic [@url:https://www.who.int/docs/default-source/coronaviruse/situation-reports/20200311-sitrep-51-covid-19.pdf?sfvrsn=1ba62e57_10].
By WHO Situation Report 61, released on March 20, 2020, 266,073 confirmed cases had been reported worldwide, with cases on every continent except Antarctica [@url:https://www.who.int/docs/default-source/coronaviruse/situation-reports/20200321-sitrep-61-covid-19.pdf?sfvrsn=6aa18912_2].
=======

### General Background

On January 21, 2020, the World Health Organization (WHO) released its first report concerning what is now known as the Coronavirus disease 2019 (COVID-19) [@url:https://www.who.int/docs/default-source/coronaviruse/situation-reports/20200121-sitrep-1-2019-ncov.pdf].
This infectious disease came to international attention on December 31, 2019 following an announcement by national officials in China about 44 cases of a respiratory infection of unknown cause.
The first known cases were located in Wuhan City within the Hubei province of China, but the disease subsequently began to spread rapidly beyond Wuhan within China and around the world. 
At the time of the first situation report [@url:https://www.who.int/docs/default-source/coronaviruse/situation-reports/20200121-sitrep-1-2019-ncov.pdf], 282 confirmed cases had been identified, primarily in China, but also the first 1 to 2 cases had been found in each of Thailand, Japan, and the Republic of Korea.
One week later, 4593 confirmed cases had been identified, spanning not only Asia, but also Australia, North America, and Europe [@url:https://www.who.int/docs/default-source/coronaviruse/situation-reports/20200128-sitrep-8-ncov-cleared.pdf].
On March 11, 2020, WHO formally classified the situation as a pandemic [@url:https://www.who.int/docs/default-source/coronaviruse/situation-reports/20200311-sitrep-51-covid-19.pdf].
By WHO Situation Report 61, released on March 20, 2020, 266,073 confirmed cases had been reported worldwide, with cases on every continent except Antarctica [@url:https://www.who.int/docs/default-source/coronaviruse/situation-reports/20200321-sitrep-61-covid-19.pdf].
>>>>>>> 51e1e8f0
At this time, over 11,000 deaths had been reported worldwide.

[Note: Maybe add a graph here, update as new reports come out.]

COVID-19 is caused by the newly identified severe acute respiratory syndrome coronavirus 2 (SARS-CoV-2).
SARS-CoV-2 is a coronavirus, a type of RNA virus known to cause respitatory infections in humans and other species.
Other well-known coronaviruses include those associated with previous infectious diseases of global concern, including Severe Accute Repiratory Syndrome (SARS) and Middle East respiratory syndrome (MERS); however, some coronaviruses are associated with less virulent illnesses including the common cold.
<<<<<<< HEAD
The SARS-CoV-2 virus was unknown until approximately January 12, 2020, when Chinese officials released its genetic sequence to aid in worldwide efforts to diagnose the disease [@url:https://www.who.int/docs/default-source/coronaviruse/situation-reports/20200121-sitrep-1-2019-ncov.pdf?sfvrsn=20a99c10_4].
=======
The SARS-CoV-2 virus was unknown until approximately January 12, 2020, when Chinese officials released its genetic sequence to aid in worldwide efforts to diagnose the disease [@url:https://www.who.int/docs/default-source/coronaviruse/situation-reports/20200121-sitrep-1-2019-ncov.pdf].
>>>>>>> 51e1e8f0
As researchers worldwide work to characterize SARS-CoV-2 and COVID-19, information about the transmission and life cycle of the virus as well as the diagnosis and treatment of the disease is emerging rapidly.
In this review, we seek to consolidate information about the virus in the context of related viruses and to synthesize what is known about the diagnosis and treatment of COVID-19 and related diseases.
This is a real-time, collaborative effort that welcomes submissions from scientists worldwide.

### Coronaviruses: What are they, and what do we know about SARS-CoV-19?

Coronaviruses are RNA viruses that...
<<<<<<< HEAD
=======
[Summarize relevant mechanisms for cell entry & address evidence for/against ACE2 being important]
>>>>>>> 51e1e8f0

### Mechanisms of Coronavirus-driven Disease in Humans

Coronaviruses are known to cause respiratory illnesses in humans through the following possible mechanisms...

### Presentation of COVID-19

Information is rapidly becoming available about the wide range of symptoms that can be associated with COVID-19 as well as the range of symptom severity, onset from exposure, and possible risk or protective factors...

### Vaccines for Viruses: Strategies for and challenges to development

What information is needed to develop a vaccine? How have vaccines for other viruses such as H1N1 been developed?

### Diagnostics and Therapeutics for Viruses

Two major concerns within diagnosis include the detection of current infections in individuals with and without symptoms, and the detection of past exposure without a live infection.
<<<<<<< HEAD
In the latter category, identifying whether individuals can develop sustained immunity is also a major consideration.
=======
In the latter category, identifying whether individuals can develop or have developed sustained immunity is also a major consideration.
>>>>>>> 51e1e8f0

Within therapeutics, some possible efforts include efforts to identify strategies for the management of symptoms as well as the development of antivirals...

In this review, we seek to consolidate information about efforts to develop strategies for diagnosis and therapeutics as new information is released by the scientific community.<|MERGE_RESOLUTION|>--- conflicted
+++ resolved
@@ -1,5 +1,5 @@
 ## Introduction {.page_break_before} 
-<<<<<<< HEAD
+
 ### General Background
 On January 21, 2020, the World Health Organization (WHO) released its first report concerning what is now known as the Coronavirus disease 2019 (COVID-19) [@url:https://www.who.int/docs/default-source/coronaviruse/situation-reports/20200121-sitrep-1-2019-ncov.pdf?sfvrsn=20a99c10_4].
 This infections disease came to international attention on December 31, 2019 following an announcement by national officials in China about 44 cases of a respiratory infection of unknown cause.
@@ -8,18 +8,6 @@
 One week later, 4593 confirmed cases had been identified, spanning not only Asia, but also Australia, North America, and Europe [@urL:https://www.who.int/docs/default-source/coronaviruse/situation-reports/20200128-sitrep-8-ncov-cleared.pdf?sfvrsn=8b671ce5_2].
 On March 11, 2020, WHO formally classified the situation as a pandemic [@url:https://www.who.int/docs/default-source/coronaviruse/situation-reports/20200311-sitrep-51-covid-19.pdf?sfvrsn=1ba62e57_10].
 By WHO Situation Report 61, released on March 20, 2020, 266,073 confirmed cases had been reported worldwide, with cases on every continent except Antarctica [@url:https://www.who.int/docs/default-source/coronaviruse/situation-reports/20200321-sitrep-61-covid-19.pdf?sfvrsn=6aa18912_2].
-=======
-
-### General Background
-
-On January 21, 2020, the World Health Organization (WHO) released its first report concerning what is now known as the Coronavirus disease 2019 (COVID-19) [@url:https://www.who.int/docs/default-source/coronaviruse/situation-reports/20200121-sitrep-1-2019-ncov.pdf].
-This infectious disease came to international attention on December 31, 2019 following an announcement by national officials in China about 44 cases of a respiratory infection of unknown cause.
-The first known cases were located in Wuhan City within the Hubei province of China, but the disease subsequently began to spread rapidly beyond Wuhan within China and around the world. 
-At the time of the first situation report [@url:https://www.who.int/docs/default-source/coronaviruse/situation-reports/20200121-sitrep-1-2019-ncov.pdf], 282 confirmed cases had been identified, primarily in China, but also the first 1 to 2 cases had been found in each of Thailand, Japan, and the Republic of Korea.
-One week later, 4593 confirmed cases had been identified, spanning not only Asia, but also Australia, North America, and Europe [@url:https://www.who.int/docs/default-source/coronaviruse/situation-reports/20200128-sitrep-8-ncov-cleared.pdf].
-On March 11, 2020, WHO formally classified the situation as a pandemic [@url:https://www.who.int/docs/default-source/coronaviruse/situation-reports/20200311-sitrep-51-covid-19.pdf].
-By WHO Situation Report 61, released on March 20, 2020, 266,073 confirmed cases had been reported worldwide, with cases on every continent except Antarctica [@url:https://www.who.int/docs/default-source/coronaviruse/situation-reports/20200321-sitrep-61-covid-19.pdf].
->>>>>>> 51e1e8f0
 At this time, over 11,000 deaths had been reported worldwide.
 
 [Note: Maybe add a graph here, update as new reports come out.]
@@ -27,11 +15,8 @@
 COVID-19 is caused by the newly identified severe acute respiratory syndrome coronavirus 2 (SARS-CoV-2).
 SARS-CoV-2 is a coronavirus, a type of RNA virus known to cause respitatory infections in humans and other species.
 Other well-known coronaviruses include those associated with previous infectious diseases of global concern, including Severe Accute Repiratory Syndrome (SARS) and Middle East respiratory syndrome (MERS); however, some coronaviruses are associated with less virulent illnesses including the common cold.
-<<<<<<< HEAD
-The SARS-CoV-2 virus was unknown until approximately January 12, 2020, when Chinese officials released its genetic sequence to aid in worldwide efforts to diagnose the disease [@url:https://www.who.int/docs/default-source/coronaviruse/situation-reports/20200121-sitrep-1-2019-ncov.pdf?sfvrsn=20a99c10_4].
-=======
+
 The SARS-CoV-2 virus was unknown until approximately January 12, 2020, when Chinese officials released its genetic sequence to aid in worldwide efforts to diagnose the disease [@url:https://www.who.int/docs/default-source/coronaviruse/situation-reports/20200121-sitrep-1-2019-ncov.pdf].
->>>>>>> 51e1e8f0
 As researchers worldwide work to characterize SARS-CoV-2 and COVID-19, information about the transmission and life cycle of the virus as well as the diagnosis and treatment of the disease is emerging rapidly.
 In this review, we seek to consolidate information about the virus in the context of related viruses and to synthesize what is known about the diagnosis and treatment of COVID-19 and related diseases.
 This is a real-time, collaborative effort that welcomes submissions from scientists worldwide.
@@ -39,10 +24,7 @@
 ### Coronaviruses: What are they, and what do we know about SARS-CoV-19?
 
 Coronaviruses are RNA viruses that...
-<<<<<<< HEAD
-=======
 [Summarize relevant mechanisms for cell entry & address evidence for/against ACE2 being important]
->>>>>>> 51e1e8f0
 
 ### Mechanisms of Coronavirus-driven Disease in Humans
 
@@ -59,11 +41,7 @@
 ### Diagnostics and Therapeutics for Viruses
 
 Two major concerns within diagnosis include the detection of current infections in individuals with and without symptoms, and the detection of past exposure without a live infection.
-<<<<<<< HEAD
-In the latter category, identifying whether individuals can develop sustained immunity is also a major consideration.
-=======
 In the latter category, identifying whether individuals can develop or have developed sustained immunity is also a major consideration.
->>>>>>> 51e1e8f0
 
 Within therapeutics, some possible efforts include efforts to identify strategies for the management of symptoms as well as the development of antivirals...
 
