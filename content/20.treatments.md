--- conflicted
+++ resolved
@@ -309,15 +309,9 @@
 When these identifiers are followed back to the registry, most trials claim they are not yet recruiting patients or are currently recruiting patients.
 For all of these 15 identifiers, no data uploads or links to publications could be located on the pre-registrations.
 At the very least, the lack of availability of the primary data means the claim that HCQ is efficacious against COVID-19 pneumonia cannot be verified.
-<<<<<<< HEAD
-Similarly, a recent multinational registry analysis [@doi:10/ggwzsb] analyzed the efficacy of CQ and HCQ with and without a macrolide, which is a class of antibiotics that includes Azithromycin, for the treatment of COVID-19. 
+Similarly, a recent multinational registry analysis [@doi:10/ggwzsb] analyzed the efficacy of CQ and HCQ with and without a macrolide, which is a class of antibiotics that includes Azithromycin, for the treatment of COVID-19.
 The study observed 96,032 patients split into a control and four treatment conditions (CQ with and without a macrolide; HCQ with and without a macrolide).
-They concluded that treatment with CQ and HCQ was associated with increased risk of _de novo_ ventricular arrhythmia during hospitalization. 
-=======
-Similarly, a recent multinational registry analysis [@doi:10/ggwzsb] analyzed the efficacy of CQ and HCQ with and without a macrolide, which is a class of antibiotics that includes Azithromycin, for the treatment of COVID-19.
-The study observed 96032 patients split into a control and four treatment conditions (CQ with and without a macrolide; HCQ with and without a macrolide).
 They concluded that treatment with CQ and HCQ was associated with increased risk of _de novo_ ventricular arrhythmia during hospitalization.
->>>>>>> df6993a0
 However, this study has since been retracted by _The Lancet_ due to an inability to validate the data used [@url:https://www.thelancet.com/journals/lancet/article/PIIS0140-6736(20)31324-6].
 These studies demonstrate that increased skepticism in evaluation of the HCQ/CQ and COVID-19 literature may be warranted, possible because of the significant attention HCQ and CQ have received as possible treatments for COVID-19 and the politicization of these drugs.
 
