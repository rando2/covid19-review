--- conflicted
+++ resolved
@@ -424,16 +424,10 @@
 1,25-dihydroxyvitamin D3 is the active form of vitamin D that is involved in adaptive and innate responses, whereby the vitamin D receptor is expressed in various immune cells and vitamin D is an immunomodulator of antigen presenting cells, dendritic cells, macrophages, monocytes, and T- and B-lymphocytes [@doi:10.2310/JIM.0b013e31821b8755; @doi:10.1016/j.coph.2010.04.001].
 Due to its potential immunomodulating properties, vitamin D supplementation may be advantageous to maintain a healthy immune system.
 
-<<<<<<< HEAD
 ###### Current Evidence
 
 A recent review postulated that an individual’s vitamin D status may significantly affect their risk of developing COVID-19.
 This hypothesis was derived from the fact that the current pandemic emerged in winter in Wuhan China when 25-hydroxyvitamin D concentrations are at their lowest due to a lack of sunlight, whereas in the Southern Hemisphere, where it was nearing the end of the summer and higher 25-hydroxyvitamin D concentrations would be higher, the number of cases was low [@doi:10.3390/nu12040988].
-=======
-**Current Evidence.**
-A recent preprint postulated that an individual’s vitamin D status may significantly affect one’s risk of developing COVID-19.
-This hypothesis was derived from the fact that the current pandemic occurred in winter in Wuhan China when 25-hydroxyvitamin D concentrations are at their lowest due to lack of sunlight, whereas in the Southern Hemisphere, where it was nearing the end of the summer, the number of cases was low at that time coinciding with higher 25-hydroxyvitamin D concentrations [@doi:10.20944/preprints202003.0235.v2].
->>>>>>> 76e9b916
 The authors suggest that people at risk of developing COVID-19 should increase their vitamin D3 intake to reach 25-hydroxyvitamin D plasma concentrations above 40–60 ng/ml.
 The authors also suggest supplementation of vitamin D to treat infected patients and to prevent infection in hospital staff.
 While vitamin D is relatively inexpensive and safe to consume, caution is warranted when interpreting this review as it has yet to be determined whether vitamin D levels affect COVID-19 outside of this geographic/climatic correlation.  
