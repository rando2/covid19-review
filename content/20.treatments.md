## Therapeutics {.page_break_before} 

Given the rapid predicted spread of the disease, the development of therapeutics will be critical to mitigating its effect on health and the mortality rate.
Typically, therapeutics can take a few forms.
First, the treatment and reduction of symptoms can result in the reduction of the severity and risk associated with an active infection.
Second, the development of antiviral drugs can drive a reduced recovery time for patients by inhibiting the development of the virus once an individual is infected.
Finally, vaccines present a strategy for bolstering the immune response of the populus broadly to the virus, resulting in a lower rate of infection.
All three of these strategies have been valuable elements of responses to other viruses, including coronaviruses, and are being investigated by researchers at present.
Additionally, there have been suggestions within the scientific community that nutraceutical or dietary supplement interventions may prime an individual’s immune system to prevent or lessen the impact of RNA virus infections [@doi:10.1016/j.pcad.2020.02.007; @doi:10.1016/S0140-6736(20)30305-6]. 
In the following sections, we critically appraise the literature surrounding the repurposing of existing treatments and development of novel therapeutics for the prevention, mitigation, and treatment of coronavirus infections.  

### Treatment of Symptoms

Possible background needed:
-COVID-19 is characterized by...
-The most severe and concerning symptoms are typically...
-The symptoms most often regarded as the proximal cause of death from COVID-19 are...
-Other diseases with similar symptoms include XYZ but these diseases may be different because...
-Given what we know about the mechanisms of the virus and why it produces the symptoms we see, are there drugs or categories of intervention that might be relevant?

So far, some strategies for reducing the severity of symptoms have included...

#### Symptom Management Approach 1

Brief background on the therapeutic.

##### Anticipated Mechanism 

Why it may be useful

##### Current Evidence

A list of current studies and their results, using carefully the information requested in the therapeutic paper tickets.

##### Summary

Summarize the state of the symptom management approach.

### Antivirals

Antivirals are an emerging category of drugs.
Unlike antibiotics, they do not kill viruses.
Rather, they inhibit the proliferation of a virus.
Categories may include therapies that inhibit viral proteins, inhibit viral entry, and more
Antivirals have been used to treat XYZ diseases through [what mechanisms or approaches are used?]

Add a subcategory (using ####) for each category of antiviral treatment

#### Antiviral Approach 1

Brief background on the therapeutic.

##### Anticipated Mechanism 

Why it may be useful

##### Current Evidence

A list of current studies and their results, using carefully the information requested in the therapeutic paper tickets.

##### Summary

Summarize the state of the antiviral approach.

### Vaccines

Vaccines, widely recognized as one of the most significant advances in human health during the 20th century, can be used to bolser both individual and herd immunity to a virus by promoting the development of antibodies without infection.
[Are vaccines available for other coronaviruses or related viral illnesses?]
[What are some of the challenges to developing a vaccine? What needs to be taken into account about how the virus works?]
[Are there any challenges or opportunities unique to coronaviruses and/or SARS-CoV-2?]
[What are some approaches being tested or considered?]

<<<<<<< HEAD
### Nutraceutical Internventions
=======
#### Vaccine Approach 1

Brief background on the therapeutic.

##### Anticipated Mechanism 

Why it may be useful

##### Current Evidence

A list of current studies and their results, using carefully the information requested in the therapeutic paper tickets.

##### Summary

Summarize the state of the vaccine approach.

### Neutralizing Antibodies

Monoclonal antibodies targeting viral antigens have shown therapeutic efficacy against viruses like Ebola and SARS CoV [@doi:10.1517/14712590902763755; @doi:10.1126/science.aad5224].
The first human neutralizing antibody against SARS-CoV-2 targeting the trimeric spike (S) glycoproteins has been developed [@doi:10.1101/2020.03.11.987958].

#### Neutralizing Antibody Approach 1

Brief background on the therapeutic.

##### Anticipated Mechanism 

Why it may be useful

##### Current Evidence

A list of current studies and their results, using carefully the information requested in the therapeutic paper tickets.

##### Summary

Summarize the state of the neutralizing antibody approach.
>>>>>>> 7f17a346
<|MERGE_RESOLUTION|>--- conflicted
+++ resolved
@@ -70,9 +70,6 @@
 [Are there any challenges or opportunities unique to coronaviruses and/or SARS-CoV-2?]
 [What are some approaches being tested or considered?]
 
-<<<<<<< HEAD
-### Nutraceutical Internventions
-=======
 #### Vaccine Approach 1
 
 Brief background on the therapeutic.
@@ -109,4 +106,5 @@
 ##### Summary
 
 Summarize the state of the neutralizing antibody approach.
->>>>>>> 7f17a346
+
+### Nutraceutical Internventions