## Therapeutics {.page_break_before} 

Given the rapid predicted spread of the disease, the development of therapeutics will be critical to mitigating its effect on health and the mortality rate.
Typically, therapeutics can take a few forms.
First, the treatment and reduction of symptoms can result in the reduction of the severity and risk associated with an active infection.
Second, the development of antiviral drugs can drive a reduced recovery time for patients by inhibiting the development of the virus once an individual is infected.
Finally, vaccines present a strategy for bolstering the immune response of the populus broadly to the virus, resulting in a lower rate of infection.
All three of these strategies have been valuable elements of responses to other viruses, including coronaviruses, and are being investigated by researchers at present.
Additionally, there have been suggestions within the scientific community that nutraceutical or dietary supplement interventions may prime an individual’s immune system to prevent or lessen the impact of RNA virus infections [@doi:10.1016/j.pcad.2020.02.007; @doi:10/ggkd3b]. 
In the following sections, we critically appraise the literature surrounding the repurposing of existing treatments and development of novel therapeutics for the prevention, mitigation, and treatment of coronavirus infections.  

### Treatment of Symptoms
The clinical picture of SARS-CoV-2 infection ranges from being asymptomatic, going through mild symptoms, such as cough, sore throat and fever, to severe pneumonia with respiratory failure which can lead to death. 
The development and the approval of a vaccine against this new microbe will require at least a year. 
Afterwards, the vaccine will face another challenge. 
It will in fact need to be produced in vast quantities in order to be distributed to all countries, while many companies do not have such production capacity. 
While at the moment the most effective way to fight Corona virus is social distancing, scientist are also focusing on other ways to cure the infection. 
Currently, treatments are going in two different directions.
On one side, efforts are focusing on the development of new drugs which can cure the symptoms. On the other side, scientist are testing new antivirals that can inhibit the virus amplification in human bodies. 
In this section we will describe and analyse the most recent developed drugs that are undergoing new trials, as well as  to face the Corona virus disease. 

Tocilizumab 

Background: A recent study carried out on a sample of 191 Covid-19 patients from Wuhan shows that the blood of patients who faced death contained about 74% more interleukin-6 (IL-6) compared to the survivors (doi.org/10.1016/s0140-6736(20)30566-3).
This indicates an inflammatory response out of control or what is called “cytokine storm”.
In this context IL-6 plays a key role (doi.org/10.1128/mmbr.05015-11).
IL-6 is a pro-inflammatory cytokine belonging to the family of interleukins, immune system regulators, primarily responsible for immune cell differentiation and activation.
In a healthy situation the lung respiratory epithelium together with alveolar macrophages limits the activation of the immune system as well as the alveolar spaces, ensuring homeostasis.
It has been already shown that high level of IL-6, during the infection of other Corona viruses (influenza, SARS COV), lead to the high concentration of other cytokines (TFN, IL-1𝛽) with the results of heavily damaging the endotelium of blood vessels and disrupting the balance between pro and anti-inflammatory response (doi.org/10.1164/ajrccm.164.10.2104013).
The holes generated allow not just for the passage of neutrophils, macrophages and lymphocytes to the site of the infection but also the accumulation of liquids into the lungs, which is the ultimate cause of the death as per Acute Distress Respiratory Syndrome (ADRS) or Severe Acute Respiratory Syndrome (SARS) (doi.org/10.1007/s00281-017-0629-x), also caused by the new Corona virus . 

Recently Chinese and Italian doctors have found that the the Tocilizumab (acterma, by Roche), a drug commonly used in the rheumatoid arthritis, is very effective in the cure of Covid-19 patients. 
Specifically, Tocilizumab is a humanised monoclonal antibody that binds to the receptor of IL-6, de facto inhibiting the IL-6 immune cascade. 
Chinese doctors have started a trial enrolling 188 patients o which 14 with severe lung disease have shown clear sings of improvements, according to their results. 
Also, The AIFA (the Italian Drug Agency) approved the start of a new trial on March 19 recruiting patients at the initial stage of the infection. 
Together with these independent trials, Roche, also in collaboration with the FDA, will start a randomised, double-blind, placebo-controlled phase III trial early April. 
The trial will enroll 330 patients globally, which will be followed for 60 days upon use of the drug via injection to analyse its efficiency/safety (Biopharma-reporter.com).
However, previous studies on RA showed that in patients treated with TCZ the rate of incident infections in clinical practice patients was higher than the one observed during clinical trial (doi.org/10.1093/rheumatology/ker223). 
Also, RA patients with chronic hepatitis B (HB) infection showed high risk of HB virus reactivation upon TCZ administration in combination with other RA drugs (doi.org/10.1111/1756-185X.13010). 
These last findings highlight the need to search for a balance between impairing a harmful immune response, such as the one generated by the cytokine storm, and preventing the worsening of the clinical picture of the patients by potential new viral infections. 
This aspect is probably crucial to be investigated further in the trials that are about to start. 
Perhaps, the TCZ treatment would best suit patients with severely compromised lungs due to the Covid-19 infection and are therefore at greater risk of death, in order to stop the uncontrolled immune response before it’s too late. 

Antivirals

Background: The replication cycle of a virus within an epithelial host cell includes 6 basic steps which can be shortly summarised as follow: i) attachment of the virus to the host cell; ii) penetration by endocytosis; iii) uncoating, classically defined as the release of viral contents into the host cell; iv) biosynthesis, during which the viral genetic material enters the nucleus where it gets replicated; v) assembly, where viral proteins are translated and new viral particles are assembled; vi) release, when the new viruses are released into the extracellular environment (ISBN-13: 978-1405136457). 

Antiviral drugs do not kill the virus, rather they inhibit its amplification by impairing one of these steps. 
Nowadays, many of these drugs act during the biosynthesis step in order to inhibit the virus’ genetic material replication. Importantly, Corona viruses, including Covid-19, are RNA viruses. 
Differently from a DNA virus, which can use the host enzymes to propagate itself, RNA viruses depends on their own polymerase, the RNA-dependent RNA polymerase (RdRP), in order to be replicated (doi.org/10.1007/978-1-4939-2438-7; doi.org/10.1002/jmv.25761). 

1)	Interferone- β. 

Background: Interferons (IFNs) are a family of cytokines crucial to activate the first (innate) immune system response against viral infections. 
Interferons are classified into three categories based on their receptor specificity: type I, II and III (doi.org/10.1128/mmbr.05015-11). 
Specifically, IFNs I (IFN-𝛼 and 𝛽) and II (IFN-𝛾 ) induce the expression of antiviral proteins which bring the viral RNA to degradation (doi.org/10.1016/j.jcv.2003.11.013). 
Among these IFNs, IFN- 𝛽 was already found to strongly inhibit the replication of other corona viruses, such as SARS-Cov, in cell culture, while IFN-𝛼 and 𝛾 were shown to be less effective in this context (doi.org/10.1016/j.jcv.2003.11.013). 
There are evidences that patients with higher susceptibility to develop Acute respiratory distress syndrome (ARDS) show indeed deficiency of IFN- 𝛽. 
For instance, upon other Corona viruses infection IFN- 𝛽 expression and synthesis is impaired, so that the virus can in fact escape the innate immune response (doi.org/10.1016/j.virusres.2014.07.024). 

On March 18 2020 Synairgen plc has received approval to start a phase II trial for SNG001, an IFN- 𝛽-1a formulation to be delivered to lungs via inhalation. 
SNG001 was already shown to be effective reducing viral load in swine flu in vivo model, as well as it has been shown to be effective in the protection from other Corona virus infection in vitro (Synairgen plc, press release). 

2)	Avigan 

Avigan (Flavipiravir, from Toyama chemical Fujifilm) is a drug which has been found effective to block viral amplification in the Influenza virus infection. 
Specifically, Avigan  is a nucleoside precursor efficiently recognised as guanosine and adenosine analogue by the virus polymerase (RNA-dependent RNA polymerase). 
While a single incorporation does not influence RNA transcription, multiple events of incorporation lead to the arrest of RNA synthesis (doi.org/10.1371/journal.pone.0068347). Importantly It was already shown that Avigan is able to give 100% coverage against the Ebola virus in mice (doi.org/10.1038/s41422-020-0282-0). 
Furthermore, there are evidences that drug might also work against Corona virus infection. 
For instance, a recent study showed its effectiveness compared to other antivirals such as lopinavir and ritonavir. 
The drug was tested on a sample of 80 patients (35 experimental sample, 45 control group) and increased the speed of recovery (measured as viral clearance from the patient by RT-PCR) of about 4 days, compared to the control sample treated with the other anti-virals, such as Lopinavir and Ritonavir. 
Also lung body scan seem to look better in about 91% of the patients analysed (doi.org/10.1016/j.eng.2020.03.007). 
However, the size of the sample is too small to give a powerful statistics, as well as the choice of the patients did not take into consideration important factors such as previous clinical conditions, sex, while there was no age categorisation. 

3)	 Remdesivir 

Remdesivir (Gilead) is an adenosine analogue which once incorporated into the nascent viral chain causes premature termination of transcription (doi.org/10.1038/s41422-020-0282-0). Remdesivir acts at early stage of infection. 
Previous works already showed that Remdesivir was effective in the treatment of Covid-19 similar viral pathogens, such as SARS-Cov and MERS-Cov, in animal models, while a recent study showed that Remdesivir resulted in 100% protection against the Ebola virus in human liver Cancer cell line, which is also sensitive to the novel Corona virus (doi.org/10.1038/s41422-020-0282-0). 
Upon FDA approval Gilead enrolled about a 1000 patients from Covid-19 hit countries for two phase III clinical trials to test the efficacy of the drug in adults. 
Specifically, one trial will test 400 patients with severe Covid-19 sympotms, while the second trial will randomise the remaining amount of patients with mild symptoms. 
In both studies, patients will receive the same Remdesivir dose for 10 days (Gilead.com). 
Remdesivir is also currently involved in a trial to test the drug against Ebola virus since 2015. 
However, in August 2019, after a large phase III trial in the Democratic Republic of Congo, the drug was declared to be less effective compared to other monoclonal antibody in use (Biopharmadive.com). 




-COVID-19 is characterized by...
-The most severe and concerning symptoms are typically...
-The symptoms most often regarded as the proximal cause of death from COVID-19 are...
-Other diseases with similar symptoms include XYZ but these diseases may be different because...
-Given what we know about the mechanisms of the virus and why it produces the symptoms we see, are there drugs or categories of intervention that might be relevant?

So far, some strategies for reducing the severity of symptoms have included...

#### Symptom Management Approach 1

Brief background on the therapeutic.

##### Anticipated Mechanism 

Why it may be useful

##### Current Evidence

A list of current studies and their results, using carefully the information requested in the therapeutic paper tickets.

##### Summary

Summarize the state of the symptom management approach.

<<<<<<< HEAD
=======
### Small Molecule Drugs for COVID-19

Antivirals are an emerging category of drugs.
Unlike antibiotics, they do not kill viruses.
Rather, they inhibit the proliferation of a virus.
Categories may include therapies that inhibit viral proteins, inhibit viral entry, and more
Antivirals have been used to treat XYZ diseases through [what mechanisms or approaches are used?]

>>>>>>> 627a5f45
Add a subcategory (using ####) for each category of antiviral treatment

#### Viral Protein Targeting Drugs

Brief background on the therapeutic.

##### Nucleoside Analogues

Why it may be useful

###### Current Evidence

A list of current studies and their results, using carefully the information requested in the therapeutic paper tickets.

###### Summary

Summarize the state of the antiviral approach.

##### Protease Inhibitors

Why it may be useful

###### Current Evidence

A list of current studies and their results, using carefully the information requested in the therapeutic paper tickets.

###### Summary

Summarize the state of the antiviral approach.

##### Viral Envelope

Why it may be useful

###### Current Evidence

A list of current studies and their results, using carefully the information requested in the therapeutic paper tickets.

###### Summary

Summarize the state of the antiviral approach.

#### Host Protein Targeted Drugs

Brief background on the therapeutic.

##### Viral Entry Receptors

Why it may be useful

###### Current Evidence

A list of current studies and their results, using carefully the information requested in the therapeutic paper tickets.

###### Summary

Summarize the state of the antiviral approach.

#### Broad-Spectrum Pharmaceuticals

##### Nutraceuticals

##### Hydroxychloroquine

### Biological Drugs for COVID-19

#### Antibodies

Monoclonal antibodies (mAbs) have revolutionized the way we treat human diseases. 
As a result, they have become one of the best-selling drugs in the pharmaceutical market in recent years [@doi: 10.1186/s12929-019-0592-z].
There are currently 79 FDA approved mAbs on the market including antibodies for viral infections (e.g. Ibalizumab for HIV and Palivizumab for RSV) [@doi:10.1186/s12929-019-0592-z; @doi:10.1146/annurev-immunol-032712-095916].
Although vaccines remain the most important way to treat viral infections, their development process is long and they fail to provide immediate prophylactic protection or treat ongoing infections [@doi:10.3390/v10120680].
For that reason, neutralizing antibodies have emerged to address these shortcomings.
Virus-specific neutralizing antibodies commonly target viral surface glycoproteins or host structures, thereby inhibiting viral entry [@doi:10.3389/fmicb.2017.02323; @doi:10.1080/21645515.2017.1337614].
This section discusses current efforts in developing neutralizing antibodies against SARS-CoV-2 and how expertise gained from previous approaches for MERS-CoV and SARS-CoV may benefit antibody development.

##### Anticipated Mechanism 

Why it may be useful

##### Current Evidence

A list of current studies and their results, using carefully the information requested in the therapeutic paper tickets.

##### Summary

Summarize the state of the neutralizing antibody approach.

#### Vaccines

Vaccines, widely recognized as one of the most significant advances in human health during the 20th century, can be used to bolser both individual and herd immunity to a virus by promoting the development of antibodies without infection.
[Are vaccines available for other coronaviruses or related viral illnesses?]
[What are some of the challenges to developing a vaccine? What needs to be taken into account about how the virus works?]
[Are there any challenges or opportunities unique to coronaviruses and/or SARS-CoV-2?]
[What are some approaches being tested or considered?]

#### DNA Vaccines

Brief background on the therapeutic.

##### Anticipated Mechanism 

Why it may be useful

##### Current Evidence

A list of current studies and their results, using carefully the information requested in the therapeutic paper tickets.

##### Summary

Summarize the state of the vaccine approach.

#### RNA Vaccines

Brief background on the therapeutic.

##### Anticipated Mechanism 

Why it may be useful

##### Current Evidence

A list of current studies and their results, using carefully the information requested in the therapeutic paper tickets.

##### Summary

Summarize the state of the vaccine approach.

#### Viral Particle Vaccines

Brief background on the therapeutic.

##### Anticipated Mechanism 

Why it may be useful

##### Current Evidence

A list of current studies and their results, using carefully the information requested in the therapeutic paper tickets.

##### Summary

Summarize the state of the vaccine approach.

#### Oligonucleotide Therapies

Background

##### Anticipated Mechanism 

Why it may be useful

##### Current Evidence

A list of current studies and their results, using carefully the information requested in the therapeutic paper tickets.

##### Summary

Summarize the state of the neutralizing antibody approach.<|MERGE_RESOLUTION|>--- conflicted
+++ resolved
@@ -10,27 +10,34 @@
 In the following sections, we critically appraise the literature surrounding the repurposing of existing treatments and development of novel therapeutics for the prevention, mitigation, and treatment of coronavirus infections.  
 
 ### Treatment of Symptoms
+
 The clinical picture of SARS-CoV-2 infection ranges from being asymptomatic, going through mild symptoms, such as cough, sore throat and fever, to severe pneumonia with respiratory failure which can lead to death. 
 The development and the approval of a vaccine against this new microbe will require at least a year. 
 Afterwards, the vaccine will face another challenge. 
 It will in fact need to be produced in vast quantities in order to be distributed to all countries, while many companies do not have such production capacity. 
 While at the moment the most effective way to fight Corona virus is social distancing, scientist are also focusing on other ways to cure the infection. 
 Currently, treatments are going in two different directions.
-On one side, efforts are focusing on the development of new drugs which can cure the symptoms. On the other side, scientist are testing new antivirals that can inhibit the virus amplification in human bodies. 
+On one side, efforts are focusing on the development of new drugs which can cure the symptoms.
+On the other side, scientist are testing new antivirals that can inhibit the virus amplification in human bodies. 
 In this section we will describe and analyse the most recent developed drugs that are undergoing new trials, as well as  to face the Corona virus disease. 
 
-Tocilizumab 
-
-Background: A recent study carried out on a sample of 191 Covid-19 patients from Wuhan shows that the blood of patients who faced death contained about 74% more interleukin-6 (IL-6) compared to the survivors (doi.org/10.1016/s0140-6736(20)30566-3).
+#### Tocilizumab
+
+A recent study carried out on a sample of 191 Covid-19 patients from Wuhan shows that the blood of patients who faced death contained about 74% more interleukin-6 (IL-6) compared to the survivors (doi.org/10.1016/s0140-6736(20)30566-3).
 This indicates an inflammatory response out of control or what is called “cytokine storm”.
 In this context IL-6 plays a key role (doi.org/10.1128/mmbr.05015-11).
 IL-6 is a pro-inflammatory cytokine belonging to the family of interleukins, immune system regulators, primarily responsible for immune cell differentiation and activation.
 In a healthy situation the lung respiratory epithelium together with alveolar macrophages limits the activation of the immune system as well as the alveolar spaces, ensuring homeostasis.
 It has been already shown that high level of IL-6, during the infection of other Corona viruses (influenza, SARS COV), lead to the high concentration of other cytokines (TFN, IL-1𝛽) with the results of heavily damaging the endotelium of blood vessels and disrupting the balance between pro and anti-inflammatory response (doi.org/10.1164/ajrccm.164.10.2104013).
 The holes generated allow not just for the passage of neutrophils, macrophages and lymphocytes to the site of the infection but also the accumulation of liquids into the lungs, which is the ultimate cause of the death as per Acute Distress Respiratory Syndrome (ADRS) or Severe Acute Respiratory Syndrome (SARS) (doi.org/10.1007/s00281-017-0629-x), also caused by the new Corona virus . 
-
 Recently Chinese and Italian doctors have found that the the Tocilizumab (acterma, by Roche), a drug commonly used in the rheumatoid arthritis, is very effective in the cure of Covid-19 patients. 
+
+##### Anticipated Mechanism 
+
 Specifically, Tocilizumab is a humanised monoclonal antibody that binds to the receptor of IL-6, de facto inhibiting the IL-6 immune cascade. 
+
+##### Current Evidence
+
 Chinese doctors have started a trial enrolling 188 patients o which 14 with severe lung disease have shown clear sings of improvements, according to their results. 
 Also, The AIFA (the Italian Drug Agency) approved the start of a new trial on March 19 recruiting patients at the initial stage of the infection. 
 Together with these independent trials, Roche, also in collaboration with the FDA, will start a randomised, double-blind, placebo-controlled phase III trial early April. 
@@ -41,30 +48,25 @@
 This aspect is probably crucial to be investigated further in the trials that are about to start. 
 Perhaps, the TCZ treatment would best suit patients with severely compromised lungs due to the Covid-19 infection and are therefore at greater risk of death, in order to stop the uncontrolled immune response before it’s too late. 
 
-Antivirals
-
-Background: The replication cycle of a virus within an epithelial host cell includes 6 basic steps which can be shortly summarised as follow: i) attachment of the virus to the host cell; ii) penetration by endocytosis; iii) uncoating, classically defined as the release of viral contents into the host cell; iv) biosynthesis, during which the viral genetic material enters the nucleus where it gets replicated; v) assembly, where viral proteins are translated and new viral particles are assembled; vi) release, when the new viruses are released into the extracellular environment (ISBN-13: 978-1405136457). 
-
+##### Summary
+
+Summarize the state of the symptom management approach.
+
+### Small Molecule Drugs for COVID-19
+
+The replication cycle of a virus within an epithelial host cell includes 6 basic steps which can be shortly summarised as follow: i) attachment of the virus to the host cell; ii) penetration by endocytosis; iii) uncoating, classically defined as the release of viral contents into the host cell; iv) biosynthesis, during which the viral genetic material enters the nucleus where it gets replicated; v) assembly, where viral proteins are translated and new viral particles are assembled; vi) release, when the new viruses are released into the extracellular environment (ISBN-13: 978-1405136457). 
 Antiviral drugs do not kill the virus, rather they inhibit its amplification by impairing one of these steps. 
 Nowadays, many of these drugs act during the biosynthesis step in order to inhibit the virus’ genetic material replication. Importantly, Corona viruses, including Covid-19, are RNA viruses. 
 Differently from a DNA virus, which can use the host enzymes to propagate itself, RNA viruses depends on their own polymerase, the RNA-dependent RNA polymerase (RdRP), in order to be replicated (doi.org/10.1007/978-1-4939-2438-7; doi.org/10.1002/jmv.25761). 
 
-1)	Interferone- β. 
-
-Background: Interferons (IFNs) are a family of cytokines crucial to activate the first (innate) immune system response against viral infections. 
-Interferons are classified into three categories based on their receptor specificity: type I, II and III (doi.org/10.1128/mmbr.05015-11). 
-Specifically, IFNs I (IFN-𝛼 and 𝛽) and II (IFN-𝛾 ) induce the expression of antiviral proteins which bring the viral RNA to degradation (doi.org/10.1016/j.jcv.2003.11.013). 
-Among these IFNs, IFN- 𝛽 was already found to strongly inhibit the replication of other corona viruses, such as SARS-Cov, in cell culture, while IFN-𝛼 and 𝛾 were shown to be less effective in this context (doi.org/10.1016/j.jcv.2003.11.013). 
-There are evidences that patients with higher susceptibility to develop Acute respiratory distress syndrome (ARDS) show indeed deficiency of IFN- 𝛽. 
-For instance, upon other Corona viruses infection IFN- 𝛽 expression and synthesis is impaired, so that the virus can in fact escape the innate immune response (doi.org/10.1016/j.virusres.2014.07.024). 
-
-On March 18 2020 Synairgen plc has received approval to start a phase II trial for SNG001, an IFN- 𝛽-1a formulation to be delivered to lungs via inhalation. 
-SNG001 was already shown to be effective reducing viral load in swine flu in vivo model, as well as it has been shown to be effective in the protection from other Corona virus infection in vitro (Synairgen plc, press release). 
-
-2)	Avigan 
+#### Nucleotide Analogs
+
+Why one might use nucleotide analogs.
+
+##### Avigan
 
 Avigan (Flavipiravir, from Toyama chemical Fujifilm) is a drug which has been found effective to block viral amplification in the Influenza virus infection. 
-Specifically, Avigan  is a nucleoside precursor efficiently recognised as guanosine and adenosine analogue by the virus polymerase (RNA-dependent RNA polymerase). 
+Specifically, Avigan is a nucleoside precursor efficiently recognised as guanosine and adenosine analogue by the virus polymerase (RNA-dependent RNA polymerase). 
 While a single incorporation does not influence RNA transcription, multiple events of incorporation lead to the arrest of RNA synthesis (doi.org/10.1371/journal.pone.0068347). Importantly It was already shown that Avigan is able to give 100% coverage against the Ebola virus in mice (doi.org/10.1038/s41422-020-0282-0). 
 Furthermore, there are evidences that drug might also work against Corona virus infection. 
 For instance, a recent study showed its effectiveness compared to other antivirals such as lopinavir and ritonavir. 
@@ -72,9 +74,18 @@
 Also lung body scan seem to look better in about 91% of the patients analysed (doi.org/10.1016/j.eng.2020.03.007). 
 However, the size of the sample is too small to give a powerful statistics, as well as the choice of the patients did not take into consideration important factors such as previous clinical conditions, sex, while there was no age categorisation. 
 
-3)	 Remdesivir 
-
-Remdesivir (Gilead) is an adenosine analogue which once incorporated into the nascent viral chain causes premature termination of transcription (doi.org/10.1038/s41422-020-0282-0). Remdesivir acts at early stage of infection. 
+###### Current Evidence
+
+A list of current studies and their results, using carefully the information requested in the therapeutic paper tickets.
+
+###### Summary
+
+Summarize the state of the antiviral approach.
+
+##### Remdesivir
+
+Remdesivir (Gilead) is an adenosine analogue which once incorporated into the nascent viral chain causes premature termination of transcription (doi.org/10.1038/s41422-020-0282-0).
+Remdesivir acts at early stage of infection. 
 Previous works already showed that Remdesivir was effective in the treatment of Covid-19 similar viral pathogens, such as SARS-Cov and MERS-Cov, in animal models, while a recent study showed that Remdesivir resulted in 100% protection against the Ebola virus in human liver Cancer cell line, which is also sensitive to the novel Corona virus (doi.org/10.1038/s41422-020-0282-0). 
 Upon FDA approval Gilead enrolled about a 1000 patients from Covid-19 hit countries for two phase III clinical trials to test the efficacy of the drug in adults. 
 Specifically, one trial will test 400 patients with severe Covid-19 sympotms, while the second trial will randomise the remaining amount of patients with mild symptoms. 
@@ -82,63 +93,15 @@
 Remdesivir is also currently involved in a trial to test the drug against Ebola virus since 2015. 
 However, in August 2019, after a large phase III trial in the Democratic Republic of Congo, the drug was declared to be less effective compared to other monoclonal antibody in use (Biopharmadive.com). 
 
-
-
-
--COVID-19 is characterized by...
--The most severe and concerning symptoms are typically...
--The symptoms most often regarded as the proximal cause of death from COVID-19 are...
--Other diseases with similar symptoms include XYZ but these diseases may be different because...
--Given what we know about the mechanisms of the virus and why it produces the symptoms we see, are there drugs or categories of intervention that might be relevant?
-
-So far, some strategies for reducing the severity of symptoms have included...
-
-#### Symptom Management Approach 1
-
-Brief background on the therapeutic.
-
-##### Anticipated Mechanism 
-
-Why it may be useful
-
-##### Current Evidence
-
-A list of current studies and their results, using carefully the information requested in the therapeutic paper tickets.
-
-##### Summary
-
-Summarize the state of the symptom management approach.
-
-<<<<<<< HEAD
-=======
-### Small Molecule Drugs for COVID-19
-
-Antivirals are an emerging category of drugs.
-Unlike antibiotics, they do not kill viruses.
-Rather, they inhibit the proliferation of a virus.
-Categories may include therapies that inhibit viral proteins, inhibit viral entry, and more
-Antivirals have been used to treat XYZ diseases through [what mechanisms or approaches are used?]
-
->>>>>>> 627a5f45
-Add a subcategory (using ####) for each category of antiviral treatment
-
-#### Viral Protein Targeting Drugs
-
-Brief background on the therapeutic.
-
-##### Nucleoside Analogues
-
-Why it may be useful
-
-###### Current Evidence
-
-A list of current studies and their results, using carefully the information requested in the therapeutic paper tickets.
-
-###### Summary
-
-Summarize the state of the antiviral approach.
-
-##### Protease Inhibitors
+###### Current Evidence
+
+A list of current studies and their results, using carefully the information requested in the therapeutic paper tickets.
+
+###### Summary
+
+Summarize the state of the antiviral approach.
+
+#### Protease Inhibitors
 
 Why it may be useful
 
@@ -208,6 +171,31 @@
 
 Summarize the state of the neutralizing antibody approach.
 
+#### Interferons
+
+Interferons (IFNs) are a family of cytokines crucial to activate the first (innate) immune system response against viral infections. 
+Interferons are classified into three categories based on their receptor specificity: type I, II and III (doi.org/10.1128/mmbr.05015-11). 
+Specifically, IFNs I (IFN-𝛼 and 𝛽) and II (IFN-𝛾 ) induce the expression of antiviral proteins which bring the viral RNA to degradation (doi.org/10.1016/j.jcv.2003.11.013). 
+Among these IFNs, IFN- 𝛽 was already found to strongly inhibit the replication of other corona viruses, such as SARS-Cov, in cell culture, while IFN-𝛼 and 𝛾 were shown to be less effective in this context (doi.org/10.1016/j.jcv.2003.11.013). 
+There are evidences that patients with higher susceptibility to develop Acute respiratory distress syndrome (ARDS) show indeed deficiency of IFN- 𝛽. 
+For instance, upon other Corona viruses infection IFN- 𝛽 expression and synthesis is impaired, so that the virus can in fact escape the innate immune response (doi.org/10.1016/j.virusres.2014.07.024). 
+
+On March 18 2020 Synairgen plc has received approval to start a phase II trial for SNG001, an IFN- 𝛽-1a formulation to be delivered to lungs via inhalation. 
+SNG001 was already shown to be effective reducing viral load in swine flu in vivo model, as well as it has been shown to be effective in the protection from other Corona virus infection in vitro (Synairgen plc, press release). 
+
+##### Anticipated Mechanism 
+
+Why it may be useful
+
+##### Current Evidence
+
+A list of current studies and their results, using carefully the information requested in the therapeutic paper tickets.
+
+##### Summary
+
+Summarize the state of interferons.
+
+
 #### Vaccines
 
 Vaccines, widely recognized as one of the most significant advances in human health during the 20th century, can be used to bolser both individual and herd immunity to a virus by promoting the development of antibodies without infection.
