## Prophylactics and Therapeutics

Given the worldwide spread of COVID-19, the identification and development of prophylactic and therapeutic interventions hold valuable potential for controlling the impact of the disease.
Such interventions fall into two categories: prophylactics, which are meant to prevent a disease from occurring, and therapeutics, which are meant to treat existing disease.
For infectious diseases such as COVID-19, the main prophylactics of interest are vaccines.
Several types of vaccines are currently under development, as detailed below.
While vaccines are expected to save the largest number of lives by bolstering the immune response to the virus of the population broadly, resulting in a lower rate of infection, the vaccine development process is long, and they fail to provide immediate prophylactic protection or treat ongoing infections [@doi:10.3390/v10120680].
Thus, there is also an immediate need for treatments that palliate symptoms and prevent the most severe outcomes from infection.
Therapeutics are generally considered either for the treatment and reduction of symptoms or as a direct way of targeting the virus (e.g., antivirals).
The goal of the former is to reduce the severity and risks of an active infection while for the latter, it is to inhibit the development of the virus once an individual is infected.
In the context of COVID-19, uncertainty often surrounds a treatment's exact mechanism of action, as most therapies have secondary or off-target effects.
Thus, in this section, we describe some of the early treatments considered and classify both therapeutics and prophylactics according to their biological properties, specifically whether they are biologics (produced from components of organisms) or small molecules.
Biologics include antibodies, interferons, and vaccines, while small molecules include drugs targeted at viral particles, drugs targeted at host proteins, and broad spectrum pharmaceuticals.
Broad-based pharmaceuticals include the much-discussed drugs hydroxychloroquine and chloroquine, as well as nutraceuticals, which are dietary supplement interventions that may prime an individual's immune system to lessen the impact of RNA virus infections [@doi:10.1016/j.pcad.2020.02.007; @doi:10/ggkd3b].
In the following sections, we critically appraise the literature and clinical trials (Figure @fig:ebm-trials) surrounding the repurposing of existing treatments and development of novel approaches for the prevention, mitigation, and treatment of coronavirus infections.

![
**COVID-19 clinical trials.**
There are {{ebm_trials}} COVID-19 clinical trials and {{ebm_trials_results}} trials with results as of {{ebm_date_pretty}}.
The recruitment statuses and trial phases are shown only for trials in which the status or phase is recorded.
The study types include only types used in at least five trials.
The common interventions are all interventions used in at least ten trials.
Combinations of interventions, such as Hydroxychloroquine + Azithromycin, are tallied separately from the individual interventions.
Trials data are from the University of Oxford Evidence-Based Medicine Data Lab's COVID-19 TrialsTracker [@doi:10.5281/zenodo.3732709].
]({{ebm_trials_figure}} "COVID-19 clinical trials"){#fig:ebm-trials secno=1}

### Small Molecule Drugs

#### Small Molecule Drugs Targeting SARS-CoV-2

The replication cycle of a virus within an epithelial host cell includes six basic steps that can be summarized as follows: i) attachment of the virus to the host cell; ii) penetration by endocytosis; iii) uncoating, classically defined as the release of viral contents into the host cell; iv) biosynthesis, during which the viral genetic material enters the nucleus where it gets replicated; v) assembly, where viral proteins are translated and new viral particles are assembled; vi) release, when the new viruses are released into the extracellular environment [@isbn:978-1405136457].
Antiviral drugs do not kill the virus; rather, they inhibit its amplification by impairing one of these steps.
Today, many of these drugs act during the biosynthesis step in order to inhibit the replication of viral genetic material.
In contrast to DNA viruses, which can use the host enzymes to propagate themselves, RNA viruses like SARS-CoV-2 depends on their own polymerase, the RNA-dependent RNA polymerase (RdRP), for replication [@doi:10.1007/978-1-4939-2438-7; @doi:10.1002/jmv.25761].
As noted above, even if a drug is meant to target the virus, it can also impact other processes in the host.

##### Nucleoside and Nucleotide Analogs

###### Favipiravir

Favipiravir (Avigan), also known as T-705, was discovered by Toyama Chemical Co., Ltd. [@url:https://www.drugbank.ca/drugs/DB12466].
The drug was found to be effective at blocking viral amplification in several influenza subtypes as well as other RNA viruses, such as _Flaviviridae_ and _Picornaviridae_, through a reduction in plaque formation [@doi:10.1128/AAC.46.4.977-981.2002] and viral replication in Madin-Darby Canine Kidney (MDCK) cells [@doi:10.1128/AAC.01051-06].
Furthermore, inoculation of mice with favipiravir was shown to increase survival [@doi:10.1128/AAC.46.4.977-981.2002; @doi:10.1128/AAC.01051-06].
In 2014, the drug was approved in Japan for the treatment of patients infected with influenza that was resistant to conventional treatments like neuraminidase inhibitors [@doi:10.2183/pjab.93.027].
Favipiravir (6-fluoro-3-hydroxy-2-pyrazinecarboxamide) acts as a purine and purine nucleoside analogue that inhibits viral RNA polymerase in a dose-dependent manner across a range of RNA viruses, including Influenza virus [@doi:10.1128/AAC.49.3.981-986.2005; @doi:10.1128/AAC.01074-08; @doi:10.1128/AAC.00356-07; @doi:10.1016/j.bbrc.2012.07.034; @doi:10.1128/AAC.01219-10].
Nucleotides/sides are the natural building blocks for RNA synthesis.
Because of this, modifications to these nucleotides/sides can disrupt key processes including replication [@doi:10.1016/j.antiviral.2018.04.004].
Biochemical experiments showed that favipiravir was recognized as a purine nucleoside analogue and incorporated into the viral RNA template.
A single incorporation does not influence RNA transcription; however, multiple events of incorporation lead to the arrest of RNA synthesis [@doi:10.1371/journal.pone.0068347].
Evidence for T-705 inhibiting viral RNA polymerase are based on time-of-drug addition studies that found that viral loads were reduced with the addition of Favipiravir in early times post-infection [@doi:10.1128/AAC.49.3.981-986.2005; @doi:10.1016/j.bbrc.2012.07.034; @doi:10.1128/AAC.01219-10].

The effectiveness of favipiravir for treating patients with COVID-19 is currently under investigation.
An open-label, nonrandomized, before-after controlled study was recently conducted [@doi:10.1016/j.eng.2020.03.007].
The study included 80 COVID-19 patients (35 treated with favipiravir, 45 control) from the isolation ward of the National Clinical Research Center for Infectious Diseases (The Third People’s Hospital of Shenzhen), Shenzhen, China.
The patients in the control group were treated with other antivirals, such as lopinavir and ritonavir.
Treatment was applied on days 2-14; treatment stopped either when viral clearance was confirmed or at day 14.
The efficacy of the treatment was measured by 1) the time until viral clearance using Kaplan-Meier survival curves, and 2) the improvement rate of chest computed tomography (CT) scans on day 14 after treatment.
The study found that favipiravir increased the speed of recovery (measured as viral clearance from the patient by RT-PCR) to 4 days compared to 11 days using other antivirals such as lopinavir and ritonavir.
Additionally, the lung CT scans of patients treated with favipiravir showed significantly higher improvement rates (91%) on day 14 compared to control patients (62%).
However, there were adverse side effects in 4 (11%) favipiravir-treated patients and 25 (56%) control patients.
The adverse side effects included: diarrhea, vomiting, nausea, rash, and liver and kidney injury.
Overall, despite the study reporting clinical improvement in favipiravir-treated patients, due to some issues with study design, it cannot be determined whether treatment with favipiravir had an effect or whether these patients would have recovered regardless of any treatment.
For example, despite the significant differences observed between the two treatment groups, follow-up analysis is necessary due to the small sample size.
The selection of patients did not take into consideration important factors such as previous clinical conditions or sex, and there was no age categorization.
The study was neither randomized nor blinded, and the baseline control group was another antiviral instead of a placebo.
Therefore, randomized controlled trials are still required.

###### Remdesivir

Remdesivir (GS-5734) is an intravenous antiviral that was developed by Gilead Sciences to treat Ebola Virus Disease.
At the outset of the COVID-19 pandemic, it did not have any have any FDA-approved use.
However, on May 1, 2020, the FDA issued an Emergency Use Authorization (EUA) for remdesivir for the treatment of hospitalized COVID-19 patients [@url:https://www.fda.gov/media/137564/download].
The EUA was based on information from two clinical trials, NCT04280705 and NCT04292899 [@clinicaltrials:NCT04292899; @clinicaltrials:NCT04280705; @doi:10.1056/NEJMoa2007764; @doi:10.1056/NEJMoa2007016].
Remdesivir is metabolized to GS-441524, an adenosine analog that inhibits a broad range of polymerases and then evades exonuclease repair, causing chain termination [@doi:10.1074/jbc.AC120.013056; @doi:10.1128/mBio.00221-18; @doi:10.1038/s41422-020-0282-0].
A clinical trial in the Democratic Republic of Congo found some evidence of effectiveness against Ebola, but two antibody preparations were found to be more effective, and remdesivir was not pursued [@doi:10.1056/NEJMoa1910993].
Although it was developed against Ebola, remdesivir also inhibits polymerase and replication of the coronaviruses MERS-CoV and SARS-CoV in cell culture assays with submicromolar IC50s [@doi:10.1126/scitranslmed.aal3653].
It has also been found to inhibit SARS-CoV-2, showing synergy with chloroquine _in vitro_ [@doi:10.1038/s41422-020-0282-0].
The effectiveness of remdesivir for treating patients with COVID-19 is currently under investigation.

Remdesivir was first used on some COVID-19 patients under compassionate use guidelines [@doi:10.1126/science.abb7243, @doi:10.1056/NEJMoa2001191; @doi:10.1101/2020.03.09.20032896].
All were in late stages of COVID-19 infection, and these reports were inconclusive about the drug's efficacy.
Gilead Sciences, the maker of remdesivir, led a recent publication that reported outcomes for compassionate use of the drug in 61 patients hospitalized with confirmed COVID-19.
Here, 200 mg of remdesivir was administered intravenously on day 1, followed by a further 100 mg/day for 9 days [@doi:10.1056/NEJMoa2007016].
There were significant issues with the study design, or lack thereof.
There was no randomized control group.
The inclusion criteria were variable: some patients only required low doses of oxygen, while others required ventilation.
The study included many sites, potentially with variable inclusion criteria and treatment protocols.
The patients analyzed had mixed demographics.
There was a short follow-up period of investigation.
Some patients worsened, some patients died, and eight were excluded from the analysis mainly due to missing post-baseline information; thus, their health is unaccounted for.
Therefore, even though the study reported clinical improvement in 68% of the 53 patients ultimately evaluated, due to the significant issues with study design, it could not be determined whether treatment with remdesivir had an effect or whether these patients would have recovered regardless of treatment.
Another study comparing 5- and 10-day treatment regimens had similar results but was also limited because of the lack of a placebo control [@doi:10.1056/NEJMoa2015301].
The study did not alter our understanding of the efficacy of remdesivir in treating COVID-19, but the encouraging results provided motivation for placebo-controlled studies.

Remdesivir was later tested in a double-blind placebo-controlled phase 3 clinical trial performed at 60 trial sites, 45 of which were in the United states.
The trial recruited 1,063 patients and randomly assigned them to placebo treatment or treatment with remdesivir.
The treatment was 200 mg on day 1, followed by 100 mg on days 2 through 10.
Data was analyzed from 1,059 patients (538 assigned to remdesivir and 521 to placebo).
The two groups were well matched demographically and clinically at baseline.
Those who received remdesivir had a median recovery time of 11 days (95% confidence interval [CI], 9 to 12), as compared with 15 days (95% CI, 13 to 19) in those who received placebo (rate ratio for recovery, 1.32; 95% CI, 1.12 to 1.55; P<0.001).
The Kaplan-Meier estimates of mortality by 14 days were 7.1% with remdesivir and 11.9% with placebo (hazard ratio for death, 0.70; 95% CI, 0.47 to 1.04).
Though mortality was lower in the remdesivir group, the difference was not significant.
Serious adverse events were reported for 114 of the 541 patients in the remdesivir group who underwent randomization (21.1%) and in 141 of the 522 patients in the placebo group who underwent randomization (27.0%).
The median time to recovery in patients in the subgroup receiving invasive mechanical ventilation or extracorporeal membrane oxygenation (ECMO) could not be established, which may indicate that the follow up time was too short for this group (272 patients).
Largely on the results of this trial, the FDA issued an Emergency Use Authorization (EUA) for remdesivir for the treatment of hospitalized COVID-19 patients.
Clinical trials are currently underway to evaluate the use of remdesivir to treat COVID-19 patients at both early and late stages of infection and in combinations with other drugs (Figure @fig:ebm-trials).
These trials include [@doi:10.1038/s41422-020-0282-0; @clinicaltrials:NCT04292730; @url:https://www.clinicaltrialsregister.eu/ctr-search/trial/2020-000936-23/FR; @clinicaltrials:NCT04252664; @clinicaltrials:NCT04257656].
As of October 22, 2020, remdesivir received FDA approval based on three clinical trials [@url:https://www.fda.gov/news-events/press-announcements/fda-approves-first-treatment-covid-19].

In summary, remdesivir is a first in class drug due to its FDA approval.
Early investigations of this drug establish proof of principle that drugs targeting the virus can benefit patients.
It also shows proof of principle that the virus can be targeted at the level of viral replication, since remdesivir targets the viral RNA polymerase at high potency.
Moreover, one of the most successful strategies for developing therapeutics for viral diseases is to target the viral replication machinery, which are typically virally encoded polymerases.
Small molecule drugs targeting viral polymerases are the backbones of treatments for other viral diseases including HIV and Herpes.
Notably, the HIV and herpes polymerases are a reverse transcriptase and a DNA polymerase, respectively, whereas SARS-CoV-2 encodes an RNA-dependent RNA polymerase, so most of the commonly used polymerase inhibitors are not likely to be active against SARS-CoV-2.
In clinical use, polymerase inhibitors show short term benefits for HIV patients but for long term benefits they must be part of combination regimens.
They are typically combined with protease inhibitors, integrase inhibitors, and even other polymerase inhibitors.
Additional clinical trials of remdesivir on different patient pools and in combination with other therapies will refine its use in the clinic.

##### Protease Inhibitors

Several studies showed that viral proteases play an important role in the life cycle of viruses, including coronaviruses, by modulating the cleavage of viral polyprotein precursors [@doi:10.2174/138161207780162971].
Several FDA-approved drugs target proteases, including lopinavir and ritonavir for HIV infection and simeprevir for hepatitis C virus infection.
In particular, serine protease inhibitors were suggested for the treatment of SARS and MERS viruses [@doi:10.1016/j.antiviral.2015.01.011].
Recently, a study [@doi:10.1016/j.cell.2020.02.052] suggested that camostat mesylate, an FDA-approved protease inhibitor (PI) could block the entry of SARS-CoV-2 into lung cells _in vitro_.
However, to test the efficacy of PIs in patients, randomized clinical trials will need to be conducted on patients and healthy volunteers.
Investigation of possible PIs that would work against SARS-CoV-2 has been driven by computational predictions, leading to the computer-aided design of a Michael acceptor inhibitor, N3, to target a protease critical to SARS-CoV-2 replication.

Discovery of the N3 mechanism arose from interest in the two polyproteins encoded by the SARS-CoV-2 replicase gene, pp1a and pp1ab, that are critical for viral replication and transcription [@doi:10.1038/s41586-020-2223-y].
These polyproteins must undergo proteolytic processing. 
This processing is usually conducted by Mpro, a 33.8-kilodalton (kDa) SARS-CoV-2 protease that is therefore fundamental to viral replication and transcription.
N3 was designed computationally [@doi:10.1371/journal.pbio.0030324] to bind in the substrate binding pocket of the Mpro protease of SARS-like coronaviruses [@doi:10.1007/s13238-013-2841-3], therefore inhibiting proteolytic processing.
Subsequently, the structure of N3-bound SARS-CoV-2 Mpro was solved [@doi:10.1038/s41586-020-2223-y], confirming the computational prediction.
N3 was tested _in vitro_ on SARS-CoV-2-infected Vero cells, which belong to a line of cells established from the kidney epithelial cells of an African green monkey, and was found to inhibit SARS-CoV-2 [@doi:10.1038/s41586-020-2223-y].

Although N3 is a strong inhibitor of SARS-CoV-2 _in vitro_, its safety and efficacy still need to be tested in healthy volunteers and patients.
After the design and confirmation of N3 as a highly potent Michael acceptor inhibitor and the identification of Mpro's structure [@doi:10.1038/s41586-020-2223-y; @doi:10.1126/science.abb3405], 10,000 compounds were screened for their _in vitro_ anti-Mpro activity.
The six leads that were identified were ebselen, disulfiram, tideglusib, carmofur, and PX-12.
_In vitro_ analysis revealed that Ebselen had the strongest potency in reducing the viral load in SARS-CoV-2-infected Vero cells [@doi:10.1038/s41586-020-2223-y].
Ebselen is an organoselenium compound with anti-inflammatory and antioxidant properties [@doi:10.1007/s11033-014-3417-x] 
It has been proposed as a possible treatment for conditions ranging from bipolar disorder to diabetes to heart disease [@doi:10.1007/s11033-014-3417-x], and a preliminary investigation of ebselen as a treatment for noise-induced hearing loss provided promising reports of its safety [@doi:10/gbwnbv].
For COVID-19, the NSP5 in SARS-CoV-2 contains a cysteine at the active site of Mpro, and ebselen is able to inactivate the protease by bonding covalently with this cysteine to form a selenosulfide [@doi:10.1007/s11033-014-3417-x; @doi:10.1016/j.freeradbiomed.2020.06.032].
Interestingly there has been some argument that selenium deficiency may be associated with more severe COVID-19 outcomes [@doi:10.3390/nu12072098; @doi:10.1017/S0007114520003128; @doi:10.1016/j.redox.2020.101715], possibly indicating that its antioxidative properties are protective [@doi:10.1016/j.freeradbiomed.2020.06.032].
On the other hand, ebselen and the other compounds identified are likely to be promiscuous binders, which could diminish their therapeutic potential [@doi:10.1038/s41586-020-2223-y].
While there is clear computational and _in vitro_ support for ebselen's potential as a COVID-19 therapeutic, results from clinical trials are not yet available for this compound.

In summary, N3 is a computationally designed molecule that inhibits the viral transcription through inhibiting Mpro.
Ebselen is both a strong Mpro inhibitor and strong inhibitor of viral replication _in vitro_ that was found to reduce SARS-CoV-2 viral load even more effectively than N3.
Ebselen is a very promising compound since its safety has been demonstrated in other indications.
However, Ebselen is likely a false positive since it is a promiscuous compound that can have many targets [@doi:10.1039/c8cc04258f].
Therefore, compounds with higher specificity may be required to effectively translate to clinical trials.

<!--##### Molecules Targeting the Viral Envelope-->
#### Drugs Targeting Host Proteins

When a virus enters a host, the host becomes the virus' environment.
Therefore, the state of the host can also influence whether a virus is able to replicate and spread.
Traditionally, viral targets have been favored because altering host processes is likely to be less specific than targeting the virus directly [@doi:10.1016/j.antiviral.2013.03.020].
On the other hand, targeting the host offers potential for a complementary strategy to anti-virals that could broadly limit the ability of viruses to replicate [@doi:10.1016/j.antiviral.2013.03.020].
As a result, therapeutic approaches that target host proteins have become an area of interest for SARS-CoV-2.
Viral entry receptors in particular have emerged as a target of interest.
Entry of SARS-CoV-2 into the cell depends on the ACE2 receptor and the enzyme encoded by _TMPRSS2_ [@doi:10.1016/j.cell.2020.02.052].
In principle, drugs that reduce the expression of these proteins or sterically hinder viral interactions with them might reduce viral entry into cells.
Angiotensin-converting enzyme (ACE) inhibitors and angiotensin II receptor blockers (ARBs) are among the most commonly prescribed medications [@url:https://clincalc.com/DrugStats/Drugs/Lisinopril; @doi:10.1056/NEJMp1901657].
In the United States, for example, they are prescribed well over 100,000,000 times annually.
Data from some animal models suggest that several, but not all, ACE inhibitors and several ARBs increase ACE2 expression in the cells of some organs [@doi:10.1093/cvr/cvaa097].
Clinical studies have not established whether plasma ACE2 expression is increased in humans treated with these medications [@doi:10.1093/europace/euw246].
While randomized clinical trials are ongoing, a variety of observational studies have examined the relationship between exposure to ACE inhibitors or ARBs and outcomes in patients with COVID-19.
An observational study of the association of exposure to ACE inhibitors or ARB with outcomes in COVID-19 was retracted from the _New England Journal of Medicine_ [@doi:10.1056/NEJMoa2007621].
Moreover, because observational studies are subject to confounding, randomized controlled trials are the standard means of assessing the effects of medications, and the findings of the various observational studies bearing on this topic cannot be interpreted as indicating a protective effect of the drug [@doi:10.1161/CIRCRESAHA.120.317205; @doi:10.2215/CJN.03530320].
Clinical trials testing the effects of ACE inhibitors or ARBs on COVID-19 outcomes are ongoing [@clinicaltrials:NCT04338009; @clinicaltrials:NCT04353596; @clinicaltrials:NCT04311177; @clinicaltrials:NCT04312009; @clinicaltrials:NCT04330300; @clinicaltrials:NCT04366050].
These studies of randomized intervention will provide important data for understanding whether exposure to ACEis or ARBs is associated with COVID-19 outcomes.
Additional information about ACE2, observational studies of ACE inhibitors and ARBs in COVID-19, and clinical trials on this topic have been summarized [@url:http://www.nephjc.com/news/covidace2].

#### Broad-Spectrum Pharmaceuticals

Due to the urgent nature of the COVID-19 pandemic, many of the pharmaceutical agents that have been widely publicized as having possible therapeutic or prophylactic effects are broad-spectrum pharmaceuticals that pre-date the COVID-19 pandemic.
These treatments are not specifically targeted at the virus itself or at the host receptors it relies on, but rather induce broad shifts in host biology that are hypothesized to be potential inhibitors of the virus.
In most cases, interest in particular candidate medications or nutraceuticals arises because they are already available for other purposes.
However, the fact that the targets of these agents are non-specific means that the mechanism of action can sound relevant to COVID-19 without a therapeutic or prophylactic effect being observed in rigorous testing.
This category of drugs has received significant attention from the media and general public. 

##### Hydroxychloroquine and Chloroquine

Chloroquine (CQ) and hydroxychloroquine (HCQ) are lysosomotropic agents, meaning they are weak bases that can pass through the plasma membrane.
Both drugs increase cellular pH by accumulating in their protonated form inside lysosomes [@doi:10.1186/1743-422X-8-163; @doi:10.1111/j.1529-8019.2007.00131.x].
This shift in pH inhibits the breakdown of proteins and peptides by the lysosomes during the process of proteolysis [@doi:10.1111/j.1529-8019.2007.00131.x].
A number of mechanisms have been proposed through which these drugs could influence the immune response to pathogen challenge.
For example, CQ/HCQ can interfere with digestion of antigens within the lysosome and inhibit CD4 T-cell stimulation while promoting the stimulation of CD8 T-cells [@doi:10.1111/j.1529-8019.2007.00131.x].
CQ/HCQ can also decrease the production of certain key cytokines involved in the immune response including IL-6 and inhibit the stimulation of toll-like receptors (TLR) and TLR signaling [@doi:10.1111/j.1529-8019.2007.00131.x].
The drugs also have anti-inflammatory and photoprotective effects and may also affect rates of cell death, blood clotting, glucose tolerance, and cholesterol levels [@doi:10.1111/j.1529-8019.2007.00131.x].

Interest in CQ and HCQ for treating COVID-19 was catalyzed by a mechanism observed in _in vitro_ studies of both SARS-CoV and SARS-CoV-2.
In one study, CQ inhibited viral entry of SARS-CoV into Vero E6 cells, a cell line that was derived from Vero cells in 1968, through the elevation of endosomal pH and the terminal glycosylation of angiotensin-converting enzyme 2 (ACE2), which is the cellular entry receptor [@doi:10.1186/1743-422X-2-69].
Increased pH within the cell, as discussed above, inhibits proteolysis, and terminal glycosylation of ACE2 is thought to interfere with virus-receptor binding.
An _in vitro_ study of SARS-CoV-2 infection of Vero cells found both HCQ and CQ to be effective in inhibiting viral replication, with HCQ being more potent [@doi:10.1093/cid/ciaa237].
Additionally, an early case study of three COVID-19 patients reported the presence of antiphospholipid antibodies in all three patients [@doi:10.1056/NEJMc2007575].
Antiphospholipid antibodies are central to the diagnosis of the antiphospholipid syndrome, a disorder that HCQ has often been used to treat [@doi:10.1182/blood.V128.22.5023.5023; @doi:10.1016/j.autrev.2014.01.053; @doi:10.1182/asheducation-2016.1.714].
Together, these studies triggered initial enthusiasm about the therapeutic potential for HCQ and CQ against COVID-19.
HCQ/CQ has been proposed both as a treatment for COVID-19 and a prophylaxis against SARS-CoV-2 exposure.
HCQ/CQ are sometimes administered with azithromycin (AZ) and/or zinc supplementation.
<!--
rishirajgoel to add text on Azithromycin
https://www.ncbi.nlm.nih.gov/pmc/articles/PMC4262884/
https://www.ncbi.nlm.nih.gov/pmc/articles/PMC5918160/
https://www.ncbi.nlm.nih.gov/pubmed/28099856
https://www.ncbi.nlm.nih.gov/pubmed/27911847
-->

###### Therapeutic Administration of HCQ/CQ

The initial study evaluating HCQ as a treatment for COVID-19 patients was published on March 20, 2020 by Gautret et al. [@doi:10.1016/j.ijantimicag.2020.105949].
This non-randomized, non-blinded, non-placebo clinical trial compared HCQ to standard of care in 42 hospitalized patients in southern France.
They reported that patients who received HCQ showed higher rates of virological clearance by nasopharyngeal swab on Days 3-6 when compared to standard care.
This study also treated six patients with both HCQ + AZ and found this combination therapy to be more effective than HCQ alone.
However, the design and analyses used showed weaknesses that severely limit interpretability of results, including the lack of randomization, lack of blinding, lack of placebo, lack of Intention-To-Treat analysis, lack of correction for sequential multiple comparisons, trial arms entirely confounded by hospital, false negatives in outcome measurements, lack of trial pre-registration, and small sample size.
Two of these weaknesses are due to inappropriate data analysis and can therefore be corrected _post hoc_ by recalculating the p-values (lack of Intention-To-Treat analysis and multiple comparisons.)
However, all other weaknesses are fundamental design flaws and cannot be corrected for.
Thus, conclusions cannot be generalized outside of the study.
The International Society of Antimicrobial Chemotherapy, the scientific organization that publishes _International Journal of Antimicrobial Agents_ where the article appeared, has announced that the article does not meet its expected standard for publications [@url:https://www.isac.world/news-and-publications/official-isac-statement], although it has not been officially retracted.
Because of the preliminary data presented in this study, the use of HCQ in COVID-19 treatment has subsequently been explored by other researchers.
About one week later, a follow-up case study reported that 11 consecutive patients were treated with HCQ + AZ using the same dosing regimen [@doi:10.1016/j.medmal.2020.03.006].
One patient died, two were transferred to the ICU, and one developed a prolonged QT interval, leading to discontinuation of HCQ + AZ.
As in the Gautret et al. study, the outcome assessed was virological clearance at Day 6 post-treatment, as measured in nasopharyngeal swabs.
Of the ten living patients on Day 6, eight remained positive for SARS-CoV-2 RNA.
Like in the original study, interpretability was severely limited by lack of comparison group and the small sample size.
However, these results stand in contrast to the claims by Gautret et al. that all six patients treated with HCQ + AZ tested negative for SARS-CoV-2 RNA by Day 6 post-treatment.
This case study illustrated the need for further investigation using robust study design before the original proposed benefits of HCQ could be widely accepted.

On April 10, 2020, a randomized, non-placebo trial of 62 COVID-19 patients at the Renmin Hospital of Wuhan University was released [@doi:10.1101/2020.03.22.20040758].
This study investigated whether HCQ decreased time to fever break or time to cough relief when compared to standard of care [@doi:10.1101/2020.03.22.20040758].
This trial found HCQ decreased both average time to fever break and average time to cough relief, defined as mild or no cough.
While this study improved on some of the methodological flaws in Gautret et al. by randomizing patients, it also had several flaws in trial design and data analysis that prevent generalization of the results.
These weaknesses include the lack of placebo, lack of correction for multiple primary outcomes, inappropriate choice of outcomes, lack of sufficient detail to understand analysis, drastic disparities between pre-registration and published protocol, and small sample size.
The choice of outcomes may be inappropriate as both fevers and cough may break periodically without resolution of illness.
Additionally, for these outcomes, the authors reported that 23 of 62 patients did not have a fever and 25 of 62 patients did not have a cough at the start of the study, but the authors failed to describe how these patients were included in a study assessing time to fever break and time to cough relief.
It is important to note here that the authors claimed "neither the research performers nor the patients were aware of the treatment assignments."
This blinding seems impossible in a non-placebo trial because at the very least, providers would know whether they were administering a medication or not, and this knowledge could lead to systematic differences in the administration of care.
Correction for multiple primary outcomes can be adjusted _post hoc_ by recalculating p-values, but all of the other issues were design and statistical weaknesses that cannot be corrected for.
Additionally, the observation of drastic disparities between pre-registration and published protocol could indicate p-hacking [@doi:10.1371/journal.pbio.1002106].
The design limitations mean that the conclusions cannot be generalized outside of the study.
A second randomized trial, conducted by the Shanghai Public Health Clinical Center, analyzed whether HCQ increased rates of virological clearance at day 7 in respiratory pharyngeal swabs compared to standard care [@doi:10/drbx].
This trial was published in Chinese along with an abstract in English, and only the English abstract was read and interpreted for this review.
The trial found comparable outcomes in virological clearance rate, time to virological clearance, and time to body temperature normalization between the treatment and control groups.
A known weakness is small sample size, with only 30 patients enrolled and 15 in each arm.
This problem suggests the study is underpowered to detect potentially useful differences and precludes interpretation of results.
Additionally, because only the abstract could be read, other design and analysis issues could be present.
Thus, though these studies added randomization to their assessment of HCQ, their conclusions should be interpreted very cautiously.
These two studies assessed different outcomes and reached differing conclusions about the efficacy of HCQ for treating COVID-19; the designs of both studies, especially with respect to sample size, meant that no general conclusions can be made about the efficacy of the drug.

Several widely reported studies on HCQ have issues with data integrity and/or provenance.
A Letter to the Editor published in _BioScience Trends_ on March 16, 2020 claimed that numerous clinical trials have shown that HCQ is superior to control treatment in inhibiting the exacerbation of COVID-19 pneumonia [@doi:10.5582/bst.2020.01047].
This letter has been cited by numerous primary literature, review articles, and media alike [@doi:10.7150/ijbs.45498; @doi:10.7150/ijbs.45053].
However, the letter referred to 15 pre-registration identifiers from the Chinese Clinical Trial Registry.
When these identifiers are followed back to the registry, most trials claim they are not yet recruiting patients or are currently recruiting patients.
For all of these 15 identifiers, no data uploads or links to publications could be located on the pre-registrations.
At the very least, the lack of availability of the primary data means the claim that HCQ is efficacious against COVID-19 pneumonia cannot be verified.
Similarly, a recent multinational registry analysis [@doi:10/ggwzsb] analyzed the efficacy of CQ and HCQ with and without a macrolide, which is a class of antibiotics that includes Azithromycin, for the treatment of COVID-19.
The study observed 96032 patients split into a control and four treatment conditions (CQ with and without a macrolide; HCQ with and without a macrolide).
They concluded that treatment with CQ and HCQ was associated with increased risk of _de novo_ ventricular arrhythmia during hospitalization.
However, this study has since been retracted by _The Lancet_ due to an inability to validate the data used [@doi:10/ggzqng].
These studies demonstrate that increased skepticism in evaluation of the HCQ/CQ and COVID-19 literature may be warranted, possible because of the significant attention HCQ and CQ have received as possible treatments for COVID-19 and the politicization of these drugs.

Despite the fact that the study suggesting that CQ/HCQ increased risk of ventricular arrhythmia in COVID-19 patients has now been retracted, previous studies have identified risks with HCQ/CQ.
A patient with systemic lupus erythematosus developed a prolonged QT interval that was likely exacerbated by use of HCQ in combination with renal failure [@doi:10.1155/2016/4626279].
A prolonged QT interval is associated with ventricular arrhythmia [@doi:10.1016/j.hrthm.2008.05.008].
Furthermore, a separate study [@doi:10.1101/2020.04.08.20054551] investigated the safety associated with the use of HCQ with and without macrolides between 2000 and 2020.
The study involved 900,000 cases treated with HCQ and 300,000 cases treated with HCQ + AZ.
The results indicated that short-term use of HCQ was not associated with additional risk, but that HCQ + AZ was associated with an enhanced risk of cardiovascular complications (15-20% increased risk of chest pain) and a two-fold increased risk of mortality.
Therefore, whether studies utilize HCQ alone or HCQ in combination with a macrolide may be an important consideration in assessing risk.
As results from initial investigations of these drug combinations have emerged, concerns about the efficacy and risks of treating COVID-19 with HCQ and CQ has led to the removal of CQ/HCQ from standard of care practices in several countries [@doi:10.1101/2020.04.07.20056424; @url:https://www.cnn.com/2020/04/13/health/chloroquine-risks-coronavirus-treatment-trials-study/index.html].
As of May 25, 2020, WHO had suspended administration of HCQ as part of the worldwide Solidarity Trial [@raw:WHO_briefing_2020_5_25].

As additional research has emerged, HCQ/CQ have increasingly been demonstrated to be ineffective against COVID-19 and to carry a number of significant side effects.
A randomized, open-label, non-placebo trial of 150 COVID-19 patients was conducted in parallel at 16 government-designated COVID-19 centers in China to assess the safety and efficacy of HCQ [@doi:10.1101/2020.04.10.20060558].
The trial compared treatment with HCQ in conjunction with standard of care (SOC) to SOC alone in 150 infected patients who were assigned randomly to the two groups (75 per group).
The primary endpoint of the study was the negative conversion rate of SARS-CoV-2 in 28 days, and the investigators found no difference in this parameter between the groups.
The secondary endpoints were an amelioration of the symptoms of the disease such as axillary temperature ≤36.6°C, SpO2 >94% on room air, and disappearance of symptoms like shortness of breath, cough, and sore throat.
The median time to symptom alleviation was similar across different conditions (19 days in HCQ+SOC vs. 21 days in SOC).
Additionally, 30% of the patients receiving SOC+HCQ reported adverse outcomes compared to 8.8% of patients receiving only SOC, with the most common adverse outcome in the SOC+HCQ group being diarrhea (10% vs. 0% in the SOC group, p=0.004).
Furthermore, there are several factors that limit the interpretability of this study.
Most of the enrolled patients had mild-to-moderate symptoms (98%), and the average age was 46.
SOC in this study included the use of antivirals (Lopinavir-Ritonavir, Arbidol, Oseltamivir, Virazole, Entecavir, Ganciclovir, and Interferon alfa), which appeared to introduce confounding effects.
Thus, to isolate the effect of HCQ, SOC would need to exclude the use of antivirals.
In this trial, the samples used to test for the presence of the SARS-CoV-2 virus were collected from the upper respiratory tract, and the authors indicated that the use of upper respiratory samples may have introduced false negatives (e.g., [@doi:10.1001/jama.2020.3786]); thus, the identification of biomarkers that can be collected non-invasively would be valuable to studies such as this one.
Another limitation of the study that the authors acknowledge was that the HCQ treatment began, on average, at a 16-day delay from the symptom onset.
The fact that this study was open-label and lacked a placebo limits interpretation, and additional analysis is required to determine whether HCQ reduces inflammatory response.
Therefore, despite some potential areas of investigation identified in _post hoc_ analysis, this study cannot be interpreted as providing support for HCQ as a therapeutic against COVID-19.

Additional evidence comes from a retrospective analysis [@doi:10.1101/2020.04.16.20065920] that examined data from 368 COVID-19 patients across all United States Veteran Health Administration medical centers.
The study retrospectively investigated the effect of the administration of HCQ (n=97), HCQ + AZ (n=113), and no HCQ (n=158) on 368 patients.
The primary outcomes assessed were death and the need for mechanical ventilation.
Standard supportive care was rendered to all patients.
Due to the low representation of women (N=17) in the available data, the study included only men, and the median age was 65 years.
The rate of death in the HCQ-only treatment condition was 27.8% and in the HCQ + AZ treatment condition, it was 22.1%.
In comparison to the 14.1% rate of death in the no-HCQ cohort, these data indicated a statistically significant elevation in the risk of death for the HCQ-only group compared to the no-HCQ group (adjusted hazard ratio: 2.61, p=0.03), but not for the HCQ + AZ group compared to the no-HCQ group (adjusted hazard ratio: 1.14; p=0.72).
Further, the risk of ventilation was similar across all three groups (adjusted hazard ratio: 1.43, p=0.48 (HCQ) and 0.43, p=0.09 (HCQ + AZ) compared to no HCQ).
The study thus showed evidence of an association between increased mortality and HCQ in this cohort of COVID-19 patients but no change in rates of mechanical ventilation among the treatment conditions.
The study had a few limitations: it was not randomized, and the baseline vital signs, laboratory tests, and prescription drug use were significantly different among the three groups.
All of these factors could potentially influence treatment outcome.
Furthermore, the authors acknowledge that the effect of the drugs might be different in females and pediatric subjects, since these subjects were not part of the study.
The reported result that HCQ + AZ is safer than HCQ contradicts the findings of the previous large-scale analysis of twenty years of records that found HCQ + AZ to be more frequently associated with cardiac arrhythmia than HCQ alone [@doi:10.1101/2020.04.08.20054551]; whether this discrepancy is caused by the pathology of COVID-19, is influenced by age or sex, or is a statistical artifact is not presently known.

Finally, findings from the Randomized Evaluation of COVID-19 Therapy (RECOVERY) trial were released on October 8, 2020.
This study used a randomized, open-label design to study the effects of HCQ compared to standard care at 176 hospitals in the United Kingdom [@doi:10.1056/NEJMoa2022926].
This large study enrolled 11,197 hospitalized patients whose physicians believed it would not harm them to participate.
Patients were randomized into either the control group or one of the treatment arms, with twice as many patients enrolled in the control group as any treatment group.
Of the patients eligible to receive HCQ, 1,561 were randomized into the HCQ arm while 3,155 were randomized into the control arm.
The demographics of the HCQ and control groups were similar in terms of average age (65 years), proportion female (approximately 38%), ethnic make-up (73% versus 76% white), and prevalence of pre-existing conditions (56% versus 57% overall).
In the HCQ arm of the study, patients received 800 mg at baseline and again after 6 hours, then 400 mg at 12 hours and every subsequent 12 hours.
The primary outcome analyzed was all-cause mortality, and patient vital statistics were reported by physicians upon discharge or death, or else at 28 days following HCQ administration if they remained hospitalized.
The secondary outcome assessed was the combined risk of progression to invasive mechanical ventilation or death within 28 days.
By the advice of an external data monitoring committee, the HCQ arm of the study was reviewed early, leading to it being closed due a lack of support for HCQ as a treatment for COVID-19.
Patients who received HCQ had a longer duration of hospitalization than patients receiving usual care, were less likely to be discharged alive within 28 days, and were more likely to progress to mechanical ventilation.
This large-scale study thus builds upon studies in the United States and China to suggest that HCQ is not an effective treatment, and in fact may negatively impact COVID-19 patients due to its side effects.
The rates of COVID-19-related reported in the RECOVERY trial did not differ between the control and HCQ arms, but patients receiving HCQ were more likely to die due to cardiac events.
Therefore, though none of the studies have been blinded, taken together it becomes clear that all of the available evidence points to significant concerns about the administration of HCQ to hospitalized COVID-19 patients, without providing any support for its efficacy.

###### HCQ for the Treatment of Mild Cases

One additional possible therapeutic application considered was the treatment of mild COVID-19 cases in otherwise healthy individuals.
This possibility was assessed in a randomized, open-label, multi-center analysis conducted in Catalonia (Spain) [@doi:10.1093/cid/ciaa1009].
This analysis enrolled adults 18 and older who had been experiencing mild symptoms of COVID-19 for fewer than five days.
Participants were randomized into an HCQ arm (N=136) and a control arm (N=157), and those in the treatment arm were administered 800 mg of HCQ on the first day of treatment followed by 400 mg on each of the subsequent six days.
The primary outcome assessed was viral clearance at days 3 and 7 following the onset of treatment, and secondary outcomes were clinical progression and time to complete resolution of symptoms.
They found no significant differences between the two groups.
This study thus suggests that COVID-19 does not improve recovery from COVID-19, even in otherwise healthy adult patients with mild symptoms.

###### Prophylactic Administration of HCQ

An initial study of the possible prophylactic application of HCQ utilized a randomized, double-blind, placebo-controlled design to analyze the administration of HCQ prophylactically [@doi:10.1056/NEJMoa2016638].
Asymptomatic adults in the United States and Canada who had been exposed to SARS-CoV-2 within the past four days were enrolled in an online study to see whether administration of HCQ over five days would influence the probability of developing COVID-19 symptoms over a 14-day period.
Of the participants, 414 received HCQ and 407 received a placebo.
The participants averaged 40 years of age and 51.6% were women.
They found no significant difference in the rate of symptomatic illness between the two groups (11.8% HCQ, 14.3% placebo, p=0.35).
The HCQ condition was associated with side effects, with 40.1% of patients reporting side effects compared to 16.8% in the control group (p<0.001).
However, likely due to the high enrollment of healthcare workers (66% of participants) and the well-known side effects associated with HCQ, a large number of participants were able to correctly identify whether they were receiving HCQ or a placebo (46.5% and 35.7%, respectively).
Furthermore, due to a lack of availability of diagnostic testing, only 20 of the 107 cases were confirmed with a PCR-based test to be positive for SARS-CoV-2.
The rest were categorized as "probable" or "possible" cases by a panel of four physicians who were blind to the treatment status.
One possible confounder is that a patient presenting one or more symptoms, which included diarrhea, was defined as a "possible" case, but diarrhea is also a common side effect of HCQ.
Additionally, four of the twenty PCR-confirmed cases did not develop symptoms until after the observation period had completed, suggesting that the 14-day trial period may not have been long enough or that some participants also encountered secondary exposure events.
Finally, in addition to the young age of the participants in this study, which ranged from 32 to 51, there were possible impediments to generalization introduced by the selection process, as 2,237 patients who were eligible but had already developed symptoms by day 4 were enrolled in a separate study.
It is therefore likely that asymptomatic cases were over-represented in this sample, which would not have been detected based on the diagnostic criteria used.
Therefore, while this study does represent the first effort to conduct a randomized, double-blind, placebo-controlled investigation of HCQ's effect on COVID-19 symptoms in a large sample, the lack of PCR tests and several other design flaws significantly impedes interpretation of the results.
However, in line with the results from therapeutic studies, there is no evidence that HCQ provides protection against COVID-19.

A second study [@doi:10.1001/jamainternmed.2020.6319] examined the effect of administering HCQ to healthcare workers as a pre-exposure prophylactic.
The primary outcome assessed was the conversion from SARS-CoV-2 negative to SARS-CoV-2 positive status over the 8 week study period.
This study was also randomized, double-blind, and placebo-controlled and sough to address some of the limitations of the first prophylactic study.
They sought to enroll 200 healthcare workers, preferentially those working with COVID-19 patients, at two hospitals within the University of Pennsylvania hospital system in Philadelphia, PA.
Participants were randomized 1:1 to receive either 600 mg of HCQ daily or a placebo, and their SARS-CoV-2 infection status and antibody status were assessed using RT-PCR and serological testing, respectively, at baseline, 4 weeks, and 8 weeks following the beginning of the treatment period.
The statistical design of the study accounted for interim analyses at 50 and 100 participants in case efficacy or futility of HCQ for prophylaxis became clear earlier than completion of enrollment.
The 139 individuals enrolled comprised a study population that was fairly young (average age 33) and made of largely of people who were white, women, and without pre-existing conditions.
At the second interim analysis, more individuals in the treatment group than the control group had contracted COVID-19 (4 versus 3), causing the estimate z-score to fall below the pre-established threshold for futility.
As a result, the trial was terminated early, offering additional evidence against the use of HCQ for prophylaxis.

###### Summary

Early _in vitro_ evidence indicated that HCQ could be an effective therapeutic against SARS-CoV-2 and COVID-19, leading to early interest in its potential as both a therapeutic and prophylaxis.
Because the 90% effective concentration (EC~90~) of CQ in Vero E6 cells (6.90 μM) can be achieved in and tolerated by rheumatoid arthritis patients, it was hypothesized that it might also be possible to achieve the effective concentration in COVID-19 patients [@doi:10.1093/jac/dkaa114].
Additionally, HCQ has been found to be effective in treating HIV [@doi:10/cq2hx9] and chronic Hepatitis C [@doi:10.1002/jmv.24575].
Therefore, initially it was hypothesized that CQ/HCQ might be effective against SARS-CoV-2, especially since CQ and HCQ have both been found to inhibit the expression of CD154 in T-cells and to reduce toll-like receptor signaling that leads to the production of pro-inflammatory cytokines [@doi:10.1038/s41584-020-0372-x].
Clinical trials for COVID-19 have more often used HCQ rather than CQ because it offers the advantages of being cheaper and having fewer side effects than CQ.
Several countries have removed CQ from their standard of care for COVID-19 due to the frequency of adverse effects.
However, a large analysis of patients receiving HCQ from January 2000 through March 2020 reported that the combination of HCQ and azithromycin, but not other macrolides, was associated with an elevated risk of cardiovascular complications and mortality.
Multiple clinical studies have already been carried out to assess HCQ as a therapeutic agent for COVID-19, and many more are in progress.
To date, none of these studies have used randomized, double-blind, placebo-controlled designs with a large sample size, which would be the gold standard.
Despite the design limitations (which would be more likely to produce false positives than false negatives), initial optimism about HCQ has not been substantiated by these studies.
The most methodologically rigorous analysis to date [@doi:10.1056/NEJMoa2016638] evaluated the prophylactic potential of HCQ and found no significant differences between the treatment and control groups.
Thus, HCQ/CQ are not likely to be effective therapeutic or prophylactic agents against COVID-19.
Additionally, one study identified an increased risk of mortality in older men receiving HCQ, and administration of HCQ and HCQ+AZ did not decrease the use of mechanical ventilation in these patients [@doi:10.1101/2020.04.16.20065920].
HCQ use for COVID-19 also leads to shortages for anti-malarial or anti-rheumatic use, where it has been definitively proven to be effective.
Despite significant attention, these drugs appear to be ineffective against COVID-19.

##### Dexamethasone

Dexamethasone (9α-fluoro-16α-methylprednisolone) is a synthetic corticosteroid that binds to the glucocorticoid receptors [@doi:10.1021/cr068203e; @url:https://www.cebm.net/covid-19/dexamethasone/].
It was first synthesized in the late 1950s as an anti-inflammatory and has been used to treat rheumatoid arthritis and other inflammatory conditions [@doi:10.1021/ja01545a061; @doi:10.1001/jama.1960.03030070009002].
Steroids such as dexamethasone are widely available and affordable, and they are often used to treat community-acquired pneumonia [@doi:10.1038/s41392-020-0127-9].
A clinical trial that began in 2012 recently reported that dexamethasone may improve outcomes for patients with ARDS [@doi:10/ggpxzc].
However, meta-analysis of a small amount of available data regarding the use of dexamethasone to treat SARS suggested that it may, in fact, be associated with patient harm [@doi:10/ggks86], although these findings may have been biased by the fact that all of the studies examined were observational and a large number of inconclusive studies were not included [@doi:10/ggq356].
Dexamethasone works as an anti-inflammatory by binding to glucocorticoid receptors with higher affinity than endogenous cortisol [@doi:10.1016/B978-0-323-48110-6.00034-X].
In order to understand how dexamethasone works to reduce inflammation, it is necessary to consider the stress response more broadly.
In response to stress, corticotropin‐releasing hormone stimulates the release of neurotransmitters known as catecholamines, such as epinephrine, and steroid hormones known as glucocorticoids, such as cortisol [@doi:10.1016/j.cyto.2015.01.008; @doi:10.1111/j.1749-6632.2002.tb04229.x].
While catecholamines are often associated with the characteristic fight-or-flight response, the specific role that glucocorticoids play is less clear, although they are thought to be important to restoring homeostasis [@doi:10.1159/000054578].
Immune challenge is a stressor that is known to interact closely with the stress response.
The immune system can therefore interact with the central nervous system; for example, macrophages can both respond to and produce catecholamines [@doi:10.1016/j.cyto.2015.01.008].
Additionally, the production of both catecholamines and glucocorticoids is associated with inhibition of proinflammatory cytokines such as IL-6, IL-12, and TNF‐α and the stimulation of anti-inflammatory cytokines such as IL-10, meaning that the stress response can regulate inflammatory immune activity [@doi:10.1111/j.1749-6632.2002.tb04229.x].
Administration of dexamethasone has been found to correspond to dose-dependent inhibition of IL-12 production, but not to affect IL-10 [@PMID:8902882]; the fact that this relationship could be disrupted by administration of a glucocorticoid-receptor antagonist suggests that it is regulated by the receptor itself [@PMID:8902882]. <!-- Note: waiting for full text of this paper, this is based on abstract and citations-->
Thus, the administration of dexamethasone for COVID-19 is likely to simulate the release of glucocorticoids endogenously during stress, resulting in binding of the synthetic steroid to the glucocorticoid receptor and the associated inhibition of the production of proinflammatory cytokines.
In this model, dexamethasone reduces inflammation by stimulating the mechanism used to reduce inflammation following a threat such as immune challenge.
Immunosuppressive drugs such as steroids are typically contraindicated in the setting of infection [@doi:10.1177/2040622313485275], but because COVID-19 results in hyperinflammation that appears to contribute to mortality via lung damage, immunosuppression may be a helpful approach to treatment [@doi:10/ggnzmc].
The decision of whether and/or when to counter hyperinflammation with immunosuppression in the setting of COVID-19 was an area of intense debate, as the risks of inhibiting antiviral immunity needed to be weighed against the beneficial anti-inflammatory effects [@doi:10/ggq8hs].
As a result, guidelines early in the pandemic typically recommended avoiding treating COVID-19 patients with corticosteroids such as dexamethasone [@doi:10/ggks86].

The application of dexamethasone for the treatment of COVID-19 was evaluated as part of the multi-site RECOVERY trial in the United Kingdom [@doi:10.1101/2020.06.22.20137273].
Over 6,000 hospitalized COVID-19 patients were assigned into standard care or treatment (dexamethasone) arms of the trial with a 2:1 ratio.
At the time of randomization, some patients were ventilated (16%), others were on non-invasive oxygen (60%), and others were breathing independently (24%).
Patients in the treatment arm were administered dexamethasone either orally or intravenously at 6 mg per day for up to 10 days.
The primary end-point was the patient's status at 28-days post-randomization (mortality, discharge, or continued hospitalization), and secondary outcomes analyzed included the progression to invasive mechanical ventilation over the same period.
The 28-day mortality rate was found to be lower in the treatment group than in the standard care group (21.6% vs 24.6%, p <0.001).
However, this finding was driven by differences in mortality among patients who were receiving mechanical ventilation or supplementary oxygen at the start of the study.
The report indicated that dexamethasone reduced 28-day mortality relative to standard care in patients who were ventilated (29.3% vs. 41.4%) and among those who were receiving oxygen supplementation (23.3% vs. 26.2%) at randomization, but not in patients who were breathing independently (17.8% vs. 14.0%).
One possible confounder is that patients receiving mechanical ventilation tended to be younger than patients who were not receiving respiratory support (by 10 years on average) and to have had symptoms for a longer period.
However, adjusting for age did not change their conclusions, although the duration of symptoms was found to be significantly associated with the effect of dexamethasone administration.
These findings also suggested that dexamethasone may have reduced progression to mechanical ventilation, especially among patients who were receiving oxygen support at randomization.
Thus, this large, randomized, and multi-site, albeit not placebo-controlled, study suggests that administration of dexamethasone to patients who are unable to breathe independently may significantly improve survival outcomes.
Additionally, dexamethasone is a widely available and affordable medication, raising the hope that it could be made available to COVID-19 patients globally.

The results of the RECOVERY trial's analysis of dexamethasone suggest that this therapeutic is effective primarily in  patients who had been experiencing symptoms for at least seven days and patients who were not breathing independently [@doi:10.1056/NEJMoa2021436].
Thus, it seems likely that dexamethasone is useful for treating inflammation associated with immunopathy or cytokine release syndrome.
In fact, corticosteroids such as dexamethasone are sometimes used to treat CRS [@doi:10.1182/blood-2014-05-552729].
It is not surprising that administration of an immunosuppressant would be most beneficial when the immune system was dysregulated towards inflammation.
However, it is also unsurprising that care must be taken in administering an immunosuppressant to patients fighting a viral infection.
In particular, the concern has been raised that treatment with dexamethasone might increase patient susceptibility to concurrent (e.g., nosocomial) infections [@doi:10.23812/20-EDITORIAL_1-5].
Additionally, the drug could potentially slow viral clearance and inhibit patients' ability to develop antibodies to SARS-CoV-2 [@doi:10.23812/20-EDITORIAL_1-5; @doi:10/ggks86]. 
Furthermore, dexamethasone has been associated with side effects that include psychosis, glucocorticoid-induced diabetes, and avascular necrosis [@doi:10/ggks86], and the RECOVERY trial did not report outcomes with enough detail to be able to determine whether they observed similar complications.
However, since these results were released, strategies have been proposed for administering dexamethasone alongside more targeted treatments to minimize the likelihood of negative side effects [@doi:10.23812/20-EDITORIAL_1-5].
Given the available evidence, dexamethasone is currently one of the most promising treatments for severe COVID-19.

<!--#### Toll-Like Receptor Agonists and Antagonists
Note: I think this section was added elsewhere, so commenting out to be moved or removed

Due to the relationship between coronaviral infections, ARDS, and the toll-like receptors TLR3 and TLR4, TLR agonists and antagonists hold some potential for broad-spectrum prophylaxis.
In mouse models, poly(I:C) and lipopolysaccharide, which are agonists of TLR3 and TLR4, respectively, showed protective effects when administered prior to SARS-CoV exposure [@doi:10.1128/JVI.01410-12].
-->
#### Nutraceuticals and Dietary Supplements

Given the current pandemic, scientists and the medical community are scrambling to repurpose or discover novel host-directed therapies.
For the general public in particular, whether nutraceuticals or dietary supplements can provide any prophylactic or therapeutic benefit has been a topic of interest.
Nutraceuticals are classified as supplements with health benefits beyond their basic nutritional value [@doi:10.1080/10408390902841529; @doi:10.1038/nrcardio.2016.103].
The key difference between a dietary supplement and a nutraceutical is that nutraceuticals should not only supplement the diet, but also aid in the prophylaxis and/or treatment of a disorder or disease [@doi:10.1208/ps050325].
Unlike pharmaceuticals, nutraceuticals do not fall under the responsibility of the FDA, but they are monitored as dietary supplements according to the Dietary Supplement, Health and Education Act 1994 (DSHEA) [@url:https://ods.od.nih.gov/About/DSHEA_Wording.aspx] and the Drug Administration Modernization Act 1997 [@url:https://www.fda.gov/regulatory-information/selected-amendments-fdc-act/food-and-drug-administration-modernization-act-fdama-1997].
However, there is significant concern that these acts do not adequately protect the consumer as they ascribe responsibility on the manufacturers to ensure safety of the product before manufacturing or marketing [@doi:10.1080/17512433.2018.1464911].
Likewise, manufacturers are not required to register or seek approval from the FDA to produce or sell food supplements or nutraceuticals.
Health or nutrient content claims for labeling purposes are approved based on an authoritative statement from the Academy of Sciences or relevant federal authorities once the FDA has been notified and on the basis that the information is known to be true and not deceptive [@doi:10.1080/17512433.2018.1464911].
In Europe, health claims are permitted on a product label only following authorization according to the European Food Safety Authority (EFSA) guidelines on nutrition and health claims [@url:https://ec.europa.eu/food/safety/labelling_nutrition/claims/register/public].
EFSA does not currently distinguish between food supplements and nutraceuticals for health claim applications of new products, as claim authorization is dependent on the availability of clinical data in order to substantiate efficacy [@doi:10.1111/bcp.13496].
These guidelines seem to provide more protection to consumers.
Currently, there is a debate among scientists and regulatory authorities over developing a regulatory framework to deal with the challenges of safety and health claim substantiation for nutraceuticals [@doi:10.1111/bcp.13496; @doi:10.1080/17512433.2018.1464911].
As a result, studies of nutraceuticals do not necessarily follow the same rigorous clinical trial framework used for pharmaceuticals.

Nutraceuticals purported to "boost" the immune response, reduce immunopathology, exhibit antiviral activities, or prevent acute respiratory distress syndrome (ARDS) are being considered for their potential therapeutic value [@doi:10/ggkd3b].
A host of potential candidates have been highlighted in the literature that target various aspects of the COVID-19 viral pathology, while others are thought to prime the host immune system.
These candidates include vitamins and minerals along with extracts and omega-3 polyunsaturated fatty acids (n-3 PUFA) [@doi:10.1002/jmv.25707].
_In vitro_ and _in vivo_ studies suggest that nutraceuticals containing phycocyanobilin, N-acetylcysteine, glucosamine, selenium or phase 2 inductive nutraceuticals (e.g. ferulic acid, lipoic acid, or sulforaphane) can prevent or modulate RNA virus infections via amplification of the signaling activity of mitochondrial antiviral-signaling protein (MAVS) and activation of toll-like receptor 7 (TLR7) [@doi:10.1016/j.pcad.2020.02.007].
While promising, further animal and human studies are required to assess the therapeutic potential of these various nutraceuticals against COVID-19.

##### n-3 PUFA

One nutraceutical that has been explored for beneficial effects against various viral infections is n-3 PUFA [@doi:10.1002/jmv.25707], such as eicosapentaenoic acid (EPA) and docosahexaenoic acid (DHA).
EPA and DHA intake can come from a diet high in fish or through dietary supplementation with fish oils or purified oils [@doi:10.1039/c9fo01742a].
They can mediate inflammation and therefore may have the capacity to modulate the adaptive immune response [@doi:10.1111/j.1365-2125.2012.04374.x; @doi:10.1039/c9fo01742a; @doi:10.1038/nrcardio.2016.103].
Another potential mechanism that has led to interest in n-3 PUFA for viral infections is its potential as a precursor molecule for the biosynthesis of endogenous specialized proresolving mediators (SPM), such as protectins and resolvins, that actively resolve inflammation and infection [@doi:10.1016/j.immuni.2014.02.009].
Finally, some COVID-19 patients, particularly those with comorbidities, are at a significant risk of thrombotic complications including arterial and venous thrombosis [@doi:10.1182/blood.2020006000; @doi:10.1007/s11239-020-02134-3].
Therefore, the use of prophylactic and therapeutic anticoagulants and antithrombotic agents is under consideration [@doi:10.1016/j.jacc.2020.04.031], which could potentially include n-3 PUFA.

SPM have exhibited beneficial effects against a variety of lung infections, including some caused by RNA viruses [@doi:10.1038/nri.2015.4].
Indeed, protectin D1 has been shown to increase survival from H1N1 viral infection in mice by affecting the viral replication machinery [@doi:10.1016/j.cell.2013.02.027].
Several mechanisms for SPM have been proposed, including preventing the release of pro-inflammatory cytokines and chemokines or increasing phagocytosis of cellular debris by macrophages [@doi:10.1038/nature13479].
In influenza, SPM promote antiviral B lymphocytic activities [@doi:10.4049/jimmunol.1302795], and protectin D1 has been shown to increase survival from H1N1 viral infection in mice by affecting the viral replication machinery [@doi:10.1016/j.cell.2013.02.027].
It is hypothesized that SPM could aid in the resolution of the cytokine storm and pulmonary inflammation associated with COVID-19 [@doi:10.1007/s10555-020-09889-4].
However, not all studies are in agreement that n-3 PUFA is effective against infections [@doi:10.3945/jn.109.108027].
At a minimum, the effectiveness of n-3 PUFA against infections would be dependent on the dosage, timing, and the specific pathogens responsible [@doi:10.1016/j.jinf.2016.10.001].
On another level, there is still the question of whether fish oils can raise the levels of SPM levels upon ingestion and in response to acute inflammation in humans [@doi:10.1194/jlr.M060392].

The increased risk of thrombotic complications in COVID-19 infected patients was reported relatively late in comparison to other manifestations of COVID-19 [@doi:10.1016/j.thromres.2020.04.013; @doi:10.1182/blood.2020006000].
Considering that there is significant evidence that n-3 fatty acids and other fish oil-derived lipids possess antithrombotic properties and anti-inflammatory properties [@doi:10.1016/j.prostaglandins.2018.09.005; @doi:10.1016/j.blre.2020.100694], they may have therapeutic value against the prothrombotic complications of COVID-19.
Based on concern among the medical community that the use of investigational therapeutics on COVID-19 patients already on antiplatelet therapies due to a pre-existing comorbidities may lead to issues with dosing and drug choice, and/or negative drug-drug interactions [@doi:10.1016/j.jacc.2020.04.031], this supplementation holds particular interest for the treatment of patients already receiving pharmaceutical antiplatelet therapies.
As a result, the use of other therapeutics, such as dietary sources of n-3 fatty acids or nutraceuticals with antiplatelet activities, may be beneficial and warrant further investigation.
A new clinical trial [@clinicaltrials:NCT04412018] is currently recruiting COVID-19 positive patients to investigate the anti-inflammatory activity of a recently developed, highly purified derivative of EPA known as icosapent ethyl (Vascepa^TM^) [@doi:10.1056/NEJMoa1812792].
Other randomized controlled trials are in the preparatory stages with the intention of investigating the administration of EPA and other bioactive compounds to COVID-19 positive patients to determine whether anti-inflammatory effects or disease state improvements are observed [@clinicaltrials:NCT04335032; @clinicaltrials:NCT04323228].
Finally, while there have been studies investigating the therapeutic value of n-3 fatty acids against ARDS in humans, there is still limited evidence of their effectiveness [@doi:10.3390/ijms21093104].
It should be noted that the overall lack of human studies in this area means there is limited evidence as to whether these nutraceuticals could affect COVID-19 infection.
Consequently, clinical trials have been proposed and many are in the preparatory stages.
These trials will investigate whether the anti-inflammatory potential of n-3 PUFA and their derivatives is beneficial in the treatment of COVID-19.
Therefore, the evidence is not present to draw conclusions about whether n-3 PUFA will be useful in treating COVID-19, but as there is likely little harm associated with a diet rich in fish oils, interest in this nutraceutical by the general public is unlikely to have negative effects. 

##### Zinc

There is evidence that certain nutrient supplements may exhibit some benefit against RNA viral infections.
Zinc is a trace metal obtained from dietary sources or supplementation that is important for the maintenance of immune cells involved in adaptive and innate immunity [@doi:10.1016/j.abb.2016.03.022].
Zinc supplements can be administered orally as a tablet or as a lozenge and they are available in many forms, such as zinc picolinate, zinc acetate, and zinc citrate.
Zinc is also available from dietary sources including meat, seafood, nuts, seeds, legumes, and dairy.
The role of zinc in immune function has been extensively reviewed [@doi:10.1016/j.abb.2016.03.022].
Zinc is an important signaling molecule and zinc levels can alter host defense systems.
In inflammatory situations such as an infection, zinc can regulate leukocyte immune responses and it can activate the nuclear factor kappa-light-chain-enhancer of activated B cells (NF-kB), thus altering cytokine production [@doi:10.4049/jimmunol.179.6.4180; @doi:10.1067/mlc.2001.118108].
In particular, zinc supplementation can increase natural killer cell levels, which are important cells for host defense against viral infections [@doi:10.1126/science.1198687; @doi:10.1016/j.abb.2016.03.022].

Adequate zinc intake has been associated with reduced incidence of infection [@doi:10.1093/ajcn/85.3.837] and antiviral immunity [@doi:10.1093/advances/nmz013].
Similarly, a randomized, double-blind, placebo-controlled trial that administered zinc supplementation to elderly subjects over the course of a year found zinc deficiency to be associated with increased susceptibility to infection and that zinc deficiency could be prevented through supplementation [@doi:10.1093/ajcn/85.3.837].
Clinical trial data supports the utility of zinc to diminish the duration and severity of symptoms associated with common colds when it is provided within 24 hours of the onset of symptoms [@doi:10.1331/1544-3191.44.5.594.Hulisz; @doi:10.2174/1874306401105010051].
In coronaviruses specifically, _in vitro_ evidence demonstrates that the combination of zinc (Zn2+) and zinc ionophores (pyrithione) can interrupt the replication mechanisms of SARS-CoV-GFP (a fluorescently tagged SARS-CoV) and a variety of other RNA viruses [@doi:10.1371/journal.ppat.1001176; @doi:10.1016/j.antiviral.2014.12.015].
Currently, there are over twenty clinical trials registered with the intention to use zinc in a preventative or therapeutic manner.
However, many of these trials proposed the use of zinc in conjunction with hydroxychloroquine and azithromycin [@clinicaltrials:NCT04370782; @clinicaltrials:NCT04377646; @clinicaltrials:NCT04395768; @clinicaltrials:NCT04373733], and it is not known how the lack of evidence supporting the use of hydroxychloroquine will affect investigation of zinc.
Other trials, however, are investigating zinc in conjunction with other nutrients such as vitamin C or n-3 PUFA [@clinicaltrials:NCT04342728; @clinicaltrials:NCT04323228].
Though there is, overall, encouraging data for zinc supplementation against the common cold and viral infections, there is currently limited evidence to suggest zinc supplementation has any beneficial effects against the current novel COVID-19; thus, the clinical trials that are currently underway will provide vital information on the efficacious use of zinc in COVID-19 prevention and/or treatment.
However, given the limited risk, maintaining a healthy diet to ensure an adequate zinc status may be advisable for individuals seeking to reduce their likelihood of infection.

##### Vitamin C

Vitamins B, C, D, and E have also been suggested as potential nutrient supplement interventions for COVID-19 [@doi:10.1002/jmv.25707; @doi:10.20944/preprints202003.0347.v1].
In particular vitamin C has been proposed as a potential therapeutic agent against COVID-19.
Vitamin C can be obtained via dietary sources such as fruit and vegetable or via supplementation.
Vitamin C plays a significant role in promoting immune function due to its effects on various immune cells.
It affects inflammation by modulating cytokine production, decreasing histamine levels, enhancing the differentiation and proliferation of T- and B-lymphocytes, increasing antibody levels, and protecting against the negative effects of reactive oxygen species amongst other effects [@doi:10.1155/2014/426740; @doi:10.1007/s00210-013-0880-1; @doi:10.3390/nu9111211].
Vitamin C is utilized by the body during viral infections, as evinced by lower concentrations in leukocytes and lower concentrations of urinary vitamin C.
Post-infection, these levels return to baseline ranges [@doi:10.1177/003693307301800102; @doi:10.1111/j.1749-6632.1975.tb29312.x; @doi:10/fd22sv; @doi:10.3390/nu9040339; @doi:10.1079/bjn19920004].

A recent meta-analysis found consistent support for regular vitamin C supplementation reducing the duration of the common cold, but that supplementation with vitamin C (> 200 mg) failed to reduce the incidence of colds [@doi:10.1002/14651858.CD000980.pub4].
Individual studies have found Vitamin C to reduce the susceptibility of patients to lower respiratory tract infections such as pneumonia [@doi:10.1097/00006454-199709000-00003].
Another meta-analysis has demonstrated in twelve trials that vitamin C supplementation reduced the length of stay of patients in intensive care units (ICUs) by 7.8% (95% CI: 4.2% to 11.2%; p = 0.00003).
Furthermore, high doses (1-3 g/day) significantly reduced the length of an ICU stay by 8.6% in six trials (p = 0.003).
Vitamin C also shortened the duration of mechanical ventilation by 18.2% in three trials in which patients required intervention for over 24 hours (95% CI 7.7% to 27%; p = 0.001) [@doi:10.3390/nu11040708].
Despite these findings, the CITRUS ALI study failed to show a benefit of a 96-hour infusion of vitamin C to treat ARDS, which is a severe complication of COVID-19 infection [@doi:10.1001/jama.2019.11825].
Nevertheless, a randomized placebo-controlled trial [@clinicaltrials:NCT04264533] has begun in Wuhan, China to investigate the intravenous infusion of vitamin C to treat pneumonia in 140 severe COVID-19 infected patients.
As summarized by Carr [@doi:10.1186/s13054-020-02851-4] the trial will not be completed until September 2020.
Another trial in Italy [@clinicaltrials:NCT04323514] intends to deliver a 10 g infusion of vitamin C to 500 severe COVID-19 patients with pneumonia to assess in-hospital mortality over a 72 hr period as the primary outcome.
The trial is currently recruiting and is due to run until March 2021.
We will not know how effective vitamin C is as a therapeutic for quite some time due to the length of both trials.
These are not the only trials investigating the potential value of vitamin C, as there are currently (as of October 2020) over twenty trials registered with clinicaltrials.gov that are either recruiting or are currently in preparation.
When completed, the trials will provide crucial evidence on the efficacy of vitamin C as a therapeutic for COVID-19 infection.
Thus, some evidence suggests that vitamin C supplementation or infusion can shorten the duration of a cold, reduce an individual's susceptibility to infections, and shorten a patient's stay in an ICU when administered at high doses, but we don't yet understand if these findings apply to COVID-19.
There are ongoing trials in China and Italy that will inform our understanding of the therapeutic value of vitamin C supplementation for COVID-19.
Once again, vitamin C intake is likely to be part of a healthy diet and the vitamin likely presents minimal risk, but its potential prophylactic or therapeutic effects against COVID-19 are unknown.

##### Vitamin D

In terms of other dietary supplements, vitamin D can modulate the adaptive and innate immune system and has been associated with various aspects of health.
Vitamin D can be sourced through diet or supplementation, but it is mainly biosynthesized by the body on exposure to sunlight.
Vitamin D deficiency is associated with an increased susceptibility to infection [@doi:10.2310/JIM.0b013e31821b8755].
In particular, vitamin D deficient patients are at risk of developing acute respiratory infections [@doi:10.1016/j.jsbmb.2012.11.017] and ARDS [@doi:10.1016/j.jsbmb.2012.11.017].
1,25-dihydroxyvitamin D3 is the more active form of vitamin D that is involved in adaptive and innate responses, however, due to a short half life of a few hours, it is measured by its longer lasting precursor 25-hydroxyvitamin D. The vitamin D receptor is expressed in various immune cells and vitamin D is an immunomodulator of antigen presenting cells, dendritic cells, macrophages, monocytes, and T- and B-lymphocytes [@doi:10.2310/JIM.0b013e31821b8755; @doi:10.1016/j.coph.2010.04.001].
Due to its potential immunomodulating properties, vitamin D supplementation may be advantageous to maintain a healthy immune system.

One influential review postulated that an individual’s vitamin D status may significantly affect their risk of developing COVID-19 [@doi:10.3390/nu12040988].
This hypothesis was derived from the fact that the current pandemic emerged in winter in Wuhan China when 25-hydroxyvitamin D concentrations are at their lowest due to a lack of sunlight, whereas in the Southern Hemisphere, where it was nearing the end of the summer and higher 25-hydroxyvitamin D concentrations would be higher, the number of cases was low.
The authors suggested that people at risk of developing COVID-19 should increase their vitamin D3 intake to reach 25-hydroxyvitamin D plasma concentrations above 40–60 ng/ml.
The authors also suggest high-dose supplementation of vitamin D to treat infected patients and to prevent infection in hospital staff [@doi:10.3390/nu12040988].
While vitamin D is relatively inexpensive and safe to consume, caution is warranted when interpreting this review as it has yet to be determined whether vitamin D levels affect COVID-19 outside of this geographic/climatic correlation.
Likewise, though it is assumed that COVID-19 may be seasonal, multiple other factors that can affect vitamin D levels should also be considered.
These factors include an individual’s nutritional status, their age, their occupation, skin pigmentation, potential comorbidities, and the variation of exposure to sunlight due to latitude amongst others.
As the pandemic evolves, further research has investigated some of the potential links identified in the Grant et al. review [@doi:10.3390/nu12040988] between vitamin D and COVID-19 and sought to shed light on whether there is any prophylactic and/or therapeutic relationship.
A study in Switzerland demonstrated that 27 SARS-CoV-2 positive patients exhibited 25-hydroxyvitamin D plasma concentrations that were significantly lower (11.1 ng/ml) than those of SARS-CoV-2 negative patients (24.6 ng/ml; p = 0.004), an association that held when stratifying for patients greater than 70 years old [@doi:10.3390/nu12051359].
These findings seem to be supported by a Belgian observational study of 186 SARS-CoV-2 positive patients exhibiting symptoms of pneumonia, where 25-hydroxyvitamin D plasma concentrations were measured and a CT scan of the lungs was obtained upon hospitalization [@doi:10.1101/2020.05.01.20079376].
A significant difference in 25-hydroxyvitamin D levels was observed between the SARS-CoV-2 patients and 2,717 season-matched diseased controls.
Both female and male patients possessed lower median 25-hydroxyvitamin D concentrations than the control group (18.6 ng/ml versus 21.5 ng/ml; p = 0.0016) and a higher rate of vitamin D deficiency (58.6% versus 42.5%).
Evidence of sexual dimorphism was apparent, as female patients had equivalent levels of 23-hydroxyvitamin D to the control group, whereas male patients were deficient in 25-hydroxyvitamin D relative to male controls (67% versus 49%; p = 0.0006).
Notably, vitamin D deficiency was progressively lower in males with advancing radiological disease stages (p = 0.001).
These studies are supported by several others that indicate that vitamin D status may be an independent risk factor for the severity of COVID-19 [@doi:10.1371/journal.pone.0239799; @doi:10.1016/j.jiph.2020.06.021; @doi:10.1111/febs.15495; @doi:10.1001/jamanetworkopen.2020.19722] and in COVID-19 patients relative to population-based controls [@doi:10.1210/clinem/dgaa733].
Indeed, serum concentrations of 25-hydroxyvitamin D above 30 ng/ml, which indicate vitamin D sufficiency, seems to be associated with a reduction in serum C-reactive protein (CRP), an inflammatory marker, along with increased lymphocyte levels, which suggests that vitamin D levels may modulate the immune response by reducing risk for cytokine storm in response to SARS-CoV-2 infection. 
Despite these studies potentially linking vitamin D status with COVID-19 severity, an examination of the UK Biobank did not support this thesis [@doi:10.1016/j.dsx.2020.04.050].
This analysis examined 25-hydroxyvitamin D concentrations in 348,598 UK Biobank participants, of which 449 were SARS-CoV-2 positive.
However, this study has caused considerable debate that will likely be settled following further studies [@doi:10.1111/cen.14276; doi:10.1016/j.dsx.2020.05.046].
There is significant interest in the link between vitamin D and COVID-19, hence the multitude of studies published in the literature of varying quality and the clinical trials underway.
One trial is currently investigating the utility of vitamin D as an immune-modulating agent by monitoring whether administration of vitamin D precipitates an improvement of health status in non-severe symptomatic patients infected with COVID-19 or whether vitamin D prevents patient deterioration [@clinicaltrials:NCT04334005].
Other trials are also underway examining various factors including mortality, symptom recovery, severity of disease, rates of ventilation, inflammatory markers such as CRP and IL-6, blood cell counts, and the prophylactic capacity of vitamin D administration [@clinicaltrials:NCT04385940; @clinicaltrials:NCT04334005; @clinicaltrials:NCT04411446; @clinicaltrials:NCT04344041].
Concomitant administration of vitamin D with pharmaceuticals such as aspirin [@clinicaltrials:NCT04363840] and bioactive molecules such as resveratrol [@clinicaltrials:NCT04400890] are also under investigation.

While there is increasing evidence that vitamin D status is linked to COVID-19 outcomes, the effectiveness of its supplementation remains open for debate.
Once again, supplementation of vitamin D and maintaining a healthy diet for optimum vitamin D status is unlikely to carry major health risks while the possible link between vitamin D status and COVID-19 is investigated.
However, pursuing to elevate vitamin D levels through sunlight exposure does carry additional risks, as many densely populated cities around the world are utilizing "shelter in place" orders to enforce social distancing guidelines.
Given the lack of conclusive evidence in support of vitamin D supplementation, it is not clear that these guidelines present additional risk.
However, to the extent that people are able to maintain safe exposure to sunlight, there is a possibility that it could improve endogenous synthesis of vitamin D, potentially strengthening the immune system.

##### Probiotics

Probiotics are “live microorganisms that, when administered in adequate amounts, confer a health benefit on the host” [@doi:10.1038/nrgastro.2014.66].
Some studies suggest that probiotics are beneficial against common viral infections and there is modest evidence to suggest that they can modulate the immune response [@doi:10.4082/kjfm.2013.34.1.2; @doi:10.2174/1381612824666180116163411], and as a result it has been hypothesized that probiotics may have therapeutic value worthy of investigation against SARS-CoV-2 [@doi:10.3389/fpubh.2020.00186].
Probiotics and next-generation probiotics, which are more akin to pharmacological-grade supplements, have been associated with multiple potential beneficial effects for allergies, digestive tract disorders, and even metabolic diseases through their anti-inflammatory and immunomodulatory effects [@doi:10.1038/nmicrobiol.2017.57; @doi:10.1093/advances/nmy063].
However, the mechanisms by which probiotics affect these various conditions would likely differ among strains, with the ultimate effect of the probiotic depending on the heterogeneous set of bacteria present [@doi:10.1093/advances/nmy063].
Some of the beneficial effects of probiotics include reducing inflammation by promoting the expression of anti-inflammatory mediators, inhibiting toll-like receptors (TLR) 2 and 4, direct competition with pathogens, the synthesis of antimicrobial substances or other metabolites, improving intestinal barrier function, and/or favorably altering the gut microbiota and the brain-gut axis [@doi:10.1016/j.earlhumdev.2019.05.010; @doi:10.1093/advances/nmy063; @doi:10.1159/000342079].
However, there is also a bi-directional relationship between the lungs and gut microbiota known as the gut-lung axis [@doi:10.1038/mi.2011.55], whereby gut microbial metabolites and endotoxins may affect the lungs via the circulatory system and the lung microbiota in return may affect the gut [@doi:10.1111/cmi.12966].
Therefore, the gut-lung axis may play role in our future understanding of COVID-19 pathogenesis and become a target for probiotic treatments [@doi:10.1016/j.virusres.2020.198018].

Probiotics have tentatively been associated with the reduction of risk and duration of viral upper respiratory tract infections [@doi:10.1007/s10096-014-2086-y; @doi:10.1002/14651858.CD006895.pub3; @doi:10.1016/j.ijantimicag.2008.11.005].
Some meta-analyses that have assessed the efficacy of probiotics in viral respiratory infections have reported moderate reductions in the incidence and duration of infection [@doi:10.1002/14651858.CD006895.pub3; @doi:10.1017/S0007114514000075].
Indeed, randomized controlled trials have shown that administering _Bacillus subtilis_ and _Enterococcus faecalis_ [@doi:10.1007/s00134-016-4303-x], _Lactobacillus rhamnosus GG_ [@doi:10.1164/rccm.200912-1853OC], or _Lactobacillus casei_ and _Bifidobacterium breve_ with galactooligosaccharides [@doi:10.1186/s13054-018-2167-x] via the nasogastric tube to ventilated patients reduced the occurrence of ventilator-associated pneumonia in comparison to the respective control groups in studies of viral infections and sepsis.
These findings are supported by a recently published meta-analysis [@doi:10.4187/respcare.07097].
There is a significant risk of ventilator-associated bacterial pneumonia in COVID-19 patients [@doi:10.6084/m9.figshare.12340496], but it can be challenging for clinicians to diagnose this infection due to the fact that severe COVID-19 infection presents with the symptoms of pneumonia [@doi:10.1186/s13054-020-03013-2].
Therefore, an effective prophylactic therapy for ventilator-associated pneumonia in severe COVID-19 patients would be of significant therapeutic value.

Probiotics are generally synonymous with the treatment of gastrointestinal issues due to their supposed anti-inflammatory and immunomodulatory effects [@doi:10/d2qp].
Notably, gastrointestinal symptoms commonly occur in COVID-19 patients [@doi:10.1053/j.gastro.2020.03.020], and the ACE2 receptor is highly expressed in enterocytes of the ileum and colon, suggesting that these organs may be a potential route of infection [@doi:10.1101/2020.01.30.927806; @doi:10.1038/cr.2016.152].
Indeed, SARS-CoV-2 viral RNA has been detected in human feces [@doi:10/ggq8zp], and fecal-oral transmission of the virus has not yet been ruled out [@doi:10/ggpx7s].
Rectal swabs of some SARS-CoV-2 positive pediatric patients persistently tested positive for several days despite negative nasopharyngeal tests, indicating the potential for fecal viral shedding [@doi:10.1038/s41591-020-0817-4].
However, there is conflicting evidence for the therapeutic value of various probiotics against the incidence or severity of gastrointestinal symptoms in viral or bacterial infections such as gastroenteritis [@doi:10.1007/s00203-017-1400-3; @doi:10.1056/NEJMoa1802597].
Nevertheless, it has been proposed that the administration of probiotics to COVID-19 patients and healthcare workers may prevent or ameliorate the gastrointestinal symptoms of COVID-19, a hypothesis that several clinical trials are now preparing to investigate [@clinicaltrials:NCT04420676; @clinicaltrials:NCT04366180].
Other studies are investigating whether probiotics may affect patient outcomes following SARS-CoV-2 infection [@clinicaltrials:NCT04390477].

Generally, the efficacy of probiotic use is a controversial topic among scientists.
In Europe, EFSA has banned the term probiotics on products labels, which has elicited either criticism for EFSA or support for probiotics from researchers in the field [@doi:10.1016/j.bpg.2015.12.001; @doi:10.1017/S000711451100287X; @doi:10.1038/nrgastro.2014.66].
This is due to the hyperbolic claims placed on the labels of various probiotic products, which lack rigorous scientific data to support their efficacy.
Overall, the data supporting probiotics in the treatment or prevention of many different disorders and diseases is not conclusive as the quality of the evidence is generally considered low [@doi:10.1007/s10096-014-2086-y].
However, in the case of probiotics and respiratory infections, the evidence seems to be supportive of their potential therapeutic value.
Consequently, several investigations are underway to investigate the prophylactic and therapeutic potential of probiotics for COVID-19.
However, blind use of conventional probiotics for COVID-19 is cautioned against until the pathogenesis of SARS-CoV-2 is further established [@doi:10/d2qq].
Until clinical trials investigating the prophylactic and therapeutic potential of probiotics for COVID-19 are complete, it is not possible to provide an evidence-based recommendation for their use.

##### Nutraceutical Conclusions

Despite all the potential benefits of nutraceutical and dietary supplement interventions presented, currently there is a paucity of clinical evidence to support their use for the prevention or mitigation of COVID-19 infections.
Nevertheless, optimal nutritional status will undoubtedly prime an individual’s immune system to protect against the effects of acute respiratory viral infections by supporting normal maintenance of the immune system [@doi:10.3390/nu12041181; @doi:10.3390/nu12051466].
Nutritional strategies and the use of nutraceuticals will also undoubtedly play a role in the treatment of hospitalized patients, as malnutrition is a risk to COVID-19 patients [@doi:10.1038/s41430-020-0664-x].
Overall, supplementation of vitamin C, vitamin D, and zinc may be an effective method of ensuring their adequate intake to maintain optimal immune function, which may also convey beneficial effects against viral infections due to their immunomodulatory effects.
However, many supplements and nutraceuticals designed for various ailments are available in the United States and beyond that are not strictly regulated [@doi:10.1080/10408398.2019.1592107].
Indeed, there can be safety and efficacy concerns associated with many of these products.
Often, the vulnerable members of society can be exploited in this regard and unfortunately the COVID-19 pandemic is no different.
The Food and Drug Administration (FDA) has issued warnings to several companies for advertising falsified claims in relation to the preventative and therapeutic capabilities of their products against COVID-19 [@url:https://www.fda.gov/news-events/press-announcements/coronavirus-update-fda-and-ftc-warn-seven-companies-selling-fraudulent-products-claim-treat-or].
In light of these serious occurrences, it is pertinent to clarify that the nutraceuticals discussed in this review have been selected because of their possible relevance to the biological mechanisms that can beneficially affect viral and respiratory infections and because they are currently under clinical investigation.
Therefore, further intensive investigation is required to establish the effects of these nutraceuticals, if any, against COVID-19.
Until effective therapeutics are established, the most effective mitigation strategies consist of encouraging standard public health practices such as regular hand washing with soap, wearing a face mask, and covering a cough with your elbow [@url:https://www.cdc.gov/coronavirus/2019-ncov/prevent-getting-sick/prevention.html], along with following social distancing measures, "shelter in place" guidelines, expansive testing, and contact tracing [@doi:10.1101/2020.03.27.20045815; @doi:10.3201/eid2608.201093].

### Biologics

Biologics are produced from components of living organisms or viruses.
They include treatments such as humanized monoclonal antibodies (mAb) tocilizumab (TCZ), and neutralizing antibodies (nAbs), and prophylactics such as vaccines.
Historically produced from animal tissue, biologics have become increasingly feasible to produce as recombinant DNA technologies have advanced [@doi:10.1016/j.copbio.2009.10.006].
Often, they are glycoproteins or peptides [@doi:10.2174/138920006774832604], but whole viruses can also be used therapeutically or prophylactically, not only for vaccines but also as vectors for gene therapy or therapeutic proteins or for oncolytic virotherapy [@doi:10.3390/jcm9040972].
They are typically catabolized by the body to their amino acid components [@doi:10.2174/138920006774832604].
There are many differences on the development side between biologics and synthesized pharmaceuticals, such as small molecule drugs.
Biologics are typically orders of magnitude larger than small molecule drugs and their physiochemical properties are often much less understood [@doi:10.2174/138920006774832604].
They are often heat-sensitive and the toxicity can vary, as it is not directly associated with the primary effects of the drug [@doi:10.2174/138920006774832604].
However, this class includes some extremely significant medical breakthroughs, including insulin for the management of diabetes and the smallpox vaccine.
As a result, it is another possible avenue through which the pharmacological management of SARS-CoV-2 infection can be explored. 

#### Tocilizumab

TCZ is a receptor antibody that was developed to manage chronic inflammation caused by the continuous synthesis of the cytokine interleukin-6 (IL-6) [@doi:10.1101/cshperspect.a016295].
IL-6 is a pro-inflammatory cytokine belonging to the interleukin family, immune system regulators that are primarily responsible for immune cell differentiation.
Often used to treat conditions such as rheumatoid arthritis [@doi:10.1101/cshperspect.a016295], TCZ has become a pharmaceutical of interest for the treatment of COVID-19. 
While secretion of IL-6 can be associated with chronic conditions, it is a key player in the innate immune response and is secreted by macrophages in response to the detection of PAMPs or DAMPs [@doi:10.1101/cshperspect.a016295].
An analysis of 191 in-patients at two Wuhan hospitals revealed that blood concentrations of IL-6 differed between patients who did and did not recover from COVID-19.
Patients who ultimately deceased had higher IL-6 levels at admission than those who recovered [@doi:10/ggnxb3].
Additionally, IL-6 levels remained higher throughout the course of hospitalization in the patients who ultimately deceased [@doi:10/ggnxb3].
This finding provided some early evidence that COVID-19 deaths may be induced by the hyperactive immune response, which can be either the cytokine release syndrome (CRS) or cytokine storm syndrome (CSS), as IL-6 plays a key role in this response [@doi:10.1128/mmbr.05015-11].
In this context, the observation of elevated IL-6 in patients who died may reflect an over-production of proinflammatory interleukins, suggesting that TCZ may palliate some of the most severe symptoms of COVID-19 associated with increased cytokine production.

Human IL-6 is a 26-kDa glycoprotein that consists of 184 amino acids and contains two potential N-glycosylation sites and four cysteine residues. 
It binds to a type I cytokine receptor (IL-6Rα or glycoprotein 80) that exists in both membrane-bound (IL-6Rα) and soluble (sIL-6Rα) forms [@doi:10.3389/fimmu.2016.00604].
It is not the binding of IL-6 to the receptor that initiates pro- and/or anti-inflammatory signaling, but rather the binding of the complex to another subunit, known as IL-6Rβ or glycoprotein 130 (gp13) [@doi:10.7150/ijbs.4989; @doi:10.3389/fimmu.2016.00604].
Unlike membrane-bound IL-6Rα, which is only found on hepatocytes and some types of leukocytes, gp130 is found on most cells [@doi:10.1007/s00430-006-0019-9].
When IL-6 binds to sIL-6Rα, the complex can then bind to a gp130 protein on any cell [@doi:10.1007/s00430-006-0019-9].
The binding of IL-6 to IL-6Rα is termed classical signaling, while its binding to sIL-6Rα is termed trans-signaling [@doi:10.1016/j.cytogfr.2012.04.001; @doi:10.1042/bj3000281; @doi:10.1007/s00430-006-0019-9].
These two signaling processes are thought to play different roles in health and illness.
For example, trans-signaling may play a role in the proliferation of mucosal T-helper TH2 cells associated with asthma, while an earlier step in this proliferation of process may be regulated by classical signaling [@doi:10.1007/s00430-006-0019-9].
Similarly, IL-6 is known to play a role in Crohn's Disease via trans-, but not classical, signaling [@doi:10.1007/s00430-006-0019-9].
Both classical and trans-signaling can occur through three independent pathways: the Janus-activated kinase (JAK)-STAT3 pathway, the Ras/Mitogen-Activated Protein Kinases (MAPK) pathway and the Phosphoinositol-3 Kinase (PI3K)/Akt pathway [@doi:10.3389/fimmu.2016.00604].
These signaling pathways are involved in a variety of different functions, including cell type differentiation, immunoglobulin synthesis, and cellular survival signaling pathways, respectively [@doi:10.3389/fimmu.2016.00604].
The ultimate result of the IL-6 cascade is to direct transcriptional activity of various promoters of pro-inflammatory cytokines, such as IL-1, TFN, and even IL-6 itself, through the activity of NF-κB [@doi:10.3389/fimmu.2016.00604].
IL-6 synthesis is tightly regulated both transcriptionally and post-transcriptionally, and it has been shown that viral proteins can enhance transcription of the IL-6 gene by strengthening the DNA-binding activity between several transcription factors and IL-6 gene-cis-regulatory elements [@doi:10.2492/inflammregen.33.054].
Therefore, drugs inhibiting the binding of IL-6 to IL-6Rα or sIL-6Rα are of interest for combating the hyperactive inflammatory response characteristic of CRS and CSS.
TCZ is a humanized monoclonal antibody that binds both to the insoluble and soluble receptor of IL-6, providing de facto inhibition of the IL-6 immune cascade.

Tocilizumab is being administered either as an intervention or as concomitant medication in {{ebm_tocilizumab_ct}} COVID-19 clinical trials (Figure @fig:ebm-trials).
No randomized, placebo-controlled studies have been released yet for TCZ.
Therefore, no conclusions can be drawn about its efficacy for the treatment of COVID-19.
However, early interest in TCZ as a possible treatment for COVID-19 emerged from a very small retrospective study in China that examined 20 patients with severe symptoms in early February 2020 and reported rapid improvement in symptoms following treatment with TCZ [@doi:10.1073/pnas.2005615117].
Subsequently, a number of retrospective studies have been conducted in several countries.
<!--
| Reference | Site(s) | Observation Period | Primary Outcome | Patients Receiving TCZ / Total Enrolled | Matched Control | PCR-confirmed | Main Finding | Hazard Ratio (p) |
|-----------|---------|--------------------|-----------------|-----------------------------------------|-----------------|---------------|--------------|
| [@doi:10.1002/jmv.25801] | Jan. 27 - Mar. 5 |1 site (Wuhan, China) | CRP & IL-6 Levels | 15/15 | No | Not Specified | Clinical stabilization | N/A |
| [@doi:10.1073/pnas.2005615117] | Feb. 5 - 14 | 2 sites (Anhui, China) | Clinical Response | 20/20 | No | Yes | Clinical stabilization | N/A |
| [@doi:10.1016/j.ejim.2020.05.009] | Feb. 26 - Apr. 2 | 1 site (Brescia, Italy) | Survival | 62/85 | No | Yes | Improved survival | 0.035 (0.004) | 
| [@doi:10/d2pk] | Feb. 21 - Mar. 24 or Apr. 30 (Modena) | 3 sites (Bologna, Reggio Emilia, & Modena, Italy) | Survival + IMV | 179/544 | No | Yes | Reduced risk of IMV/death | 0.61 (0.02) | 
| [@doi:10.1016/j.chest.2020.06.006] | Mar. 10 - 31 | 1 site (Connecticut, USA) | Clinical Response | 153/239 | No | Yes | Disease severity at intake less associated with survival | N/A | 
| [@doi:10.1002/jmv.25964] | Feb. 27 - Apr. 17 | Qatar | Clinical Response | 25/25 | No | Yes | Clinical stabilization | N/A | 
| [@doi:10.3390/microorganisms8050695] | Mar. 14 - 27 | 1 site (Pavia, Italy) | Survival & ICU Admission | 21/42 | Yes | Yes | No effect | N/A (OR used) | 

Table: Comparison of some early observational studies administering TCZ to COVID-19 patients.
The above is not a systematic review of TCZ studies but instead provides some perspective on the diversity of retrospective studies of TCZ that have been released. 
Standard of Care administered to all patients is defined by each study within the manuscript.
Site(s) indicates the number and location(s) of the hospitals included in the study, except in the case where the analysis included all cases within a geographic area (Qatar, which had only 25 confirmed COVID-19 cases treated with TCZ in the observation period).
The observation period refers to the timeperiod examined retrospectively to identify eligible patients.
Primary outcomes, when specified, are indicated; clinical response is used to indicate studies that did not explicitly define a primary outcome and mainly reported changes in biomarkers, secondary infections, etc.
Matched control refers to studies that sought to retrospectively identify pairs of comparable patients who received and didn't receive TCZ.
PCR-confirmed indicates whether patients' COVID-19 diagnosis was confirmed by a laboratory test (RT-PCR).
IMV = Invasive Medical Ventilation {#tbl:tcz-table}
-->
Many studies use a retrospective, observational design, where they compare outcomes for COVID-19 patients who received TCZ to those who did not over a set period of time.
For example, one of the largest retrospective, observational analysis released to date [@doi:10/d2pk] compared the rates at which patients who received TCZ deceased or progressed to invasive medical ventilation over a 14-day period compared to patients receiving only SOC.

Under this definition, SOC could include other drugs such as HCQ, azithromycin, lopinavir-ritonavir or darunavir-cobicistat, or heparin.
While this study was not randomized, a subset of patients who were eligible to receive TCZ were unable to obtain it due to shortages; however, these groups were not directly compared in the analysis.
After adjusting for variables such as age, sex, and SOFA score, they found that patients treated with TCZ were less likely to progress to invasive medical ventilation and/or death (adjusted hazard ratio = 0.61, CI 0.40-0.92, p=0.020), although analysis of death and ventilation separately suggests that this effect may have been driven by differences in the death rate (20% of control versus 7% of TCZ-treated patients).
They reported particular benefits for patients whose PaO~2~/FiO~2~ (P/F) ratio, also known as the Horowitz Index for Lung Function, fell below a 150 mm Hg threshold.
They found no differences between groups administered subcutaneous versus intravenous TCZ.
Another retrospective observational analysis of interest examined the charts of patients at a hospital in Connecticut, USA where 64% of all 239 COVID-19 patients in the study period were administered TCZ based on assignment by a standardized algorithm [@doi:10.1016/j.chest.2020.06.006].
They found that TCZ administration was associated with more similar rates of survivorship in patients with severe versus nonsevere COVID-19 at intake, defined based on the amount of supplemental oxygen needed.
They therefore proposed that their algorithm was able to identify patients presenting with or likely to develop CRS as good candidates for TCZ.
This study also reported higher survivorship in Black and Hispanic patients compared to white patients when adjusted for age.
The major limitation with interpretation for these studies is that there may be clinical characteristics that influenced medical practitioners decisions to administer TCZ to some patients and not others.
One interesting example therefore comes from an analysis of patients at a single hospital in Brescia, Italy, where TCZ was not available for a period of time [@doi:10.1016/j.ejim.2020.05.009].
This study compared COVID-19 patients admitted to the hospital before and after March 13, 2020, when the hospital received TCZ.
Therefore, patients who would have been eligible for TCZ prior to this arbitrary date did not receive it as treatment, making this retrospective analysis something of a natural experiment.
Despite this design, demographic factors did not appear to be consistent between the two groups, and the average age of the control group was older than the TCZ group.
The control group also had a higher percentage of males and a higher incidence of comorbidities such as diabetes and heart disease.
All the same, the multivariate hazard ratio, which adjusted for these clinical and demographic factors, found a significant difference between survival in the two groups (HR=0.035, CI=0.004-0.347, p = 0.004).
They reported improvement of survival outcomes after the addition of TCZ to their SOC regime, with 11 of 23 patients (47.8%) admitted prior to March 13th dying compared to 2 of 62 (3.2%) admitted afterwards.
They also reported a reduced progression to mechanical ventilation in the TCZ group.
However, this study also holds a significant limitation: the time delay between the two groups means that knowledge about how to treat the disease likely improved over this timeframe as well.
All the same, the results of these observational retrospective studies provide support for TCZ as a pharmaceutical of interest for follow-up in clinical trials. 

In addition to the retrospective observational studies, other analysis have utilized a retrospective case-control design to match pairs of patients with similar baseline characteristics, only one of whom received TCZ for COVID-19.
In one such study, TCZ was significantly associated with a reduced risk of progression to ICU admission or death [@doi:10.1016/j.medmal.2020.05.001].
This study examined only 20 patients treated with TCZ compared (all but one of the patients treated with TCZ in the hospital during the study period) to 25 patients receiving standard of care.
For the combined primary endpoint of death and/or ICU admission, only 25% of patients receiving TCZ progressed to an endpoint compared to 72% in the SOC group (p = 0.002 presumably based on a chi-square test). 
When the two endpoints were examined separately, progression to invasive medical ventilation remained significant (32% SOC compared to 0% TCZ, p = 0.006) but not for mortality (48% SOC compared to 25% TCZ, p = 0.066).
In contrast, a study that compared 96 patients treated with TCZ to 97 patients treated with SOC only in New York City found that differences in mortality did not differ between the two groups, but that this difference did become significant when intubated patients were excluded from the analysis [@doi:10.1093/qjmed/hcaa206].
Taken together, these findings suggest that future clinical trials of TCZ may want to include intubation as an endpoint.
However, these studies should be approached with caution, not only because of the small number of patients enrolled and retrospective design, but also because they performed a large number of statistical tests and did not account for multiple hypothesis testing.
These last findings highlight the need to search for a balance between impairing a harmful immune response, such as the one generated during CRS and CSS, and preventing the worsening of the clinical picture of the patients by potential new viral infections.

Though data about TCZ for COVID-19 is still only just emerging, some meta-analyses and systematic reviews have investigated the available data.
One meta-analysis [@doi:10.2139/ssrn.3642653] evaluated 19 studies published or released as preprints prior to July 1, 2020 and found that the overall trends supportive of the frequent conclusion that TCZ does improve survivorship, with a significant hazard ratio of 0.41.
This trend improved when they excluded studies that administered a steroid alongside TCZ, with a significant hazard ratio of 0.04.
They also found some evidence for reduced IMV or ICU admission, but only when excluding all studies except a small number reporting estimates that were adjusted for possible bias introduced by the challenges of stringency during the enrollment process.
A systematic analysis of nine case-control studies estimated a hazard ratio of 0.482, which was also significant [@doi:10.1101/2020.07.10.20150938]. 
Although these estimates are similar, it is important to note that they are drawing from the same literature and are therefore likely to be affected by the same biases in publication.
A second systematic review of studies investigating TCZ treatment for COVID-19 analyzed 31 studies that had been published or released as pre-prints and reported that none carried a low risk of bias (RoB) [@doi:10.1016/j.pulmoe.2020.07.003].
Therefore, the present evidence is not likely to be sufficient for conclusions about the efficacy of TCZ.

TCZ has been used for over a decade to treat RA [@doi:10.1177/1759720X18798462], and a recent study shows that the drug is safe for pregnant and breastfeeding women [@doi:10.1093/rheumatology/kez100].
However, TCZ may increase the risk of developing infections [@doi:10.1177/1759720X18798462], and RA patients with chronic hepatitis B (HB) infections had a high risk of HB virus reactivation when TCZ was administered in combination with other RA drugs [@doi:10.1111/1756-185X.13010].
As a result, TCZ is contraindicated in patients with active infections such as tuberculosis [@doi:10.1186/s12967-020-02339-3].
Previous studies have investigated, with varying results, a possible increased risk of infection in RA patients administered TCZ [@doi:10.1093/rheumatology/keq343; @doi:10.1136/annrheumdis-2018-214367], although another study reported that the incidence rate of infections was higher in clinical practice RA patients treated with TCZ than in the rates reported by clinical trials [@doi:10.1093/rheumatology/ker223].
In the investigation of 544 Italian COVID-19 patients, the group treated with TCZ was found to be more likely to develop secondary infections, with 24% compared to 4% in the control group [@doi:10/d2pk].
Reactivation of hepatitis B and herpes simplex virus 1 was also reported in a small number of patients in this study, all of whom were receiving TCZ.
A July 2020 case report described negative outcomes of two COVID-19 patients after receiving TCZ, including one death; however, both patients were intubated and had entered septic shock prior to receiving TCZ [@doi:10.1016/j.chest.2020.04.024], likely indicating a severe level of cytokine production.
Additionally, D-dimer and sIL2R levels were reported by one study to increase in patients treated with TCZ, which raised concerns because of the potential association between elevated D-dimer levels and thrombosis and between sIL2R and diseases where T-cell regulation is compromised [@doi:10.1016/j.chest.2020.06.006]. 
An increased risk of bacterial infection was also identified in a systematic review of the literature, based on the unadjusted estimates reported [@doi:10.2139/ssrn.3642653].
In summary, TCZ administration to COVID-19 patients is not without risks, may introduce additional risk of developing secondary infections, and should be approached especially cautiously for patients who have latent viral infections.

In summary, approximately 25% of coronavirus patients develop ARDS, which is caused by an excessive early response of the immune system which can be a component of cytokine release syndrome [@doi:10.1016/j.chest.2020.06.006] and cytokine storm syndrome [@doi:10.1186/s12967-020-02339-3].
This overwhelming inflammation is triggered by IL-6.
TCZ is an inhibitor of IL-6 and therefore may be able to neutralize the inflammatory pathway that leads to the cytokine storm.
While the mechanism suggests TCZ may be beneficial for the treatment of COVID-19 patients experiencing excessive immune activity, no randomized controlled trials are available assessing its effect.
However, small initial studies have found preliminary indications that TCZ may reduce progression to invasive medical ventilation and/or death.
It should be noted that SOC varied widely across retrospective studies, with one study administering HCQ, lopinavir-ritonavir, antibiotics, and/or heparin as part of standard care.
Interest in TCZ as a treatment for COVID-19 was supported by two meta-analyses that converged on a hazard ratio estimate of approximately 0.45 [@doi:10.1101/2020.07.10.20150938; @doi:10.2139/ssrn.3642653], but a third meta-analysis found that all of the available literature carries a risk of bias, with even the largest available TCZ studies to date carrying a moderate risk of bias under the ROBINS-I criteria [@doi:10.1016/j.pulmoe.2020.07.003].
Additionally, different studies used different dosages, number of doses, and methods of administration; ongoing research may be needed to optimize administration of TCZ [@doi:10.1016/j.jcv.2020.104443], although similar results were reported by one study for intravenous and subcutaneous administration [@doi:10/d2pk].
Clinical trials that are in progress are likely to provide additional insight into the effectiveness of this drug for the treatment of COVID-19 along with how it should be administered.

#### Neutralizing Antibodies

Monoclonal antibodies have revolutionized the way we treat human diseases.
They have become some of the best-selling drugs in the pharmaceutical market in recent years [@doi:10.1186/s12929-019-0592-z].
There are currently 79 FDA approved mAbs on the market including antibodies for viral infections (e.g. Ibalizumab for HIV and Palivizumab for RSV) [@doi:10.1186/s12929-019-0592-z; @doi:10.1146/annurev-immunol-032712-095916].
Virus-specific neutralizing antibodies commonly target viral surface glycoproteins or host structures, thereby inhibiting viral entry through receptor binding interference [@doi:10.3389/fmicb.2017.02323; @doi:10.1080/21645515.2017.1337614].
This section discusses current efforts in developing neutralizing antibodies against SARS-CoV-2 and how expertise gained from previous approaches for MERS-CoV and SARS-CoV may benefit antibody development.

##### Spike (S) Neutralizing Antibody

During the first SARS epidemic in 2002, nAbs were found in SARS-CoV infected patients [@doi:10.1111/j.1469-0691.2004.01009.x;@doi:10.1086/423286].
Several studies following up on these findings identified various S-glycoprotein epitopes as the major targets of neutralizing antibodies against SARS-CoV [@doi:10.1517/14712590902763755].
The passive transfer of immune serum containing nAbs from SARS-CoV-infected mice resulted in protection of naïve mice from viral lower respiratory tract infection upon intranasal challenge [@doi:10.1128/jvi.78.7.3572-3577.2004].
Similarly, a meta-analysis suggested that administration of plasma from recovered SARS-CoV patients reduced mortality upon SARS-CoV infection [@doi:10.1093/infdis/jiu396].
Similar results were observed in MERS-CoV infection during the second coronavirus-related epidemic of the 21st century.
In these cases, neutralizing antibodies were identified against various epitopes of the RBD of the S glycoprotein [@doi:10.1073/pnas.1402074111; @doi:10.1128/JVI.00912-14].
Coronaviruses use trimeric spike (S) glycoproteins on their surface to bind to host cell receptors, such as ACE2, allowing for cell entry [@doi:10.1016/j.cell.2020.02.052; @doi:10.1016/j.cell.2020.02.058].
Each S glycoprotein protomer is comprised of an S1 domain, also called the receptor binding domain (RBD), and an S2 domain.
The S1 domain binds to host cell receptors while the S2 domain facilitates the fusion between the viral envelope and host cell membranes [@doi:10.1517/14712590902763755].
Although targeting of the host cell receptor ACE2 shows efficacy in inhibiting SARS-CoV-2 infection [@doi:10.1038/nature02145], given the physiological relevance of ACE2 [@doi:10/bsbp49], it would be favorable to target virus-specific structures rather than host receptors.
This forms the rationale of developing neutralizing antibodies against the S glycoprotein, disrupting its interaction with ACE2 and other receptors and thereby inhibiting viral entry.

The first human neutralizing antibody against SARS-CoV-2 targeting the trimeric spike (S) glycoproteins was developed using hybridoma technology [@doi:10.1101/2020.03.11.987958], where antibody-producing B-cells developed by mice can be inserted into myeloma cells to produce a hybrid cell line (the hybridoma) that is grown in culture.
The 47D11 clone was able to cross-neutralize SARS-CoV and SARS-CoV2 by a mechanism that is different from receptor binding interference.
The exact mechanism of how this clone neutralizes SARS-CoV-2 and inhibits infection _in vitro_ remains unknown, but a potential mechanism might be antibody-induced destabilization of the membrane prefusion structure [@doi:10.1101/2020.03.11.987958; @doi:10.1016/j.cell.2018.12.028].
The ability of this antibody to prevent infection at a feasible dose needs to be validated _in vivo_, especially since _in vitro_ neutralization effects have been shown to not be reflective of _in vivo_ efficacy [@doi:10.1128/JVI.01603-17].
Only a week later, a different group successfully isolated multiple nAbs targeting the RBD of the S glycoprotein from blood samples taken from COVID-19 patients in China [@doi:10.1101/2020.03.21.990770].
Interestingly, the patient-isolated antibodies did not cross-react with RBDs from SARS-CoV and MERS-CoV, although cross-reactivity to the trimeric spike proteins of SARS-CoV and MERS-CoV was observed.
This finding suggests that the RBDs between the three coronavirus species are immunologically distinct and that the isolated nAbs targeting the RBD of SARS-CoV-2 are species specific.
While this specificity is desirable, it also raises the question of whether these antibodies are more susceptible to viral escape mechanisms.
Viral escape is a common resistance mechanism to nAbs therapy due to selective pressure from neutralizing antibodies [@doi:10.2217/imt.15.33; @doi:10.1126/science.1213256].
For HIV, broadly neutralizing antibodies (bnAbs) targeting the CD4 binding site (CD4bs) show greater neutralization breadth than monoclonal antibodies, which target only specific HIV strains [@doi:10.1016/j.molmed.2019.01.007].
For MERS-CoV, a combination of multiple neutralizing antibodies targeting different antigenic sites prevented neutralization escape [@doi:10.1128/JVI.02002-17].
It was found that the different antibody isolates did not target the same epitopes, suggesting that using them in combination might produce a synergistic effect that prevents viral escape [@doi:10.1101/2020.03.21.990770].
It was also demonstrated that binding affinity of the antibodies does not reflect their capability to compete with ACE2 binding.
Furthermore, no conclusions about correlations between the severity of disease and the ability to produce neutralizing antibodies can be drawn at this point.
Rather, higher neutralizing antibody titers were more frequently found in patients with severe disease.
Correspondingly, higher levels of anti-spike IgG were observed in patients that deceased from infection compared to patient that recovered [@doi:10.1172/jci.insight.123158].

Results from the SARS and MERS epidemics thus provide valuable lessons for the design of neutralizing antibodies for the current outbreak.
The findings for SARS-CoV and MERS-CoV can aid in identifying which structures constitute suitable targets for nAbs, despite the fact that the RBD appears to be distinct between the three coronavirus species.
These studies also suggest that a combination of nAbs targeting distinct antigens might be necessary to provide protection [@doi:10.1128/JVI.02002-17].
The biggest challenge remains identifying antibodies that not only bind to their target, but also prove to be beneficial for disease management.
On that note, a recently published study indicates that anti-spike antibodies could make the disease worse rather than eliminating the virus [@doi:10.1172/jci.insight.123158].
These findings underscores our current lack of understanding the full immune response to SARS-CoV-2.

#### Interferons

Interferons (IFNs) are a family of cytokines crucial to activating the innate immune system response against viral infections.
Interferons are classified into three categories based on their receptor specificity: types I, II and III [@doi:10.1128/mmbr.05015-11].
Specifically, IFNs I (IFN-𝛼 and 𝛽) and II (IFN-𝛾) induce the expression of antiviral proteins that bring the viral RNA to degradation [@doi:10.1016/j.jcv.2003.11.013].
Among these IFNs, IFN-𝛽 has already been found to strongly inhibit the replication of other coronaviruses, such as SARS-CoV, in cell culture, while IFN-𝛼 and 𝛾 were shown to be less effective in this context [@doi:10.1016/j.jcv.2003.11.013].
There is evidence that patients with higher susceptibility to ARDS indeed show deficiency in IFN- 𝛽.
For instance, infection with other coronaviruses impairs IFN-𝛽 expression and synthesis, allowing the virus to escape the innate immune response [@doi:10.1016/j.virusres.2014.07.024].
On March 18 2020, Synairgen plc received approval to start a phase II trial for SNG001, an IFN-𝛽-1a formulation to be delivered to the lungs via inhalation.
SNG001 was already shown to be effective in reducing viral load in an _in vivo_ model of swine flu and _in vitro_ models of other coronavirus infections [@synairgen-SNG001].
In July, a press release from Synairgen stated that SNG001 reduced progression to ventilation in a double-blind, placebo-controlled, multi-center study of 101 patients with an average age in the late 50s [@url:https://www.synairgen.com/wp-content/uploads/2020/07/200720-Synairgen-announces-positive-results-from-trial-of-SNG001-in-hospitalised-COVID-19-patients.pdf].
They also reported that patients in the treatment group showed greater recovery and lower breathlessness.
However, given that this information was released in a press release rather than in a manuscript and thus cannot be thoroughly reviewed, these findings should be considered preliminary.

#### Vaccines

##### Vaccine Development

Flu-like illnesses caused by viruses are a common target of vaccine development, and influenza vaccine technology in particular has made many strides.
During the H1N1 influenza outbreak, vaccine development was accelerated because of the existing infrastructure, along with the fact that regulatory agencies had already decided that vaccines produced using egg- and cell-based platforms could be licensed under the regulations used for a strain change.
Critiques of the production and distribution of the H1N1 vaccine have stressed the need for alternative development-and-manufacturing platforms that can be readily adapted to new pathogens.
Although a monovalent H1N1 vaccine was not available before the pandemic peaked in the United States and Europe, it was available soon afterward as a stand-alone vaccine that was eventually incorporated into commercially available seasonal influenza vaccines [@doi:10.1056/NEJMp2005630].
If H1N1 vaccine development provides any indication, considering developing and manufacturing platforms for promising COVID-19 vaccine trials early could hasten the emergence of an effective prophylactic vaccine against SARS-CoV-2.

The first critical step towards developing a vaccine against SARS-CoV-2 was characterizing the target, which fortunately happened early in the COVID-19 outbreak with the sequencing and dissemination of the viral genome [@url:https://www.who.int/csr/don/12-january-2020-novel-coronavirus-china/en/].
The Coalition for Epidemic Preparedness Innovations (CEPI) is coordinating global health agencies and pharmaceutical companies to develop vaccines against SARS-CoV-2.
As of September 2020, there are over 180 vaccine candidates against SARS-CoV-2 in development [@doi:10.1038/s41586-020-2798-3].
Of the 78 active vaccine programs in April 2020, 73 were in the preclinical or exploratory stage [@doi:10.1038/d41573-020-00073-5].
Unlike many global vaccine development programs previously, such as with H1N1, the vaccine development landscape for COVID-19 includes vaccines produced by a wide array of technologies.
Experience in the field of oncology is encouraging COVID-19 vaccine developers to use next-generation approaches to vaccine development, which have led to the great diversity of vaccine development programs [@url:https://www.the-scientist.com/news-opinion/newer-vaccine-technologies-deployed-to-develop-covid-19-shot-67152].
Diverse technology platforms include DNA, RNA, virus-like particle, recombinant protein, both replicating and non-replicating viral vectors, live attenuated virus, and inactivated virus approaches (Figure @fig:vaccines).
Given the wide range of vaccines under development, it is possible that some vaccine products may eventually be shown to be more effective in certain subpopulations, such as children, pregnant women, immunocompromised patients, the elderly, etc.
The requirements for a successful vaccine trial and deployment are complex and may require coordination between government, industry, academia, and philanthropic entities [@doi:10.1126/science.abc5312].
While little is currently known about immunity to SARS-CoV-2, vaccine development typically tests for serum neutralizing activity, as this has been established as a biomarker for adaptive immunity in other respiratory illnesses [@doi:10.1056/NEJMoa2022483].

![
**Vaccine Development Strategies.**
Several different strategies can and are being employed for the development of vaccines.
Each approach capitalizes on different features of the SARS-CoV-2 virus and delivery through a different platform.
](images/N002-Vaccines.png){#fig:vaccines secno=1}

###### DNA Vaccines

This vaccination method involves the direct introduction of a plasmid containing a DNA sequence encoding the antigen(s) against which an immune response is sought into appropriate tissues [@url:https://www.who.int/biologicals/areas/vaccines/dna/en/].
This approach may offer several advantages over traditional vaccination approaches, such as the stimulation of both B- as well as T-cell responses and the absence of any infectious agent.
Currently, a Phase I safety and immunogenicity clinical trial of INO-4800, a prophylactic vaccine against SARS-CoV-2, is underway [@clinicaltrials:NCT04336410].
The vaccine developer Inovio Pharmaceuticals Technology is overseeing administration of INO-4800 by intradermal injection followed by electroporation with the CELLECTRA® device to healthy volunteers.
Electroporation is the application of brief electric pulses to tissues in order to permeabilize cell membranes in a transient and reversible manner.
It has been shown that electroporation can enhance vaccine efficacy by up to 100-fold, as measured by increases in antigen-specific antibody titers [@doi:10.1016/j.coi.2011.03.008].
The safety of the CELLECTRA® device has been studied for over seven years, and these studies support the further development of electroporation as a safe vaccine delivery method [@doi:10.4161/hv.24702].
The temporary formation of pores through electroporation facilitates the successful transportation of macromolecules into cells, allowing cells to robustly take up INO-4800 for the production of an antibody response.

Approved by the U.S. FDA on April 6, 2020, the Phase I study is enrolling up to 40 healthy adult volunteers in Philadelphia, PA at the Perelman School of Medicine and at the Center for Pharmaceutical Research in Kansas City, MO.
The trial has two experimental arms corresponding to the two locations.
Participants in Experimental Group 1 will receive one intradermal injection of 1.0 milligram (mg) of INO-4800 followed by electroporation using the CELLECTRA® 2000 device twice, administered at Day 0 and Week 4.
Participants in Experimental Group 2 will receive two intradermal injections of 1.0 mg (total 2.0 mg per dosing visit) of INO-4800 followed by electroporation using the CELLECTRA® 2000 device, administered at Day 0 and Week 4.
Safety data and the initial immune responses of participants from the trial are expected by the end of the summer of 2020.
The development of a DNA vaccine against SARS-CoV-2 by Inovio could be an important step forward in the world's search for a COVID-19 vaccine.
Although exciting, the cost of vaccine manufacturing and electroporation may make scaling the use of this technology for prophylactic use for the general public difficult.

###### RNA Vaccines

RNA vaccines are nucleic-acid based modalities that code for viral antigens against which the human body elicits a humoral and cellular immune response.
The mRNA technology is transcribed _in vitro_ and delivered to cells via lipid nanoparticles (LNP) [@doi:10.1002/eji.1830230749].
They are recognized by ribosomes _in vivo_ and then translated and modified into functional proteins [@doi:10.3389/fimmu.2019.00594].
The resulting intracellular viral proteins are displayed on surface MHC proteins, provoking a strong CD8+ T cell response as well as a CD4+ T cell and B cell-associated antibody responses [@doi:10.3389/fimmu.2019.00594].
Naturally, mRNA is not very stable and can degrade quickly in the extracellular environment or the cytoplasm.
The LNP covering protects the mRNA from enzymatic degradation outside of the cell [@doi:10.4155/tde-2016-0006].
Codon optimization to prevent secondary structure formation and modifications of the poly-A tail as well as the 5’ untranslated region to promote ribosomal complex binding can increase mRNA expression in cells.
Furthermore, purifying out dsRNA and immature RNA with FPLC (fast performance liquid chromatography) and HPLC (high performance liquid chromatography) technology will improve translation of the mRNA in the cell [@doi:10.3389/fimmu.2019.00594; @doi:10.1080/14760584.2017.1355245].
Vaccines based on mRNA delivery confer many advantages over traditional viral vectored vaccines and DNA vaccines.
In comparison to live attenuated viruses, mRNA vaccines are non-infectious and can be synthetically produced in an egg-free, cell-free environment, thereby reducing the risk of a detrimental immune response in the host [@doi:10.1016/j.immuni.2020.03.007].
Unlike DNA vaccines, mRNA technologies are naturally degradable and non-integrating, and they do not need to cross the nuclear membrane in addition to the plasma membrane for their effects to be seen [@doi:10.3389/fimmu.2019.00594].
Furthermore, mRNA vaccines are easily, affordably, and rapidly scalable.

Although mRNA vaccines have been developed for therapeutic and prophylactic purposes, none have been licensed or commercialized thus far.
Nevertheless, they have shown promise in animal models and preliminary clinical trials for several indications, including rabies, coronavirus, influenza, and cytomegalovirus [@clinicaltrials:NCT01669096].
Preclinical data from Pardi et al. identified effective antibody generation against full-length FPLC-purified influenza hemagglutinin stalk-encoding mRNA in mice, rabbits, and ferrets [@doi:10.1038/s41467-018-05482-0].
Similar immunological responses for mRNA vaccines were observed in humans in Phase I and II clinical trials operated by the pharmaceutical-development companies Curevac and Moderna for rabies, flu, and zika [@doi:10.1080/14760584.2017.1355245].
Positively charged bilayer LNPs carrying the mRNA attract negatively charged cell membranes, endocytose into the cytoplasm [@doi:10.4155/tde-2016-0006], and facilitate endosomal escape.
LNPs can be coated with modalities recognized and engulfed by specific cell types.
LNPs 150nm or less effectively enter into lymphatic vessels.

There are three types of RNA vaccines: non-replicating, _in vivo_ self-replicating, and _in vitro_ dendritic cell non-replicating [@url:https://www.phgfoundation.org/briefing/rna-vaccines].
Non-replicating mRNA vaccines consist of a simple open reading frame (ORF) for the viral antigen flanked by the 5’ UTR and 3’ poly-A tail.
_In vivo_ self-replicating vaccines encode a modified viral genome derived from single-stranded, positive sense RNA alphaviruses [@doi:10.3389/fimmu.2019.00594; @doi:10.1080/14760584.2017.1355245].
The RNA genome encodes the viral antigen along with proteins of the genome replication machinery, including an RNA polymerase.
Structural proteins required for viral assembly are not included in the engineered genome [@doi:10.3389/fimmu.2019.00594].
Self-replicating vaccines produce more viral antigens over a longer period of time, thereby evoking a more robust immune response [@url:https://www.phgfoundation.org/briefing/rna-vaccines].
Finally, _in vitro_ dendritic cell non-replicating RNA vaccines limit transfection to dendritic cells.
Dendritic cells are potent antigen-presenting immune cells that easily take up mRNA and present fragments of the translated peptide on their MHC proteins, which can then interact with T cell receptors.
Ultimately, primed T follicular helper cells can stimulate germinal center B cells that also present the viral antigen to produce antibodies against the virus [@doi:10.1016/j.immuni.2014.10.004].
These cells are isolated from the patient, grown and transfected _ex vivo_, and reintroduced to the patient [@doi:10.1038/nrd.2017.243].

mRNA-1273 was the first COVID-19 vaccine to enter a phase I clinical in the United States.
ModernaTX, Inc. is currently spearheading an investigation on the immunogenicity and reactogenicity of mRNA-1273, a conventional lipid nanoparticle encapsulated RNA encoding a full-length prefusion stabilized spike (S) protein for SARS-CoV-2 [@clinicaltrials:NCT04283461].
In a study that is ongoing, forty-five participants were enrolled and given intramuscular injections of mRNA-1273 in their deltoid muscle on day 1 and day 29, and then followed for the next twelve months.
Healthy males and non-pregnant females aged 18-55 years were recruited for this study and divided into three groups receiving 25, 100, or 250 micrograms (&mu;g) of mRNA-1273.
IgG ELISA assays on patient serology samples are being used to examine the immunogenicity of the vaccine [@clinicaltrials:NCT04283461].

A preliminary report describing initial safety and immunogenicity findings is now available [@doi:10.1056/NEJMoa2022483].
Binding antibodies were observed at two weeks after the first dose at all concentrations.
At the time point one week after the second dose was administered on day 29, the pseudotyped lentivirus reporter single-round-of-infection neutralization assay (PsVNA), which was used to assess neutralizing activity, reached a median level similar to the median observed in convalescent plasma samples.
Participants reported mild and moderate systemic adverse events after the day 1 injection, and one severe local event was observed in each of the two highest dose levels.
The second injection led to severe systemic adverse events for three of the participants at the highest dose levels, with one participant in the group being evaluated at an urgent care center on the day after the second dose.
The reported localized adverse events from the second dose were similar to those from the first.

In summary, mRNA vaccines are promising tools in the prevention and control of pandemics because they may sidestep many challenges associated with traditional vaccine design and manufacturing.
mRNA-1273 is the only RNA vaccine for SARS-CoV-2 for which preliminary results are available.
This early in the development process, placebo-blinded and randomized results are not yet available, but the initial results are promising.
In the dose ranging study, even the lowest dose of 25 &mu;g of mRNA-1273 appeared to be sufficient to induce an immunogenicity profile comparable to that observed in convalescent plasma and appeared to be well tolerated among the population of healthy, non-pregnant participants from 18-55 years of age.
Based on the preliminary results from mRNA-1273 [@doi:10.1056/NEJMoa2022483], a new trial aims to enroll 30,000 participants who will be randomized for two injections of 100 &mu;g of mRNA-1273 or placebo, again spaced 28 days apart [@clinicaltrials:NCT04470427].

##### Adjuvants for Vaccines

Adjuvants include a variety of molecules or larger microbial-related products that have an effect on the immune system or an immune response of interest.
They can either be comprised of or contain immunostimulants or immunomodulators.
Adjuvants are sometimes included within vaccines, especially vaccines other than live-attenuated and inactivated viruses, in order to enhance the immune response.
A review on the development of SARS-CoV-2 vaccines [@doi:10.3390/vaccines8020153] also included a brief summary of the potential of adjuvants for these vaccines, including a brief description of some already commonly used adjuvants.
Different adjuvants can regulate different types of immune responses, so the type or combination of adjuvants used in a vaccine will depend on both the type of vaccine and concern related to efficacy and safety.
A variety of possible mechanisms for adjuvants have been researched [@doi:10.1038/nri2510; @doi:10.3389/fimmu.2018.02619; @doi:10.3390/vaccines8010128], including the following: induction of DAMPs (damage-associated molecular patterns) that can be recognized by certain pattern recognition receptors (PRRs) of the innate immune system; functioning as PAMPs (pathogen-associated molecular patterns) that can also be recognized by certain pattern recognition receptors (PRRs); and more generally enhancing the humoral or cellular immune responses.
Selection of one or more adjuvants requires considering how to promote the advantageous effects of the components and/or immune response and, likewise, to inhibit possible deleterious effects.
There are also considerations related to the method of delivering (or co-delivering) the adjuvant and antigen components of a vaccine.

##### Trained Immunity

Another approach that is being investigated explores the potential for vaccines that are not made from the SARS-CoV-2 virus to confer what has been termed trained immunity. 
In a recent review [@doi:10.1038/s41577-020-0285-6], trained immunity was defined as forms of memory that are temporary (e.g., months or years) and reversible. 
It is induced by exposure to whole-microorganism vaccines or other microbial stimuli that generates heterologous protective effects.
Trained immunity can be displayed by innate immune cells or innate immune features of other cells, and it is characterized by alterations to immune responsiveness to future immune challenges due to epigenetic and metabolic mechanisms.
These alterations can take the form of either an increased or decreased response to immune challenge by a pathogen.
Trained immunity elicited by non-SARS-CoV-2 whole-microorganism vaccines could potentially improve SARS-CoV-2 susceptibility or severity [@doi:10.1016/j.cell.2020.04.042].

One type of stimulus which research indicates can induce trained immunity is bacillus Calmette-Guerin (BCG) vaccination.
BCG is an attenuated form of bacteria _Mycobacterium bovis_.
The vaccine is most commonly administered for the prevention of tuberculosis in humans.
Clinical trials in non-SARS-CoV-2-infected adults have been designed to assess whether BCG vaccination could have prophylactic effects against SARS-CoV-2 by reducing susceptibility, preventing infection, or reducing disease severity. 
A number of trials are now evaluating the effects of the BCG vaccine or the related vaccine VPM1002 [@doi:10.1016/j.cell.2020.04.042; @clinicaltrials:NCT04327206; @clinicaltrials:NCT04328441; @clinicaltrials:NCT04348370; @clinicaltrials:NCT04350931; @clinicaltrials:NCT04362124; @clinicaltrials:NCT04369794; @clinicaltrials:NCT04373291; @clinicaltrials:NCT04379336; @clinicaltrials:NCT04384549; @clinicaltrials:NCT04387409; @clinicaltrials:NCT04414267; @clinicaltrials:NCT04417335; @clinicaltrials:NCT04435379; @clinicaltrials:NCT04439045].

The ongoing trials are using a number of different approaches.
Some trials enroll healthcare workers, other trials hospitalized elderly adults without immunosuppression who get vaccinated with placebo or BCG at hospital discharge, and yet another set of trials older adults (>50 years) under chronic care for conditions like hypertension and diabetes.
One set of trials, for example, uses time until first infection as the primary study endpoint; more generally, outcomes measured in some of these trials are related to incidence of disease and disease severity or symptoms.
Some analyses have suggested a possible correlation at the country level between the frequency of BCG vaccination (or BCG vaccination policies) and the severity of COVID-19 [@doi:10.1016/j.cell.2020.04.042].
Currently it is unclear whether this correlation has any connection to trained immunity.
Many possible confounding factors are also like to vary among countries, such as age distribution, detection efficiency, stochastic epidemic dynamic effects, differences in healthcare capacity over time in relation to epidemic dynamics, and these have not been adequately accounted for in current analyses. <!-- TO DO: add in study that debunks this-->
It is unclear whether there is an effect of the timing of BCG vaccination, both during an individual's life cycle and relative to the COVID-19 pandemic.
Additionally, given that severe SARS-CoV-2 may be associated with a dysregulated immune response, it is unclear what alterations to the immune response would be most likely to be protective versus pathogenic (e.g., [@doi:10.1016/j.chom.2020.04.009; @doi:10.1016/j.chom.2020.05.009; @doi:10.1016/j.cell.2020.04.042; @doi:10.1016/j.chom.2020.05.008]).
The article [@doi:10.1016/j.cell.2020.04.042] proposes that trained immunity might lead to an earlier and stronger response, which could in turn reduce viremia and the risk of later, detrimental immunopathology.
While trained immunity is an interesting possible avenue to complement vaccine development efforts through the use of an existing vaccine, additional research is required to assess whether the BCG vaccine is likely to confer trained immunity in the case of SARS-CoV-2.

### Summary of Prophylactics and Therapeutics

Currently, there are several possible prophylactics and therapeutics under investigation.
Early public attention focused on potential treatments whose therapeutic/prophylactic value has subsequently been disproved or remains under question, such as HCQ and some nutraceuticals, respectively.
Advances in prophylactics continue to develop, with several vaccines currently in clinical trials.
As research has progressed, several potential approaches to treatment have emerged (Figure @fig:therapeutics).
Most notably, remdesivir has been approved by the FDA for the treatment of COVID-19, and dexamethasone, which was approved by the FDA in 1958, has been found to improve outcomes for patients with severe COVID-19.
As more evidence becomes available, the potential for existing and novel therapies to improve outcomes for COVID-19 patients will become better understood.
<<<<<<< HEAD
At present, a number of promising avenues continue to be explored.
=======
At present, a number of promising avenues continue to be explored.

![
**Mechanism of Action for Potential Therapeutics**
Potential therapeutics currently being studied target the SARS-CoV-2 or modify the host environment through many different mechanisms.
Here, the relationship between the virus and several therapeutics described above are visualized.
](images/N001-LifeCyclePlusDrugs.png){#fig:therapeutics secno=1}

##### Trained Immunity

Another approach that is being investigated explores the potential for vaccines that are not made from the SARS-CoV-2 virus to confer what has been termed trained immunity. 
In a recent review [@doi:10.1038/s41577-020-0285-6], trained immunity was defined as forms of memory that are temporary (e.g., months or years) and reversible. 
It is induced by exposure to whole-microorganism vaccines or other microbial stimuli that generates heterologous protective effects.
Trained immunity can be displayed by innate immune cells or innate immune features of other cells, and it is characterized by alterations to immune responsiveness to future immune challenges due to epigenetic and metabolic mechanisms.
These alterations can take the form of either an increased or decreased response to immune challenge by a pathogen.
Trained immunity elicited by non-SARS-CoV-2 whole-microorganism vaccines could potentially improve SARS-CoV-2 susceptibility or severity [@doi:10.1016/j.cell.2020.04.042].

One type of stimulus which research indicates can induce trained immunity is bacillus Calmette-Guerin (BCG) vaccination.
BCG is an attenuated form of bacteria _Mycobacterium bovis_.
The vaccine is most commonly administered for the prevention of tuberculosis in humans.
Clinical trials in non-SARS-CoV-2-infected adults have been designed to assess whether BCG vaccination could have prophylactic effects against SARS-CoV-2 by reducing susceptibility, preventing infection, or reducing disease severity. 
A number of trials are now evaluating the effects of the BCG vaccine or the related vaccine VPM1002 [@doi:10.1016/j.cell.2020.04.042; @clinicaltrials:NCT04327206; @clinicaltrials:NCT04328441; @clinicaltrials:NCT04348370; @clinicaltrials:NCT04350931; @clinicaltrials:NCT04362124; @clinicaltrials:NCT04369794; @clinicaltrials:NCT04373291; @clinicaltrials:NCT04379336; @clinicaltrials:NCT04384549; @clinicaltrials:NCT04387409; @clinicaltrials:NCT04414267; @clinicaltrials:NCT04417335; @clinicaltrials:NCT04435379; @clinicaltrials:NCT04439045].

The ongoing trials are using a number of different approaches.
Some trials enroll healthcare workers, other trials hospitalized elderly adults without immunosuppression who get vaccinated with placebo or BCG at hospital discharge, and yet another set of trials older adults (>50 years) under chronic care for conditions like hypertension and diabetes.
One set of trials, for example, uses time until first infection as the primary study endpoint; more generally, outcomes measured in some of these trials are related to incidence of disease and disease severity or symptoms.
Some analyses have suggested a possible correlation at the country level between the frequency of BCG vaccination (or BCG vaccination policies) and the severity of COVID-19 [@doi:10.1016/j.cell.2020.04.042].
Currently it is unclear whether this correlation has any connection to trained immunity.
Many possible confounding factors are also like to vary among countries, such as age distribution, detection efficiency, stochastic epidemic dynamic effects, differences in healthcare capacity over time in relation to epidemic dynamics, and these have not been adequately accounted for in current analyses. <!-- TO DO: add in study that debunks this-->
It is unclear whether there is an effect of the timing of BCG vaccination, both during an individual's life cycle and relative to the COVID-19 pandemic.
Additionally, given that severe SARS-CoV-2 may be associated with a dysregulated immune response, it is unclear what alterations to the immune response would be most likely to be protective versus pathogenic (e.g., [@doi:10.1016/j.chom.2020.04.009; @doi:10.1016/j.chom.2020.05.009; @doi:10.1016/j.cell.2020.04.042; @doi:10.1016/j.chom.2020.05.008]).
The article [@doi:10.1016/j.cell.2020.04.042] proposes that trained immunity might lead to an earlier and stronger response, which could in turn reduce viremia and the risk of later, detrimental immunopathology.
While trained immunity is an interesting possible avenue to complement vaccine development efforts through the use of an existing vaccine, additional research is required to assess whether the BCG vaccine is likely to confer trained immunity in the case of SARS-CoV-2.
>>>>>>> e1f8b212
<|MERGE_RESOLUTION|>--- conflicted
+++ resolved
@@ -946,40 +946,10 @@
 As research has progressed, several potential approaches to treatment have emerged (Figure @fig:therapeutics).
 Most notably, remdesivir has been approved by the FDA for the treatment of COVID-19, and dexamethasone, which was approved by the FDA in 1958, has been found to improve outcomes for patients with severe COVID-19.
 As more evidence becomes available, the potential for existing and novel therapies to improve outcomes for COVID-19 patients will become better understood.
-<<<<<<< HEAD
-At present, a number of promising avenues continue to be explored.
-=======
 At present, a number of promising avenues continue to be explored.
 
 ![
 **Mechanism of Action for Potential Therapeutics**
 Potential therapeutics currently being studied target the SARS-CoV-2 or modify the host environment through many different mechanisms.
 Here, the relationship between the virus and several therapeutics described above are visualized.
-](images/N001-LifeCyclePlusDrugs.png){#fig:therapeutics secno=1}
-
-##### Trained Immunity
-
-Another approach that is being investigated explores the potential for vaccines that are not made from the SARS-CoV-2 virus to confer what has been termed trained immunity. 
-In a recent review [@doi:10.1038/s41577-020-0285-6], trained immunity was defined as forms of memory that are temporary (e.g., months or years) and reversible. 
-It is induced by exposure to whole-microorganism vaccines or other microbial stimuli that generates heterologous protective effects.
-Trained immunity can be displayed by innate immune cells or innate immune features of other cells, and it is characterized by alterations to immune responsiveness to future immune challenges due to epigenetic and metabolic mechanisms.
-These alterations can take the form of either an increased or decreased response to immune challenge by a pathogen.
-Trained immunity elicited by non-SARS-CoV-2 whole-microorganism vaccines could potentially improve SARS-CoV-2 susceptibility or severity [@doi:10.1016/j.cell.2020.04.042].
-
-One type of stimulus which research indicates can induce trained immunity is bacillus Calmette-Guerin (BCG) vaccination.
-BCG is an attenuated form of bacteria _Mycobacterium bovis_.
-The vaccine is most commonly administered for the prevention of tuberculosis in humans.
-Clinical trials in non-SARS-CoV-2-infected adults have been designed to assess whether BCG vaccination could have prophylactic effects against SARS-CoV-2 by reducing susceptibility, preventing infection, or reducing disease severity. 
-A number of trials are now evaluating the effects of the BCG vaccine or the related vaccine VPM1002 [@doi:10.1016/j.cell.2020.04.042; @clinicaltrials:NCT04327206; @clinicaltrials:NCT04328441; @clinicaltrials:NCT04348370; @clinicaltrials:NCT04350931; @clinicaltrials:NCT04362124; @clinicaltrials:NCT04369794; @clinicaltrials:NCT04373291; @clinicaltrials:NCT04379336; @clinicaltrials:NCT04384549; @clinicaltrials:NCT04387409; @clinicaltrials:NCT04414267; @clinicaltrials:NCT04417335; @clinicaltrials:NCT04435379; @clinicaltrials:NCT04439045].
-
-The ongoing trials are using a number of different approaches.
-Some trials enroll healthcare workers, other trials hospitalized elderly adults without immunosuppression who get vaccinated with placebo or BCG at hospital discharge, and yet another set of trials older adults (>50 years) under chronic care for conditions like hypertension and diabetes.
-One set of trials, for example, uses time until first infection as the primary study endpoint; more generally, outcomes measured in some of these trials are related to incidence of disease and disease severity or symptoms.
-Some analyses have suggested a possible correlation at the country level between the frequency of BCG vaccination (or BCG vaccination policies) and the severity of COVID-19 [@doi:10.1016/j.cell.2020.04.042].
-Currently it is unclear whether this correlation has any connection to trained immunity.
-Many possible confounding factors are also like to vary among countries, such as age distribution, detection efficiency, stochastic epidemic dynamic effects, differences in healthcare capacity over time in relation to epidemic dynamics, and these have not been adequately accounted for in current analyses. <!-- TO DO: add in study that debunks this-->
-It is unclear whether there is an effect of the timing of BCG vaccination, both during an individual's life cycle and relative to the COVID-19 pandemic.
-Additionally, given that severe SARS-CoV-2 may be associated with a dysregulated immune response, it is unclear what alterations to the immune response would be most likely to be protective versus pathogenic (e.g., [@doi:10.1016/j.chom.2020.04.009; @doi:10.1016/j.chom.2020.05.009; @doi:10.1016/j.cell.2020.04.042; @doi:10.1016/j.chom.2020.05.008]).
-The article [@doi:10.1016/j.cell.2020.04.042] proposes that trained immunity might lead to an earlier and stronger response, which could in turn reduce viremia and the risk of later, detrimental immunopathology.
-While trained immunity is an interesting possible avenue to complement vaccine development efforts through the use of an existing vaccine, additional research is required to assess whether the BCG vaccine is likely to confer trained immunity in the case of SARS-CoV-2.
->>>>>>> e1f8b212
+](images/N001-LifeCyclePlusDrugs.png){#fig:therapeutics secno=1}