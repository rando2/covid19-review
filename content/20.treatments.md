--- conflicted
+++ resolved
@@ -495,13 +495,8 @@
 While there is increasing evidence that vitamin D status is linked to COVID-19 outcomes, the effectiveness of its supplementation remains open for debate.
 Once again, supplementation of vitamin D and maintaining a healthy diet for optimum vitamin D status is unlikely to carry major health risks while the possible link between vitamin D status and COVID-19 is investigated.
 However, pursuing to elevate vitamin D levels through sunlight exposure does carry additional risks, as many densely populated cities around the world are utilizing ‘stay in place’ orders to enforce social distancing guidelines.
-<<<<<<< HEAD
-Given the lack of conclusive evidence in support of vitamin D, it is not clear that these guidelines present additional risk.
-However, to the extent that people are able to maintain safe exposure to sunlight, there is a possibility that environental exposure could complement dietary sources to improve endogenous synthesis of vitamin D, potentially strengthening the immune system.
-=======
 Given the lack of conclusive evidence in support of vitamin D supplementation, it is not clear that these guidelines present additional risk.
 However, to the extent that people are able to maintain safe exposure to sunlight, there is a possibility that it could improve endogenous synthesis of vitamin D, potentially strengthening the immune system.
->>>>>>> aa0cbdcf
 
 ##### Probiotics
 
