--- conflicted
+++ resolved
@@ -110,7 +110,7 @@
 
 ### Biological Drugs for COVID-19
 
-#### Antibodies
+#### Neutralizing Antibodies
 
 Monoclonal antibodies (mAbs) have revolutionized the way we treat human diseases. 
 As a result, they have become one of the best-selling drugs in the pharmaceutical market in recent years [@doi: 10.1186/s12929-019-0592-z].
@@ -120,67 +120,17 @@
 Virus-specific neutralizing antibodies commonly target viral surface glycoproteins or host structures, thereby inhibiting viral entry [@doi:10.3389/fmicb.2017.02323; @doi:10.1080/21645515.2017.1337614].
 This section discusses current efforts in developing neutralizing antibodies against SARS-CoV-2 and how expertise gained from previous approaches for MERS-CoV and SARS-CoV may benefit antibody development.
 
-##### Anticipated Mechanism 
-
-Why it may be useful
-
-##### Current Evidence
-
-A list of current studies and their results, using carefully the information requested in the therapeutic paper tickets.
-
-##### Summary
-
-Summarize the state of the neutralizing antibody approach.
-
-#### Vaccines
-
-Vaccines, widely recognized as one of the most significant advances in human health during the 20th century, can be used to bolser both individual and herd immunity to a virus by promoting the development of antibodies without infection.
-[Are vaccines available for other coronaviruses or related viral illnesses?]
-[What are some of the challenges to developing a vaccine? What needs to be taken into account about how the virus works?]
-[Are there any challenges or opportunities unique to coronaviruses and/or SARS-CoV-2?]
-[What are some approaches being tested or considered?]
-
-#### DNA Vaccines
-
-Brief background on the therapeutic.
-
-##### Anticipated Mechanism 
-
-Why it may be useful
-
-##### Current Evidence
-
-A list of current studies and their results, using carefully the information requested in the therapeutic paper tickets.
-
-##### Summary
-
-Summarize the state of the vaccine approach.
-
-#### RNA Vaccines
-
-Brief background on the therapeutic.
-
-##### Anticipated Mechanism 
-
-Why it may be useful
-
-##### Current Evidence
-
-A list of current studies and their results, using carefully the information requested in the therapeutic paper tickets.
-
-##### Summary
-
-Summarize the state of the vaccine approach.
-
-#### Viral Particle Vaccines
-
-Monoclonal antibodies (mAbs) have revolutionized the way we treat human diseases.
-As a result, they have become one of the best-selling drugs in the pharmaceutical market in recent years [@doi: 10.1186/s12929-019-0592-z].
-There are currently 79 FDA approved mAbs on the market, including antibodies for viral infections (e.g. Ibalizumab for HIV and Palivizumab for RSV) [@doi:10.1186/s12929-019-0592-z; 10.1146/annurev-immunol-032712-095916].
-Although vaccines remain the most important way to treat viral infections, their development is long and they fail to provide immediate prophylactic protection or treat ongoing infections [@doi:10.3390/v10120680].
-For that reason, neutralizing antibodies (nAbs) have emerged to address these shortcomings.
-Virus-specific neutralizing antibodies commonly target viral surface glycoproteins to prevent interaction with host receptors, thereby inhibiting viral entry [@doi:10.3389/fmicb.2017.02323;@doi:10.1080/21645515.2017.1337614].
-This section discusses current efforts in developing neutralizing antibodies against SARS-CoV-2 and reflects the work that has been done for the related species SARS-CoV and MERS-CoV.
+##### Spike (S) Neutralizing Antibody
+
+During the first SARS epidemic in 2002, nAbs have been found in SARS-CoV infected patients [@doi10.1111/j.1469-0691.2004.01009.x;@doi:10.1086/423286].
+Several studies following up on these findings identified various S glycoprotein epitopes as the major targets of neutralizing antibodies against SARS-CoV [@doi:10.1517/14712590902763755].
+The passive transfer of immune serum containing nAbs from SARS-CoV infected mice resulted in protection of naïve mice from viral lower respiratory tract infection upon intranasal challenge [@doi10.1128/jvi.78.7.3572-3577.2004].
+Similarly, a meta-analysis suggested that administration of plasma from recovered SARS-CoV patients reduced mortality upon SARS-CoV infection [@doi:10.1093/infdis/jiu396]. 
+
+Similar results have been observed for MERS-CoV infections, which emerged as the second coronavirus-related epidemic.
+Neutralizing antibodies have been identified against various epitopes of the RBD of the S glycoprotein [@doi:10.1073/pnas.1402074111; 10.1128/JVI.00912-14].
+
+###### Spike (S) Neutralizing Antibody Anticipated Mechanisms
 
 Coronaviruses use trimeric spike (S) glycoproteins on their surface to bind to host cell receptors, such as ACE2, allowing for cell entry [@doi:10.1016/j.cell.2020.02.052; 10.1016/j.cell.2020.02.058].
 Each S glycoprotein protomer is comprised of an S1 domain also called the receptor binding domain (RBD), and an S2 domain.
@@ -188,13 +138,8 @@
 Although targeting of the host cell receptor ACE2 shows efficacy in inhibiting SARS-CoV-2 infection [@doi:10.1038/nature02145], given the physiological relevance of ACE2 [@doi:10.1016/S1050-1738(02)00233-5], it would be favorable to target virus-specific structures rather than host receptors.
 This forms the rationale of developing neutralizing antibodies against the S glycoprotein, disrupting its interaction with ACE2 and other receptors and thereby inhibiting viral entry.
 
-During the first SARS epidemic in 2002, nAbs have been found in SARS-CoV infected patients [@doi10.1111/j.1469-0691.2004.01009.x;@doi:10.1086/423286].
-Several studies following up on these findings identified various S glycoprotein epitopes as the major targets of neutralizing antibodies against SARS-CoV [@doi:10.1517/14712590902763755].
-The passive transfer of immune serum containing nAbs from SARS-CoV infected mice resulted in protection of naïve mice from viral lower respiratory tract infection upon intranasal challenge [@doi10.1128/jvi.78.7.3572-3577.2004].
-Similarly, a meta-analysis suggested that administration of plasma from recovered SARS-CoV patients reduced mortality upon SARS-CoV infection [@doi:10.1093/infdis/jiu396]. 
-
-Similar results have been observed for MERS-CoV infections, which emerged as the second coronavirus-related epidemic.
-Neutralizing antibodies have been identified against various epitopes of the RBD of the S glycoprotein [@doi:10.1073/pnas.1402074111; 10.1128/JVI.00912-14].
+
+###### Spike (S) Neutralizing Antibody Current Evidence
 
 The first human neutralizing antibody against SARS-CoV-2 targeting the trimeric spike (S) glycoproteins has been developed using hybridoma technology [@doi:10.1101/2020.03.11.987958].
 The 47D11 clone was able to cross-neutralize SARS-CoV and SARS-CoV2 by a mechanism that is different from receptor binding interference.
@@ -213,6 +158,8 @@
 Rather, higher neutralizing antibody titers were more frequently found in patients with severe disease.
 Correspondingly, another group showed that higher levels of anti-spike IgG were observed in patients that deceased from infection compared to patient that recovered [@doi:10.1172/jci.insight.123158].
 
+###### Spike (S) Neutralizing Antibody Summary 
+
 Results from the SARS-CoV and MERS-CoV epidemics can provide valuable lessons for the design of neutralizing antibodies for the current outbreak.
 The findings for SARS-CoV and MERS can aid in identifying which structures constitute good targets for nAbs, despite the fact that the RBD appears to be distinct between the three coronavirus species.
 These studies also suggest that a combination of nAbs targeting distinct antigens might be necessary to provide protection [@doi:10.1128/JVI.02002-17].
@@ -220,10 +167,51 @@
 On that note, a recently published study indicates that anti-spike antibodies could make the disease worse rather than eliminating the virus [@doi:10.1172/jci.insight.123158].
 These findings underscores our current lack of understanding the full immune response to SARS-CoV-2.
 
-<<<<<<< HEAD
-=======
+#### Vaccines
+
+Vaccines, widely recognized as one of the most significant advances in human health during the 20th century, can be used to bolser both individual and herd immunity to a virus by promoting the development of antibodies without infection.
+[Are vaccines available for other coronaviruses or related viral illnesses?]
+[What are some of the challenges to developing a vaccine? What needs to be taken into account about how the virus works?]
+[Are there any challenges or opportunities unique to coronaviruses and/or SARS-CoV-2?]
+[What are some approaches being tested or considered?]
+
+#### DNA Vaccines
+
+Brief background on the therapeutic.
+
+##### Anticipated Mechanism 
+
+Why it may be useful
+
+##### Current Evidence
+
+A list of current studies and their results, using carefully the information requested in the therapeutic paper tickets.
+
+##### Summary
+
 Summarize the state of the vaccine approach.
 
+#### RNA Vaccines
+
+Brief background on the therapeutic.
+
+##### Anticipated Mechanism 
+
+Why it may be useful
+
+##### Current Evidence
+
+A list of current studies and their results, using carefully the information requested in the therapeutic paper tickets.
+
+##### Summary
+
+Summarize the state of the vaccine approach.
+
+#### Viral Particle Vaccines
+
+
+Summarize the state of the vaccine approach.
+
 #### Oligonucleotide Therapies
 
 Background
@@ -237,6 +225,5 @@
 A list of current studies and their results, using carefully the information requested in the therapeutic paper tickets.
 
 ##### Summary
->>>>>>> 627a5f45
 
 Summarize the state of the neutralizing antibody approach.