## Diagnostics

Given the high transmissibility of SARS-CoV-2, the development of reliable assays to detect SARS-CoV-2 infection even in asymptomatic carriers is vitally important.
For instance, the deployment of wide-scale diagnostic testing followed by the isolation of infected people has been a key factor in South Korea's successful strategy for controlling the spread of the virus.
Following the first release of the genetic sequence of the virus by Chinese officials on January 10 2020, the first test was released about 13 days later [@doi:10.2807/1560-7917.ES.2020.25.3.2000045].
Identifying individuals who have contracted the infection is crucial to slowing down the global pandemic.
The assays available to date use the following approaches to identify the active virus in patient samples.
A range of diagnostic approaches from a methodological standpoint are being or could possibly be developed.

### Molecular Tests

Molecular tests are often carried out from nasopharyngeal cavity samples, including throat wash and saliva [@doi:10/ggp4qx].

#### RT-PCR

The Drosten Lab, from Germany, was the first lab to establish and validate a diagnostic test to detect SARS-CoV-2.
This test uses real-time reverse transcription PCR (RT-PCR) [@doi:10.2807/1560-7917.ES.2020.25.3.2000045] to detect several regions of the viral genome: the orf1b of the RNA dependent RNA polymerase (RdRP), the Envelope protein gene (E), and the Nucleocapsid protein gene (N).
In collaboration with several other labs in Europe and in China, the researchers confirmed the specificity of this test with respect to other coronaviruses against specimens from 297 patients infected with a broad range of respiratory agents.
Specifically this tests utilizes two probes against RdRP of which one is specific to SARS-CoV-2 [@doi:10.2807/1560-7917.ES.2020.25.3.2000045].
Importantly, this assay did not give any false positive results.

#### qRT-PCR

Around the same time, researchers in China developed a quantitative real-time reverse transcription PCR (qRT-PCR) test to identify two regions of the viral genome, orf1b and N region [@doi:10.1093/clinchem/hvaa029].
Specifically, this assay was tested on samples coming from two COVID-19 patients, including a panel of positive and negative controls consisting of RNA extracted from several cultured viruses.
The assay uses the N gene to screen patients, while the orf1b region is used to confirm the infection [@doi:10.1093/clinchem/hvaa029].
In this case the test was designed to detect sarbecoviruses, of which SARS-CoV-2 is one.
Considering that no other sarbecoviruses are currently known to infect humans, a positive test indicates that the patient is infected with SARS-CoV-2.
However, this test is not able to discriminate the genetics of viruses within the sarbecovirus clade.

<<<<<<< HEAD
##### dPCR

Digital PCR (dPCR) is a new generation of PCR technologies where a sample is partitioned into thousands of compartments, such as nanodroplets or nanowells, and a PCR reaction takes place in each compartment.
This leads to a digital read-out where each partition is either positive or negative for the nucleic acid being tested for.
While dPCR equipment is not as common as that for RT-PCR, dPCR generally has higher sensitivity and specificity than can be achieved with other PCR technologies [@doi:10.3390/s18041271].
High sensitivity is particularly relevant for SARS-CoV-2 detection, since low viral load in clinical samples can lead to false negatives.
Suo et al. performed a double-blind evaluation of dPCR for SARS-CoV-2 detection on 57 samples--43 samples from suspected positive patients, and 14 from supposed convalescents--that all tested negative for SARS-CoV-2 using RT-PCR.
Despite the initial negative results, 33 out of 35 (94.3%) patients and 9 out of 14 (64.2%) supposed convalescents were later clinically confirmed positive.
All of these individuals tested positive using dPCR.
Two symptomatic patients tested negative with both RT-PCR and dPCR, but were later clinically diagnosed positive, and 5 of the 14 suspected convalescents tested negative by dPCR [@doi:10.1101/2020.02.29.20029439].
While not a complete head-to-head comparison to RT-PCR in all aspects-- e.g. no samples testing positive using RT-PCR were evaluated by dPCR-- the study shows the potential of dPCR for viral detection in highly diluted samples.

##### CRISPR test
=======
#### CRISPR test
>>>>>>> ef631178

CRISPR technology has been identified as an approach that could increase the rate of diagnostic testing for COVID-19 [@doi:10.1016/j.cell.2014.05.010].
CRISPR technologies produced by two American companies, Mammoth Biosciences and Sherlock Biosciences, are being used in the development of potential diagnostic tests for SARS-CoV-2 [@doi:10.1101/2020.03.06.20032334; @doi:10.1101/2020.02.26.967026].
Their methodology includes the purification of RNA extracted from patient specimens followed by loop-mediated amplification (fast amplification) of the RNA and addition of the CRISPR reagents CAS12, which cuts the DNA or RNA, and the RNA guidance.
The RNA guidance helps CAS12 to direct the cut of a sequence corresponding to a piece of the coronavirus genome (specifically, N, E and RdRP genes in the test designed by Mammoth).
With this test, if CAS12 and its guide find a match in the RNA, then the cut occurs and the patient is positive for SARS-CoV-2.
Specifically, when CAS12 is active, it also cuts a designed strand containing molecules that change color once they are free [@doi:10.1101/2020.03.06.20032334].
Mammoth's CRISPR test is designed to give a practical solution in areas that are at greater risk of infection (i.e. airports, local community hospitals).
This test shows a sensitivity range of 70-300 copies of the target RNA/ul.
Furthermore, the assay needs very simple equipment and can be as fast as 30 minutes.
Finally, the result indicator can be as simple as a color change on a strip [@doi:10.1126/science.abb8400].

#### Limitation of Molecular Tests

Tests that identify SARS-CoV-2 using nucleic-acid-based technologies will identify only individuals with current infections and are not appropriate for identifying individuals who have recovered from a previous infection.
Within this category, different types of tests have different limitations.
For example, PCR-based test can be highly sensitive, but in high-throughput settings they can show several problems:

1. False-negative responses, which can present a significant problem to large-scale testing.
   To reduce occurrence of false negatives, correct execution of the analysis is crucial [@doi:10.1038/d41587-020-00002-2].
2. Uncertainty surrounding the SARS-CoV-2 viral shedding kinetics, which could affect the result of a test depending on when it was taken [@doi:10.1038/d41587-020-00002-2].
3. Type of specimen, as it is not clear which clinical samples are best to detect the virus [@doi:10.1038/d41587-020-00002-2].
4. Expensive machinery, which might be present in major hospitals and/or diagnostic centers but is often not available to smaller facilities [@doi:10.1126/science.abb8400].
5. Timing of the test, which might take up to 4 days to give results [@doi:10.1126/science.abb8400].

False positives are a concern with this technique, as the guide RNA can recognize other interspersed sequences on the patient’s genome, resulting in a loss of specificity.

Similarly, in tests that use CRISPR, false positives can occur due to the specificity of the technique, as the guide RNA can recognise other interspersed sequences on the patient’s genome.

### Sierological Tests

Despite diagnostic tests based on the detection of the genetic material can be quite sensitive, they cannot provide information about the real extent of the disease.
In fact, they would not work on a recovered patient who defeated the virus.
In this context, immunity tests are significantly more informative.
Additionally, they can help scientists to understand why the disease has a different course among patients, as well as what strategy might work to manage the spread of the infection.
Furthermore, serological tests hold significant interest at present because they can be leveraged to advance economic recovery.
For instance, people that have developed antibodies can return to work prior to the others, helping to develop the herd immunity which will prevent further diffusion of the virus.

#### Current Approaches

Several countries are now focused on implementing antibody tests, and in the United States, the FDA recently approved a serological test by Cellex for use under emergency conditions [@url:https://www.fda.gov/media/136625/download].
Specifically, the Cellex qSARS-CoV-2 IgG/IgM Rapid Test is a chromatographic immunoassay designed to qualitatively detect IgM and IgG antibodies against SARS-CoV-2 in the plasma of patients (blood sample) suspected to have developed the infection [@url:https://www.fda.gov/media/136625/download].
Such tests allow for the progress of the viral disease to be understood, as IgM are the first antibodies produced by the body and indicate that the infection is active.
Once the body has responded to the infection, IgG are produced and gradually replace IgM, indicating that the body has developed immunogenic memory [@doi:10.1002/jmv.25820].
The test cassette contains a pad of SARS-CoV-2 antigens and a nitrocellulose strip with lines for each of IgG and IgM, as well as a control (goat IgG) [@url:https://www.fda.gov/media/136625/download].
In a specimen that contains antibodies against the SARS-CoV-2 antigen, the antibodies will bind to the strip and be captured by the IgM and/or IgG line(s), resulting in a change of color [@url:https://www.fda.gov/media/136625/download].
With this particular assay results can be read within 15-20 minutes [@url:https://www.fda.gov/media/136625/download].
Other research groups, such as the Krammer lab of the Icahn School of Medicine at Mount Sinai proposed an ELISA test that detects IgG and IgM that react against the receptor binding domain (RBD) of the spike proteins (S) of the virus [@doi:10.1101/2020.03.17.20037713].
The authors are now working to get the assay into clinical use [@url:https://www.livescience.com/coronavirus-tests-available.html].

#### Limitations of Sierological Tests

Importantly, false-positives can occur due to the cross-reactivity with other antibodies according to the clinical condition of the patient [@url:https://www.fda.gov/media/136625/download].
Therefore, this test should be used in combination with RNA detection tests [@url:https://www.fda.gov/media/136625/download].

### Possible Alternatives to Current Practices for Identifying Active Cases

- Are there other approaches that have worked for diagnosing other viruses at a rapid pace in large numbers of people?
- What are some approaches people are currently testing for detecting live viruses, especially SARS-CoV-2?

### Challenges to Diagnostic Approaches

#### Limitations to Implementation of Large-Scale Testing
More informtion to follow.

#### Strategies and Considerations for Determining Whom to Test

Currently, Coronavirus tests are limited to people that are in danger of serious illness [@url:https://www.cdc.gov/coronavirus/2019-nCoV/hcp/clinical-criteria.html].
Specififcally, the individuals at risk include:

- people with severe symptoms
- people showing mild symptomps that have been in contact with a person who has developed the infection
- people with underlying health conditions
- pregnant women

However, this method of testing administration does not detect a high proportion of infections.
This includes individuals that are asymptomatic (potentially able to infect others) and individuals that are able to recover at home.
Furthermore, individuals for whom the origin of the infection is uncertain are not tested.
For instance, a recent study from the Imperial College estimates that in Italy the true number of infections is around 5.9 million against the 70,000 detected as of March 28th [@doi:10.25561/77731].<|MERGE_RESOLUTION|>--- conflicted
+++ resolved
@@ -28,7 +28,6 @@
 Considering that no other sarbecoviruses are currently known to infect humans, a positive test indicates that the patient is infected with SARS-CoV-2.
 However, this test is not able to discriminate the genetics of viruses within the sarbecovirus clade.
 
-<<<<<<< HEAD
 ##### dPCR
 
 Digital PCR (dPCR) is a new generation of PCR technologies where a sample is partitioned into thousands of compartments, such as nanodroplets or nanowells, and a PCR reaction takes place in each compartment.
@@ -41,10 +40,7 @@
 Two symptomatic patients tested negative with both RT-PCR and dPCR, but were later clinically diagnosed positive, and 5 of the 14 suspected convalescents tested negative by dPCR [@doi:10.1101/2020.02.29.20029439].
 While not a complete head-to-head comparison to RT-PCR in all aspects-- e.g. no samples testing positive using RT-PCR were evaluated by dPCR-- the study shows the potential of dPCR for viral detection in highly diluted samples.
 
-##### CRISPR test
-=======
-#### CRISPR test
->>>>>>> ef631178
+#### CRISPR
 
 CRISPR technology has been identified as an approach that could increase the rate of diagnostic testing for COVID-19 [@doi:10.1016/j.cell.2014.05.010].
 CRISPR technologies produced by two American companies, Mammoth Biosciences and Sherlock Biosciences, are being used in the development of potential diagnostic tests for SARS-CoV-2 [@doi:10.1101/2020.03.06.20032334; @doi:10.1101/2020.02.26.967026].
