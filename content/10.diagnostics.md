## Diagnostics

Identifying individuals who have contracted COVID-19 is crucial to slowing down the global pandemic.
Given the high transmissibility of SARS-CoV-2, the development of reliable assays to detect SARS-CoV-2 infection even in asymptomatic carriers is vitally important.
For instance, the deployment of wide-scale diagnostic testing followed by the isolation of infected people has been a key factor in South Korea's successful strategy for controlling the spread of the virus.
Following the first release of the genetic sequence of the virus by Chinese officials on January 10 2020, the first test was released about 13 days later [@doi:10.2807/1560-7917.ES.2020.25.3.2000045].
A range of diagnostic approaches from a methodological standpoint are being or could possibly be developed.
The assays available to date use the following approaches to identify the active virus in patient samples.

### Molecular Tests

Molecular tests are used to identify distinct genomic subsequences of a viral molecule in a sample.
This first requires identifying biospecimens that are likely to contain the virus in infected individuals and then acquiring these samples from the patient(s) to be tested.
Common sources for a sample used in a molecular test include nasopharyngeal cavity samples, including throat wash and saliva [@doi:10/ggp4qx], or stool samples [@doi:10.1002/jmv.25742].
Given a sample from a patient, molecular tests involve a number of steps to analyze a sample and produce results.
When testing for RNA viruses like SARS-CoV-2, pre-processing is needed in order to create DNA, which can then be replicated during PCR, from the initial RNA sample.
The DNA can then be amplified with PCR.
Some tests use the results of the PCR to determine presence or absence of the pathogen, but in other cases, it may be necessary to sequence the amplified DNA.
Sequencing requires an additional pre-processing step: library preparation.
Library preparation is the process of preparing the sample for sequencing, typically by fragmenting the sequences and adding adapters [@doi:10.1016/j.biotechadv.2020.107537].
In some cases, library preparation can involve other modifications of the sample, such as adding "barcoding" to identify a particular sample in the sequence data, which is useful for pooling samples from multiple sources.
There are different reagents used for library preparation that are specific to identifying one or more target sections with PCR [@doi:10.1021/acsnano.0c02624].
Sequential pattern matching is then used to identify unique subsequences of the virus that identify it in specific.
If sufficient subsequences are found, the test is considered positive.

#### RT-PCR

Real-Time Polymerase Chain Reaction (RT-PCR) tests determine whether a target is present by measuring the rate of amplification during PCR compared to a standard.
When the target is RNA, such as in the case of RNA viruses, the RNA must be converted into complementary DNA during pre-processing.
There are different reagents used for library preparation that are specific to identifying one or more target sections with PCR [@doi:10.1021/acsnano.0c02624].
The Drosten Lab, from Germany, was the first lab to establish and validate a diagnostic test to detect SARS-CoV-2.
This test uses RT-PCR with reverse transcription [@doi:10.2807/1560-7917.ES.2020.25.3.2000045] to detect several regions of the viral genome: the _ORF1b_ of the RNA dependent RNA polymerase (RdRP), the Envelope protein gene (_E_), and the Nucleocapsid protein gene (_N_).
In collaboration with several other labs in Europe and in China, the researchers confirmed the specificity of this test with respect to other coronaviruses against specimens from 297 patients infected with a broad range of respiratory agents.
Specifically this test utilizes two probes against RdRP of which one is specific to SARS-CoV-2 [@doi:10.2807/1560-7917.ES.2020.25.3.2000045].
Importantly, this assay did not give any false positive results.

#### qRT-PCR

Chinese researchers developed a quantitative real-time reverse transcription PCR (qRT-PCR) test to identify two gene regions of the viral genome, _ORF1b_ and _N_ [@doi:10.1093/clinchem/hvaa029].
Specifically, this assay was tested on samples coming from two COVID-19 patients, including a panel of positive and negative controls consisting of RNA extracted from several cultured viruses.
The assay uses the _N_ gene to screen patients, while the _ORF1b_ gene region is used to confirm the infection [@doi:10.1093/clinchem/hvaa029].
In this case the test was designed to detect sequences conserved across sarbecoviruses, or viruses within the same subgenus as SARS-CoV-2.
Considering that no other sarbecoviruses are currently known to infect humans, a positive test indicates that the patient is infected with SARS-CoV-2.
However, this test is not able to discriminate the genetics of viruses within the sarbecovirus clade.

<<<<<<< HEAD
##### dPCR

Digital PCR (dPCR) is a new generation of PCR technologies where a sample is partitioned into thousands of compartments, such as nanodroplets or nanowells, and a PCR reaction takes place in each compartment.
This leads to a digital read-out where each partition is either positive or negative for the nucleic acid sequence being tested for.
While dPCR equipment is not as common yet as that for RT-PCR, dPCR generally has higher sensitivity than can be achieved with other PCR technologies, while maintaining high specificity [@doi:10.3390/s18041271].
High sensitivity is particularly relevant for SARS-CoV-2 detection, since low viral load in clinical samples can lead to false negatives.
Suo et al. performed a double-blind evaluation of droplet dPCR (ddPCR) for SARS-CoV-2 detection on 57 samples--43 samples from suspected positive patients, and 14 from supposed convalescents--that had all tested negative for SARS-CoV-2 using RT-PCR.
Despite the initial negative results, 33 out of 35 (94.3%) patients were later clinically confirmed positive.
All of these individuals tested positive using ddPCR.
Additionally, of 14 supposed convalescents who had received two consecutive negative RT-PCR tests, nine (64.2%) tested positive for SARS-CoV-2 using ddPCR. 
Two symptomatic patients tested negative with both RT-PCR and ddPCR, but were later clinically diagnosed positive, and 5 of the 14 suspected convalescents tested negative by ddPCR [@doi:10.1101/2020.02.29.20029439].
While not a complete head-to-head comparison to RT-PCR in all aspects-- e.g. no samples testing positive using RT-PCR were evaluated by ddPCR-- the study shows the potential of dPCR for viral detection in highly diluted samples.
In a second study, Dong et al. [@doi:10.1101/2020.03.14.20036129] compared the results of qRT-PCR and ddPCR testing for SARS-CoV-2 in 194 samples, including 103 samples from suspected patients, 75 from contacts and close contacts, and 16 from suspected convalescents.
Of the 103 suspected patient samples, 29 were reported as positive, 25 as negative, and 49 as suspected by qRT-PCR; all patients were later confirmed to be SARS-CoV-2 positive.
Of the qRT-PCR negative or suspected samples, a total of 61 (17 negative and 44 suspected) were later confirmed to be positive by ddPCR, improving the overall detection rate among these patients from 28.2% to 87.4%.
Of 75 patient samples from contacts and close contacts, 48 were tested negative with both methods and patients indeed remained healthy.
Within the remaining 27 patient samples, 10 tested positive, 1 negative, 16 suspect by qRT-PCR.
15 out of 16 suspect samples and the negative test result were overturned by ddPCR, decreasing the rate of suspect cases from 21% to 1%.
Importantly, all samples tested positive using qRT-PCR were also tested positive using ddPCR.
Overall, these studies suggest that dPCR is a promising tool for overcoming the problem of false-negative SARS-CoV-2 testing.

=======
>>>>>>> 65d77439
#### Pooled and Automated PCR Testing

Due to limited supplies and the need for more tests, several labs have found ways to pool or otherwise strategically design tests to increase throughput.
The first such result came from Yelin et al. [@doi:10.1101/2020.03.26.20039438], who found they could pool up to 32 samples in a single qPCR run.
This was followed by larger-scale pooling with slightly different methods [@doi:10.1101/2020.04.02.022186].
Although these approaches are also PCR based, they allow for more rapid scaling and higher efficiency for testing than the initial PCR-based methods developed.


##### CRISPR-based detection

Two American companies, Mammoth Biosciences and Sherlock Biosciences, adapted their CRISPR-based detection technology [@doi:10.1016/j.cell.2014.05.010] for COVID-19 diagnostics to increase testing throughput and accessibility [@doi:10.1101/2020.03.06.20032334].
Their methodology involves purification of RNA extracted from patient specimens, amplification of extracted RNAs by loop-mediated amplification, a rapid, isothermal nucleic acid amplification technique, and application of their CRISPR-Cas12-based technology.
In the assay designed by Mammoth Biosciences, guide RNAs were designed to recognize portions of sequences corresponding to the SARS-CoV-2 genome, specifically the N, E and RdRP regions.
In the presence of SARS-CoV-2 genetic material, sequence recognition by the guide RNAs results in double-stranded DNA cleavage by Cas12, as well as cleavage of a single-stranded DNA molecular beacon.
The cleavage of this molecular beacon acts as a colorimetric reporter that is subsequently read out in a lateral flow assay and indicates the positive presence of SARS-CoV-2 genetic material and therefore SARS-CoV-2 infection [@doi:10.1101/2020.03.06.20032334].
This assay has been reported to have a sensitivity as high as detection of 70-300 copies of the target RNA/µl, requires simple, accessible equipment, and can output an easily-interpretable result in approximately 30 minutes [@doi:10.1126/science.abb8400].
Initial testing with patient samples (n = 23) demonstrated a positive predictive value of 100% and a negative predictive value of 91.7%, which is highly competitive with the CDC's current testing standard using qRT-PCR.
This test seeks to develop a practical solution for rapid, low-barrier testing in areas that are at greater risk of infection, such as airports and local community hospitals.

#### Limitation of Molecular Tests

Tests that identify SARS-CoV-2 using nucleic-acid-based technologies will identify only individuals with current infections and are not appropriate for identifying individuals who have recovered from a previous infection.
Within this category, different types of tests have different limitations.
For example, PCR-based test can be highly sensitive, but in high-throughput settings they can show several problems:

1. False-negative responses, which can present a significant problem to large-scale testing.
   To reduce occurrence of false negatives, correct execution of the analysis is crucial [@doi:10.1038/d41587-020-00002-2].
2. Uncertainty surrounding the SARS-CoV-2 viral shedding kinetics, which could affect the result of a test depending on when it was taken [@doi:10.1038/d41587-020-00002-2].
3. Type of specimen, as it is not clear which clinical samples are best to detect the virus [@doi:10.1038/d41587-020-00002-2].
4. Expensive machinery, which might be present in major hospitals and/or diagnostic centers but is often not available to smaller facilities [@doi:10.1126/science.abb8400].
5. Timing of the test, which might take up to 4 days to give results [@doi:10.1126/science.abb8400].
6. The availability of supplies for testing, including swabs and testing media, has been limited [@doi:10.1128/JCM.00512-20].
7. Because the guide RNA can recognize other interspersed sequences on the patient’s genome, false positives and a loss of specificity can occur.

Similarly, in tests that use CRISPR, false positives can occur due to the specificity of the technique, as the guide RNA can recognize other interspersed sequences on the patient’s genome.
As noted above, false negatives are a significant concern for several reason.
Importantly, clinical reports indicate that it is imperative to exercise caution when interpreting the results of molecular tests for SARS-CoV-2 because negative results do not necessarily mean a patient is virus-free [@doi:10.1128/JCM.00297-20].

### Serological Tests

Although diagnostic tests based on the detection of the genetic material can be quite sensitive, they cannot provide information about the extent of the disease over time.
Most importantly, they would not work on a patient who has fully recovered from the virus at the time of sample collection.
In this context, immunity tests are significantly more informative.
Additionally, they can help scientists to understand why the disease has a different course among patients, as well as what strategy might work to manage the spread of the infection.
Furthermore, serological tests hold significant interest at present because they can provide information relevant to advancing economic recovery and allowing reopenings.
For instance, people that have developed antibodies can plausibly return to work prior to the others, based on (still-unproven) protective immunity [@doi:10.1101/2020.04.14.20065771]. 
On a related note, for some infectious agents an epidemic can be stopped from growing through herd immunity in which enough of the population is immune to infection through vaccination and/or prior experience with infection.
A simple SIR model predicts that to achieve the required level of exposure for herd immunity to be effective, at least (1-(1/R0)) fraction of the population must be immune or, equivalently, less than (1/R0) fraction of the population susceptible [@isbn:9780199209996].
However, for SARS-CoV-2 and COVID-19, because of the calculated R0 and mortality and the recorded per-region deaths and accumulated cases with the estimated factor of undetected cases, relying on herd immunity without vaccines and/or proven treatment options and/or strong non-pharmaceutical measures of prevention and control would likely result in a significant loss of life.

#### Current Approaches

Several countries are now focused on implementing antibody tests, and in the United States, the FDA recently approved a serological test by Cellex for use under emergency conditions [@url:https://www.fda.gov/media/136625/download].
Specifically, the Cellex qSARS-CoV-2 IgG/IgM Rapid Test is a chromatographic immunoassay designed to qualitatively detect IgM and IgG antibodies against SARS-CoV-2 in the plasma of patients (blood sample) suspected to have developed the infection [@url:https://www.fda.gov/media/136625/download].
Such tests allow for the progress of the viral disease to be understood, as IgM are the first antibodies produced by the body and indicate that the infection is active.
Once the body has responded to the infection, IgG are produced and gradually replace IgM, indicating that the body has developed immunogenic memory [@doi:10.1002/jmv.25820].
The test cassette contains a pad of SARS-CoV-2 antigens and a nitrocellulose strip with lines for each of IgG and IgM, as well as a control (goat IgG) [@url:https://www.fda.gov/media/136625/download].
In a specimen that contains antibodies against the SARS-CoV-2 antigen, the antibodies will bind to the strip and be captured by the IgM and/or IgG line(s), resulting in a change of color [@url:https://www.fda.gov/media/136625/download].
With this particular assay results can be read within 15-20 minutes [@url:https://www.fda.gov/media/136625/download].
Other research groups, such as the Krammer lab of the Icahn School of Medicine at Mount Sinai proposed an ELISA test that detects IgG and IgM that react against the receptor binding domain (RBD) of the spike proteins (S) of the virus [@doi:10.1101/2020.03.17.20037713].
The authors are now working to get the assay into clinical use [@url:https://www.livescience.com/coronavirus-tests-available.html].

#### Limitations of Serological Tests

Importantly, false-positives can occur due to the cross-reactivity with other antibodies according to the clinical condition of the patient [@url:https://www.fda.gov/media/136625/download].
Therefore, this test should be used in combination with RNA detection tests [@url:https://www.fda.gov/media/136625/download].
Due to the long incubation times and delayed immune responses of infected patients, serological tests are insufficiently sensitive for a diagnosis in the early stages of an infection.
The limitations due to timing make serological tests far less useful for enabling test-and-trace strategies.

### Possible Alternatives to Current Practices for Identifying Active Cases

Clinical symptoms are too similar to other types of pneumonia to be sufficient as a sole diagnostics criterion.
In addition, as noted above, identifying asymptomatic cases is critical.
Even among mildly symptomatic patients, a predictive model based on clinical symptoms had a sensitivity of only 56% and a specificity of 91% [@doi:10.2807/1560-7917.ES.2020.25.16.2000508].
More problematic is that clinical symptom-based tests are only able to identify already symptomatic cases, not presymptomatic or asymptomatic cases.
They may still be important for clinical practice, and for reducing tests needed for patients deemed unlikely to have COVID-19.

X-ray diagnostics have been reported to have high sensitivity but low specificity in some studies [@doi:10.1148/radiol.2020200642].
Other studies have shown that specificity varies between radiologists [@doi:10.1148/radiol.2020200823], though the sensitivity reported here was lower than that published in the previous paper.
However, preliminary machine-learning results have shown far higher sensitivity and specificity from analyzing chest X-rays than was possible with clinical examination [@doi:10.1007/s13246-020-00865-4].
X-ray tests with machine learning can potentially detect asymptomatic or presymptomatic infections that show lung manifestations.
This approach would still not recognize entirely asymptomatic cases.
Given the above, the widespread use of X-ray tests on otherwise healthy adults is likely inadvisable.

### Challenges to Diagnostic Approaches

#### Limitations to Implementation of Large-Scale Testing
More information to follow.

#### Strategies and Considerations for Determining Whom to Test

Currently, Coronavirus tests are limited to people that are in danger of serious illness [@url:https://www.cdc.gov/coronavirus/2019-nCoV/hcp/clinical-criteria.html].
Specifically, the individuals at risk include:

- people with severe symptoms
- people showing mild symptoms that have been in contact with a person who has developed the infection
- people with underlying health conditions


However, this method of testing administration does not detect a high proportion of infections and does not allow for test-and-trace methods to be used.
Individuals who are asymptomatic (i.e. potential spreaders) and individuals who are able to recover at home are therefore often unaware of their status.
For instance, a recent study from the Imperial College estimates that in Italy the true number of infections is around 5.9 million against the 70,000 detected as of March 28th [@doi:10.25561/77731].<|MERGE_RESOLUTION|>--- conflicted
+++ resolved
@@ -43,7 +43,6 @@
 Considering that no other sarbecoviruses are currently known to infect humans, a positive test indicates that the patient is infected with SARS-CoV-2.
 However, this test is not able to discriminate the genetics of viruses within the sarbecovirus clade.
 
-<<<<<<< HEAD
 ##### dPCR
 
 Digital PCR (dPCR) is a new generation of PCR technologies where a sample is partitioned into thousands of compartments, such as nanodroplets or nanowells, and a PCR reaction takes place in each compartment.
@@ -65,8 +64,6 @@
 Importantly, all samples tested positive using qRT-PCR were also tested positive using ddPCR.
 Overall, these studies suggest that dPCR is a promising tool for overcoming the problem of false-negative SARS-CoV-2 testing.
 
-=======
->>>>>>> 65d77439
 #### Pooled and Automated PCR Testing
 
 Due to limited supplies and the need for more tests, several labs have found ways to pool or otherwise strategically design tests to increase throughput.
