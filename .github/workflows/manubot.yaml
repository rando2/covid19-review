name: Manubot
on:
  push:
    branches:
      - master
  pull_request:
    branches:
      - master
jobs:
  manubot:
    name: Manubot
    runs-on: ubuntu-latest
    env:
      GITHUB_PULL_REQUEST_SHA: ${{ github.event.pull_request.head.sha }}
<<<<<<< HEAD
      LITSEARCH: true
=======
      SPELLCHECK: true
>>>>>>> 8b9b5ced
    steps:
      - name: Set Environment Variables
        run: |
          TRIGGERING_SHA=${GITHUB_PULL_REQUEST_SHA:-$GITHUB_SHA}
          TRIGGERING_SHA_7=${TRIGGERING_SHA::7}
          echo "::set-env name=TRIGGERING_SHA_7::$TRIGGERING_SHA_7"
          echo "TRIGGERING_SHA: $TRIGGERING_SHA"
      - name: Checkout Repository
        uses: actions/checkout@v2
        with:
          # fetch entire commit history to support get_rootstock_commit
          fetch-depth: 0
      - name: Cache
        uses: actions/cache@v1
        with:
          path: ci/cache
          key: ci-cache-${{ github.ref }}
          restore-keys: |
            ci-cache-refs/heads/master
      - name: Install Environment
        uses: goanpeca/setup-miniconda@v1
        with:
          activate-environment: manubot
          environment-file: build/environment.yml
          auto-activate-base: false
<<<<<<< HEAD
          miniconda-version: "latest"
=======
          miniconda-version: 'latest'
      - name: Install Spellcheck
        shell: bash --login {0}
        run: |
          if [ "${SPELLCHECK:-}" = "true" ]; then
            bash ci/install-spellcheck.sh
          fi
>>>>>>> 8b9b5ced
      - name: Build Manuscript
        shell: bash --login {0}
        env:
          GITHUB_TOKEN: ${{secrets.GITHUB_TOKEN}}
        run: bash build/build.sh
      - name: Upload Artifacts
        uses: actions/upload-artifact@v1
        with:
          name: manuscript-${{ github.run_id }}-${{ env.TRIGGERING_SHA_7 }}
          path: output
      - name: Deploy Manuscript
        if: github.ref == 'refs/heads/master' && github.event_name == 'push' && !github.event.repository.fork
        env:
          MANUBOT_ACCESS_TOKEN: ${{ secrets.GITHUB_TOKEN }}
          MANUBOT_SSH_PRIVATE_KEY: ${{ secrets.MANUBOT_SSH_PRIVATE_KEY }}
          CI_BUILD_WEB_URL: https://github.com/${{ github.repository }}/commit/${{ github.sha }}/checks
          CI_JOB_WEB_URL: https://github.com/${{ github.repository }}/runs/${{ github.run_id }}
        shell: bash --login {0}
        run: bash ci/deploy.sh<|MERGE_RESOLUTION|>--- conflicted
+++ resolved
@@ -12,11 +12,8 @@
     runs-on: ubuntu-latest
     env:
       GITHUB_PULL_REQUEST_SHA: ${{ github.event.pull_request.head.sha }}
-<<<<<<< HEAD
       LITSEARCH: true
-=======
       SPELLCHECK: true
->>>>>>> 8b9b5ced
     steps:
       - name: Set Environment Variables
         run: |
@@ -42,9 +39,6 @@
           activate-environment: manubot
           environment-file: build/environment.yml
           auto-activate-base: false
-<<<<<<< HEAD
-          miniconda-version: "latest"
-=======
           miniconda-version: 'latest'
       - name: Install Spellcheck
         shell: bash --login {0}
@@ -52,7 +46,6 @@
           if [ "${SPELLCHECK:-}" = "true" ]; then
             bash ci/install-spellcheck.sh
           fi
->>>>>>> 8b9b5ced
       - name: Build Manuscript
         shell: bash --login {0}
         env:
