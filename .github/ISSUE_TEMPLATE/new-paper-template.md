--- conflicted
+++ resolved
@@ -8,11 +8,6 @@
 ---
 
 <!--Hi there! Please use the template below as a guide for what information about this paper to include. It's ok to leave fields blank so that other contributors can fill them in later, or to add fields that you think are important.-->
-
-<<<<<<< HEAD
-=======
-Title: Please edit the title to add the name of the paper after the colon
->>>>>>> 12b0403a
 
 Title: Please edit the title to add the name of the paper after the colon
 
